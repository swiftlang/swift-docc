{
  "pins" : [
    {
      "identity" : "swift-argument-parser",
      "kind" : "remoteSourceControl",
      "location" : "https://github.com/apple/swift-argument-parser",
      "state" : {
        "revision" : "fee6933f37fde9a5e12a1e4aeaa93fe60116ff2a",
        "version" : "1.2.2"
      }
    },
    {
      "identity" : "swift-atomics",
      "kind" : "remoteSourceControl",
      "location" : "https://github.com/apple/swift-atomics.git",
      "state" : {
        "revision" : "6c89474e62719ddcc1e9614989fff2f68208fe10",
        "version" : "1.1.0"
      }
    },
    {
      "identity" : "swift-cmark",
      "kind" : "remoteSourceControl",
      "location" : "https://github.com/apple/swift-cmark.git",
      "state" : {
        "branch" : "gfm",
        "revision" : "eb9a6a357b6816c68f4b194eaa5b67f3cd1fa5c3"
      }
    },
    {
      "identity" : "swift-collections",
      "kind" : "remoteSourceControl",
      "location" : "https://github.com/apple/swift-collections.git",
      "state" : {
        "revision" : "937e904258d22af6e447a0b72c0bc67583ef64a2",
        "version" : "1.0.4"
      }
    },
    {
      "identity" : "swift-crypto",
      "kind" : "remoteSourceControl",
      "location" : "https://github.com/apple/swift-crypto.git",
      "state" : {
        "revision" : "33a20e650c33f6d72d822d558333f2085effa3dc",
        "version" : "2.5.0"
      }
    },
    {
      "identity" : "swift-docc-plugin",
      "kind" : "remoteSourceControl",
      "location" : "https://github.com/apple/swift-docc-plugin",
      "state" : {
        "revision" : "9b1258905c21fc1b97bf03d1b4ca12c4ec4e5fda",
        "version" : "1.2.0"
      }
    },
    {
      "identity" : "swift-docc-symbolkit",
      "kind" : "remoteSourceControl",
      "location" : "https://github.com/d-ronnqvist/swift-docc-symbolkit",
      "state" : {
<<<<<<< HEAD
        "branch" : "function-signature-internal-param",
        "revision" : "aa0a6e9136b17c1248f1715739b81c3d803d319b"
=======
        "branch" : "main",
        "revision" : "2892437507cf3757814fa2715650a81303887b74"
>>>>>>> 95a45d08
      }
    },
    {
      "identity" : "swift-lmdb",
      "kind" : "remoteSourceControl",
      "location" : "https://github.com/apple/swift-lmdb.git",
      "state" : {
        "branch" : "main",
        "revision" : "584941b1236b15bad74d8163785d389c028b1ad8"
      }
    },
    {
      "identity" : "swift-markdown",
      "kind" : "remoteSourceControl",
      "location" : "https://github.com/apple/swift-markdown.git",
      "state" : {
        "branch" : "main",
        "revision" : "e5ab90941a8415304b4a4e403253bd59fef00b5a"
      }
    },
    {
      "identity" : "swift-nio",
      "kind" : "remoteSourceControl",
      "location" : "https://github.com/apple/swift-nio.git",
      "state" : {
        "revision" : "2d8e6ca36fe3e8ed74b0883f593757a45463c34d",
        "version" : "2.53.0"
      }
    }
  ],
  "version" : 2
}<|MERGE_RESOLUTION|>--- conflicted
+++ resolved
@@ -57,15 +57,10 @@
     {
       "identity" : "swift-docc-symbolkit",
       "kind" : "remoteSourceControl",
-      "location" : "https://github.com/d-ronnqvist/swift-docc-symbolkit",
+      "location" : "https://github.com/apple/swift-docc-symbolkit",
       "state" : {
-<<<<<<< HEAD
-        "branch" : "function-signature-internal-param",
-        "revision" : "aa0a6e9136b17c1248f1715739b81c3d803d319b"
-=======
         "branch" : "main",
         "revision" : "2892437507cf3757814fa2715650a81303887b74"
->>>>>>> 95a45d08
       }
     },
     {
