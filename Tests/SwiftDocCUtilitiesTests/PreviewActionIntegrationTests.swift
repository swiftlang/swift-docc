/*
 This source file is part of the Swift.org open source project

 Copyright (c) 2021-2024 Apple Inc. and the Swift project authors
 Licensed under Apache License v2.0 with Runtime Library Exception

 See https://swift.org/LICENSE.txt for license information
 See https://swift.org/CONTRIBUTORS.txt for Swift project authors
*/

#if canImport(NIOHTTP1)
import XCTest
@testable import SwiftDocC
@testable import SwiftDocCUtilities
import SwiftDocCTestUtilities

class PreviewActionIntegrationTests: XCTestCase {
    private func createMinimalDocsBundle() -> Folder {
        let overviewURL = Bundle.module.url(
            forResource: "Overview", withExtension: "tutorial", subdirectory: "Test Resources")!
        let uncuratedArticleURL = Bundle.module.url(
            forResource: "UncuratedArticle", withExtension: "md", subdirectory: "Test Resources")!
        let imageURL = Bundle.module.url(
            forResource: "image", withExtension: "png", subdirectory: "Test Resources")!
        
        let symbolURL = Bundle.module.url(
            forResource: "TestBundle", withExtension: "docc", subdirectory: "Test Bundles")!
            .appendingPathComponent("mykit-iOS.symbols.json")
         
        // Write source documentation bundle.
        let source = Folder(name: "unit-test.docc", content: [
            Folder(name: "Symbols", content: [
                CopyOfFile(original: symbolURL),
            ]),
            Folder(name: "Resources", content: [
                CopyOfFile(original: imageURL),
                CopyOfFile(original: overviewURL),
                CopyOfFile(original: uncuratedArticleURL),
            ]),
            InfoPlist(displayName: "TestBundle", identifier: "com.test.example")
        ])
        
        return source
    }
    
    private func createPreviewSetup(source: Folder) throws -> (sourceURL: URL, outputURL: URL, templateURL: URL) {
        // Source URL.
        let sourceURL = try source.write(inside: createTemporaryDirectory())
            
        // Output URL.
        let outputURL = try createTemporaryDirectory().appendingPathComponent(".docc-build")
        
        // HTML template URL.
        let htmlURL = Bundle.module.url(
            forResource: "Test Template", withExtension: nil, subdirectory: "Test Resources")!
            .appendingPathComponent("index.html")

        let template = Folder(name: "template", content: [
            CopyOfFile(original: htmlURL)
        ])
        let templateURL = try template.write(inside: createTemporaryDirectory())
        
        return (sourceURL: sourceURL, outputURL: outputURL, templateURL: templateURL)
    }
    
<<<<<<< HEAD
    class MemoryOutputChecker {
        init(storage: LogHandle.LogStorage, expectation: XCTestExpectation, condition: @escaping (String)->Bool) {
            self.storage = storage
            self.expectation = expectation
            self.condition = condition
        }
        var invalidated = false
        let storage: LogHandle.LogStorage
        let expectation: XCTestExpectation
        let condition: (String)->Bool
    }
    
    /// Helper class to fulfill an expectation when given condition is met.
    class OutputChecker {
        init(fileURL: URL, expectation: XCTestExpectation, condition: @escaping (String)->Bool) {
            self.url = fileURL
            self.expectation = expectation
            self.condition = condition
        }
        
        var url: URL
        let expectation: XCTestExpectation
        let condition: (String)->Bool
    }
    
    /// Check the contents of the log file for the expectation.
    func checkOutput(timer: Timer) {
        if let checker = timer.userInfo as? OutputChecker {
            if let data = try? Data(contentsOf: checker.url),
                let text = String(data: data, encoding: .utf8),
                checker.condition(text) {
                // Expectation is met.
                checker.expectation.fulfill()
            }
        }
        if let checker = timer.userInfo as? MemoryOutputChecker, !checker.invalidated {
            if checker.condition(checker.storage.text) {
                // Expectation is met.
                checker.invalidated = true
                checker.expectation.fulfill()
            }
        }
    }

    func testThrowsHumanFriendlyErrorWhenCannotStartServerOnAGivenPort() throws {
=======
    /// Test the fix for <rdar://problem/48615392>.
    func testWatchRecoversAfterConversionErrors() throws {
        #if os(macOS)
        throw XCTSkip("This test is flaky rdar://90866510")
        
//        // Source files.
//        let source = createMinimalDocsBundle()
//        let (sourceURL, outputURL, templateURL) = try createPreviewSetup(source: source)
//
//        let logStorage = LogHandle.LogStorage()
//        var logHandle = LogHandle.memory(logStorage)
//
//        let convertActionTempDirectory = try createTemporaryDirectory()
//        let createConvertAction = {
//            try ConvertAction(
//                documentationBundleURL: sourceURL,
//                outOfProcessResolver: nil,
//                analyze: false,
//                targetDirectory: outputURL,
//                htmlTemplateDirectory: templateURL,
//                emitDigest: false,
//                currentPlatforms: nil,
//                fileManager: FileManager.default,
//                temporaryDirectory: convertActionTempDirectory)
//        }
//
//        guard let preview = try? PreviewAction(
//                tlsCertificateKey: nil,
//                tlsCertificateChain: nil,
//                serverUsername: nil,
//                serverPassword: nil,
//                port: 8080, // We ignore this value when we set the `bindServerToSocketPath` property below.
//                createConvertAction: createConvertAction) else {
//            XCTFail("Could not create preview action from parameters")
//            return
//        }
//
//        let socketURL = try createTemporaryDirectory().appendingPathComponent("sock")
//        preview.bindServerToSocketPath = socketURL.path
//
//        // The technology output file URL
//        let convertedOverviewURL = outputURL
//            .appendingPathComponent("data")
//            .appendingPathComponent("tutorials")
//            .appendingPathComponent("Overview.json")
//
//        // Start watching the source and get the initial (successful) state.
//        do {
//            let logOutputExpectation = asyncLogExpectation(log: logStorage, description: "Did produce log output") { $0.contains("=======")  }
//
//            // Start the preview and keep it running for the asserts that follow inside this test.
//            DispatchQueue.global().async {
//                var action = preview as Action
//                do {
//                    let result = try action.perform(logHandle: logHandle)
//
//                    guard !result.problems.containsErrors else {
//                        throw ErrorsEncountered()
//                    }
//
//                    if !result.problems.isEmpty {
//                        print(result.problems.localizedDescription, to: &logHandle)
//                    }
//                } catch {
//                    XCTFail(error.localizedDescription)
//                }
//            }
//
//            wait(for: [logOutputExpectation], timeout: 20.0)
//
//            // Check the log output to confirm that expected informational
//            // text is printed
//            let logOutput = logStorage.text
//
//            // rdar://71318888
//            let expectedLogIntroductoryOutput = """
//                Input: \(sourceURL.path)
//                Template: \(templateURL.path)
//                """
//            XCTAssertTrue(logOutput.hasPrefix(expectedLogIntroductoryOutput), """
//                Missing expected input and template information in log/print output
//                """)
//
//            if let previewInfoStart = logOutput.range(of: "=====\n")?.upperBound,
//                let previewInfoEnd = logOutput[previewInfoStart...].range(of: "\n=====")?.lowerBound {
//                XCTAssertEqual(logOutput[previewInfoStart..<previewInfoEnd], """
//                Starting Local Preview Server
//                \t Address: http://localhost:8080/documentation/mykit
//                \t          http://localhost:8080/tutorials/overview
//                """)
//            } else {
//                XCTFail("Missing preview information in log/print output")
//            }
//
//            XCTAssertTrue(FileManager.default.fileExists(atPath: convertedOverviewURL.path, isDirectory: nil))
//        }
//
//        // Verify conversion result.
//        let json1 = try json(contentsOf: convertedOverviewURL)
//        guard let sections = json1["sections"] as? [[String: Any]],
//            let intro = sections.first( where: { $0["kind"] as? String == "hero" }),
//            let initialIntroTitle = intro["title"] as? String else {
//            XCTFail("Couldn't parse converted markdown")
//            return
//        }
//
//        XCTAssertEqual(initialIntroTitle, "Technology X")
//
//        let invalidJSONSymbolGraphURL = sourceURL.appendingPathComponent("invalid-incomplete-data.symbols.json")
//
//        // Start watching the source and detect failed conversion.
//        do {
//            let outputExpectation = asyncLogExpectation(log: logStorage, description: "Did produce output") { $0.contains("Compilation failed") }
//
//            // this is invalid JSON and will result in an error
//            try "{".write(to: invalidJSONSymbolGraphURL, atomically: true, encoding: .utf8)
//
//            // Wait for watch to produce output.
//            wait(for: [outputExpectation], timeout: 20.0)
//        }
//
//        // Start watching the source and detect recovery and successful conversion after a failure.
//        do {
//            let outputExpectation = asyncLogExpectation(log: logStorage, description: "Did finish conversion") { $0.contains("Done") }
//
//            try FileManager.default.removeItem(at: invalidJSONSymbolGraphURL)
//
//            // Wait for watch to produce output.
//            wait(for: [outputExpectation], timeout: 20.0)
//
//            // Check conversion result.
//            let finalJSON = try json(contentsOf: convertedOverviewURL)
//            guard let sections = finalJSON["sections"] as? [[String: Any]],
//                let intro = sections.first( where: { $0["kind"] as? String == "hero" }),
//                let finalIntroTitle = intro["title"] as? String else {
//                XCTFail("Couldn't parse converted markdown")
//                return
//            }
//            XCTAssertEqual(finalIntroTitle, "Technology X")
//        }
//
//        // Make sure to stop the preview process so it doesn't stay alive on the machine running the tests.
//        try preview.stop()
//
//        try FileManager.default.removeItem(at: sourceURL)
//        try FileManager.default.removeItem(at: outputURL)
//        try FileManager.default.removeItem(at: templateURL)
        #endif
    }
    
    func testThrowsHumanFriendlyErrorWhenCannotStartServerOnAGivenPort() async throws {
>>>>>>> fcd6e2dc
        // Binding an invalid address
        try await assert(bindPort: -1, expectedErrorMessage: "Can't start the preview server on port -1")
    }
    
    func assert(bindPort: Int, expectedErrorMessage: String, file: StaticString = #file, line: UInt = #line) async throws {
        #if os(macOS)
        let (sourceURL, outputURL, templateURL) = try createPreviewSetup(source: createMinimalDocsBundle())
        defer {
            try? FileManager.default.removeItem(at: sourceURL)
            try? FileManager.default.removeItem(at: outputURL)
            try? FileManager.default.removeItem(at: templateURL)
        }
        
        // A FileHandle to read action's output.
        let pipeURL = try createTemporaryDirectory().appendingPathComponent("pipe")
        try Data().write(to: pipeURL)
        let fileHandle = try FileHandle(forUpdating: pipeURL)
        defer { fileHandle.closeFile() }

        let workspace = DocumentationWorkspace()
        _ = try! DocumentationContext(dataProvider: workspace)

        let convertActionTempDirectory = try createTemporaryDirectory()
        let createConvertAction = {
            try ConvertAction(
                documentationBundleURL: sourceURL,
                outOfProcessResolver: nil,
                analyze: false,
                targetDirectory: outputURL,
                htmlTemplateDirectory: templateURL,
                emitDigest: false,
                currentPlatforms: nil,
                fileManager: FileManager.default,
                temporaryDirectory: convertActionTempDirectory)
        }
        
        let preview = try PreviewAction(
            port: bindPort,
            createConvertAction: createConvertAction
        )
        defer {
            try? preview.stop()
        }
        
        // Build documentation the first time, start the preview server, and start watching the inputs and for changes.
        do {
            let didStartServerExpectation = asyncLogExpectation(url: pipeURL, description: "Did start the preview server", expectedText: "=======")
            let didEncounterErrorExpectation = expectation(description: "preview command failed with error")

            // Start the preview and keep it running for the asserts that follow inside this test.
            Task {
                var logHandle = LogHandle.file(fileHandle)
                let result = try await preview.perform(logHandle: &logHandle)

                XCTAssertTrue(result.didEncounterError, "Did not find an error when running preview", file: file, line: line)
                XCTAssertNotNil(preview.convertAction.diagnosticEngine.problems.first(where: { problem -> Bool in
                    DiagnosticConsoleWriter.formattedDescription(for: problem.diagnostic).contains(expectedErrorMessage)
                }), "Didn't find expected error message '\(expectedErrorMessage)'", file: file, line: line)

                // Verify that the failed server is not added to the server list
                XCTAssertNil(servers[preview.serverIdentifier])

                // Verify that we've checked the error thrown.
                didEncounterErrorExpectation.fulfill()
            }

            // This should only take 1.5 seconds (1 second for the directory monitor debounce and 0.5 seconds for the expectation poll interval)
            await fulfillment(of: [didStartServerExpectation, didEncounterErrorExpectation], timeout: 20.0)
        }
        #endif
    }

    func testHumanErrorMessageForUnavailablePort() async throws {
        #if os(macOS)
        let (sourceURL, outputURL, templateURL) = try createPreviewSetup(source: createMinimalDocsBundle())
        defer {
            try? FileManager.default.removeItem(at: sourceURL)
            try? FileManager.default.removeItem(at: outputURL)
            try? FileManager.default.removeItem(at: templateURL)
        }
        
        let convertActionTempDirectory = try createTemporaryDirectory()
        let createConvertAction = {
            try ConvertAction(
                documentationBundleURL: sourceURL,
                outOfProcessResolver: nil,
                analyze: false,
                targetDirectory: outputURL,
                htmlTemplateDirectory: templateURL,
                emitDigest: false,
                currentPlatforms: nil,
                fileManager: FileManager.default,
                temporaryDirectory: convertActionTempDirectory)
        }
        
        let preview = try PreviewAction(
            port: 0, // Use port 0 to pick a random free port number
            createConvertAction: createConvertAction
        )

        // Build documentation the first time, start the preview server, and start watching the inputs and for changes.
        do {
            let logStorage = LogHandle.LogStorage()
            let didStartServerExpectation = asyncLogExpectation(log: logStorage, description: "Did start the preview server", expectedText: "=======")
            
            // Start the preview and keep it running for the asserts that follow inside this test.
            Task {
                var logHandle = LogHandle.memory(logStorage)
                _ = try await preview.perform(logHandle: &logHandle)
            }
            
            // This should only take 1.5 seconds (1 second for the directory monitor debounce and 0.5 seconds for the expectation poll interval)
            await fulfillment(of: [didStartServerExpectation], timeout: 20.0)
        }
        
        // Verify the preview server is added to the list of servers
        XCTAssertNotNil(servers[preview.serverIdentifier])
        
        // We have one preview running on the given port
        let boundPort = try XCTUnwrap(servers[preview.serverIdentifier]?.channel.localAddress?.port)

        // Try to start another preview on the same port
        try await assert(bindPort: boundPort, expectedErrorMessage: "Port \(boundPort) is not available at the moment, try a different port number")

        try preview.stop()
        
        // Verify the server is removed from the server list
        XCTAssertNil(servers[preview.serverIdentifier])
        #endif
    }
    
    func testCancelsConversion() async throws {
        #if os(macOS)
        throw XCTSkip("To be reenabled again by #1059")
        let (sourceURL, outputURL, templateURL) = try createPreviewSetup(source: createMinimalDocsBundle())
        defer {
            try? FileManager.default.removeItem(at: sourceURL)
            try? FileManager.default.removeItem(at: outputURL)
            try? FileManager.default.removeItem(at: templateURL)
        }
        
        // This variable is captured by the `createConvertAction` closure and modified later in the test.
        var extraTestWork: () async -> Void = {}
        
        let convertActionTempDirectory = try createTemporaryDirectory()
        // Create the convert action and store it
        let createConvertAction = { () -> ConvertAction in
            var convertAction = try ConvertAction(
                documentationBundleURL: sourceURL,
                outOfProcessResolver: nil,
                analyze: false,
                targetDirectory: outputURL,
                htmlTemplateDirectory: templateURL,
                emitDigest: false,
                currentPlatforms: nil,
                fileManager: FileManager.default,
                temporaryDirectory: convertActionTempDirectory)
                
            // Inject extra "work" to slow dow the documentation build so that the directory monitor has time to cancel it.
            convertAction._extraTestWork = extraTestWork
            
            return convertAction
        }
        
        let preview = try PreviewAction(
            port: 8080, // We ignore this value when we set the `bindServerToSocketPath` property below.
            createConvertAction: createConvertAction
        )

        defer {
            // Make sure to stop the preview process so it doesn't stay alive on the machine running the tests.
            try? preview.stop()
        }
        
        let socketURL = try createTemporaryDirectory().appendingPathComponent("sock")
        preview.bindServerToSocketPath = socketURL.path
        
        let logStorage = LogHandle.LogStorage()
        // Start watching the source and get the initial (successful) state.
        do {
            let didStartServerExpectation = asyncLogExpectation(log: logStorage, description: "Did start the preview server", expectedText: "=======")
            
            // Start the preview and keep it running for the asserts that follow inside this test.
            Task {
                var logHandle = LogHandle.memory(logStorage)
                let result = try await preview.perform(logHandle: &logHandle)
                
                guard !result.problems.containsErrors else {
                    throw ErrorsEncountered()
                }
            }
            
            // This should only take 1.5 seconds (1 second for the directory monitor debounce and 0.5 seconds for the expectation poll interval)
            await fulfillment(of: [didStartServerExpectation], timeout: 20.0)
        }
        
        // At this point the documentation is converted once and the server and directory monitor is running.
        
        // Artificially slow down the remaining conversions so that the directory monitor (which has a 1 second debounce)
        // has a chance to cancel and restart the conversion.
        extraTestWork = {
            // The test won't wait the full 10 seconds.
            // The conversion (including this extra work) will be cancelled as soon as the directory monitor notices the change.
            try? await Task.sleep(for: .seconds(10))
        }
        
        // Modify a file in the catalog and wait for the preview server to notice the change and start rebuilding the documentation.
        do {
            let expectation = asyncLogExpectation(log: logStorage, description: "Did notice changed input and started rebuilding", expectedText: "Source bundle was modified")
            
            // Modify a file in the catalog to trigger a rebuild.
            try? "".write(to: sourceURL.appendingPathComponent("file1.txt"), atomically: true, encoding: .utf8)
            
            // This should only take 1.5 seconds (1 second for the directory monitor debounce and 0.5 seconds for the expectation poll interval)
            await fulfillment(of: [expectation], timeout: 20.0)
        }
        
        // Modify another file to cancel the first rebuild (triggered by the first modification above) and wait for the preview
        // server to notice the change and cancel the in-progress rebuild.
        do {
            let expectation = asyncLogExpectation(log: logStorage, description: "Did notice changed input again and cancelled the first rebuild", expectedText: "Conversion cancelled...")
            
            // Modify a file in the catalog to trigger a rebuild.
            try? "".write(to: sourceURL.appendingPathComponent("file2.txt"), atomically: true, encoding: .utf8)
            
            // This should only take 1.5 seconds (1 second for the directory monitor debounce and 0.5 seconds for the expectation poll interval)
            await fulfillment(of: [expectation], timeout: 20.0)
        }
        
        #endif
    }
    
    // MARK: Log output expectations
    
    private func asyncLogExpectation(url: URL, description: String, expectedText: String) -> XCTestExpectation {
        _asyncLogExpectation(text: {
            (try? String(data: Data(contentsOf: url), encoding: .utf8)) ?? ""
        }, description: description, expectedText: expectedText)
    }
    
    private func asyncLogExpectation(log: LogHandle.LogStorage, description: String, expectedText: String) -> XCTestExpectation {
        _asyncLogExpectation(text: { log.text }, description: description, expectedText: expectedText)
    }
    
    private func _asyncLogExpectation(text: @escaping () -> String, description: String, expectedText: String) -> XCTestExpectation {
        let expectation = XCTestExpectation(description: description)
        
        Task {
            // Poll every 0.5 seconds until the expectation contains the expected text.
            while true {
                // Yield for 0.5 seconds
                do {
                    try await Task.sleep(for: .seconds(0.5))
                } catch {
                    return // End the task by exiting if task was cancelled
                }
                
                if text().contains(expectedText) {
                    expectation.fulfill()
                    return // End the task by exiting when the expectation is fulfilled.
                }
            }
        }
        
        return expectation
    }
    
    // MARK: -
    
    override static func setUp() {
        super.setUp()
        PreviewAction.allowConcurrentPreviews = true
    }
    
    override static func tearDown() {
        PreviewAction.allowConcurrentPreviews = false
        super.tearDown()
    }
}
#endif<|MERGE_RESOLUTION|>--- conflicted
+++ resolved
@@ -63,205 +63,7 @@
         return (sourceURL: sourceURL, outputURL: outputURL, templateURL: templateURL)
     }
     
-<<<<<<< HEAD
-    class MemoryOutputChecker {
-        init(storage: LogHandle.LogStorage, expectation: XCTestExpectation, condition: @escaping (String)->Bool) {
-            self.storage = storage
-            self.expectation = expectation
-            self.condition = condition
-        }
-        var invalidated = false
-        let storage: LogHandle.LogStorage
-        let expectation: XCTestExpectation
-        let condition: (String)->Bool
-    }
-    
-    /// Helper class to fulfill an expectation when given condition is met.
-    class OutputChecker {
-        init(fileURL: URL, expectation: XCTestExpectation, condition: @escaping (String)->Bool) {
-            self.url = fileURL
-            self.expectation = expectation
-            self.condition = condition
-        }
-        
-        var url: URL
-        let expectation: XCTestExpectation
-        let condition: (String)->Bool
-    }
-    
-    /// Check the contents of the log file for the expectation.
-    func checkOutput(timer: Timer) {
-        if let checker = timer.userInfo as? OutputChecker {
-            if let data = try? Data(contentsOf: checker.url),
-                let text = String(data: data, encoding: .utf8),
-                checker.condition(text) {
-                // Expectation is met.
-                checker.expectation.fulfill()
-            }
-        }
-        if let checker = timer.userInfo as? MemoryOutputChecker, !checker.invalidated {
-            if checker.condition(checker.storage.text) {
-                // Expectation is met.
-                checker.invalidated = true
-                checker.expectation.fulfill()
-            }
-        }
-    }
-
-    func testThrowsHumanFriendlyErrorWhenCannotStartServerOnAGivenPort() throws {
-=======
-    /// Test the fix for <rdar://problem/48615392>.
-    func testWatchRecoversAfterConversionErrors() throws {
-        #if os(macOS)
-        throw XCTSkip("This test is flaky rdar://90866510")
-        
-//        // Source files.
-//        let source = createMinimalDocsBundle()
-//        let (sourceURL, outputURL, templateURL) = try createPreviewSetup(source: source)
-//
-//        let logStorage = LogHandle.LogStorage()
-//        var logHandle = LogHandle.memory(logStorage)
-//
-//        let convertActionTempDirectory = try createTemporaryDirectory()
-//        let createConvertAction = {
-//            try ConvertAction(
-//                documentationBundleURL: sourceURL,
-//                outOfProcessResolver: nil,
-//                analyze: false,
-//                targetDirectory: outputURL,
-//                htmlTemplateDirectory: templateURL,
-//                emitDigest: false,
-//                currentPlatforms: nil,
-//                fileManager: FileManager.default,
-//                temporaryDirectory: convertActionTempDirectory)
-//        }
-//
-//        guard let preview = try? PreviewAction(
-//                tlsCertificateKey: nil,
-//                tlsCertificateChain: nil,
-//                serverUsername: nil,
-//                serverPassword: nil,
-//                port: 8080, // We ignore this value when we set the `bindServerToSocketPath` property below.
-//                createConvertAction: createConvertAction) else {
-//            XCTFail("Could not create preview action from parameters")
-//            return
-//        }
-//
-//        let socketURL = try createTemporaryDirectory().appendingPathComponent("sock")
-//        preview.bindServerToSocketPath = socketURL.path
-//
-//        // The technology output file URL
-//        let convertedOverviewURL = outputURL
-//            .appendingPathComponent("data")
-//            .appendingPathComponent("tutorials")
-//            .appendingPathComponent("Overview.json")
-//
-//        // Start watching the source and get the initial (successful) state.
-//        do {
-//            let logOutputExpectation = asyncLogExpectation(log: logStorage, description: "Did produce log output") { $0.contains("=======")  }
-//
-//            // Start the preview and keep it running for the asserts that follow inside this test.
-//            DispatchQueue.global().async {
-//                var action = preview as Action
-//                do {
-//                    let result = try action.perform(logHandle: logHandle)
-//
-//                    guard !result.problems.containsErrors else {
-//                        throw ErrorsEncountered()
-//                    }
-//
-//                    if !result.problems.isEmpty {
-//                        print(result.problems.localizedDescription, to: &logHandle)
-//                    }
-//                } catch {
-//                    XCTFail(error.localizedDescription)
-//                }
-//            }
-//
-//            wait(for: [logOutputExpectation], timeout: 20.0)
-//
-//            // Check the log output to confirm that expected informational
-//            // text is printed
-//            let logOutput = logStorage.text
-//
-//            // rdar://71318888
-//            let expectedLogIntroductoryOutput = """
-//                Input: \(sourceURL.path)
-//                Template: \(templateURL.path)
-//                """
-//            XCTAssertTrue(logOutput.hasPrefix(expectedLogIntroductoryOutput), """
-//                Missing expected input and template information in log/print output
-//                """)
-//
-//            if let previewInfoStart = logOutput.range(of: "=====\n")?.upperBound,
-//                let previewInfoEnd = logOutput[previewInfoStart...].range(of: "\n=====")?.lowerBound {
-//                XCTAssertEqual(logOutput[previewInfoStart..<previewInfoEnd], """
-//                Starting Local Preview Server
-//                \t Address: http://localhost:8080/documentation/mykit
-//                \t          http://localhost:8080/tutorials/overview
-//                """)
-//            } else {
-//                XCTFail("Missing preview information in log/print output")
-//            }
-//
-//            XCTAssertTrue(FileManager.default.fileExists(atPath: convertedOverviewURL.path, isDirectory: nil))
-//        }
-//
-//        // Verify conversion result.
-//        let json1 = try json(contentsOf: convertedOverviewURL)
-//        guard let sections = json1["sections"] as? [[String: Any]],
-//            let intro = sections.first( where: { $0["kind"] as? String == "hero" }),
-//            let initialIntroTitle = intro["title"] as? String else {
-//            XCTFail("Couldn't parse converted markdown")
-//            return
-//        }
-//
-//        XCTAssertEqual(initialIntroTitle, "Technology X")
-//
-//        let invalidJSONSymbolGraphURL = sourceURL.appendingPathComponent("invalid-incomplete-data.symbols.json")
-//
-//        // Start watching the source and detect failed conversion.
-//        do {
-//            let outputExpectation = asyncLogExpectation(log: logStorage, description: "Did produce output") { $0.contains("Compilation failed") }
-//
-//            // this is invalid JSON and will result in an error
-//            try "{".write(to: invalidJSONSymbolGraphURL, atomically: true, encoding: .utf8)
-//
-//            // Wait for watch to produce output.
-//            wait(for: [outputExpectation], timeout: 20.0)
-//        }
-//
-//        // Start watching the source and detect recovery and successful conversion after a failure.
-//        do {
-//            let outputExpectation = asyncLogExpectation(log: logStorage, description: "Did finish conversion") { $0.contains("Done") }
-//
-//            try FileManager.default.removeItem(at: invalidJSONSymbolGraphURL)
-//
-//            // Wait for watch to produce output.
-//            wait(for: [outputExpectation], timeout: 20.0)
-//
-//            // Check conversion result.
-//            let finalJSON = try json(contentsOf: convertedOverviewURL)
-//            guard let sections = finalJSON["sections"] as? [[String: Any]],
-//                let intro = sections.first( where: { $0["kind"] as? String == "hero" }),
-//                let finalIntroTitle = intro["title"] as? String else {
-//                XCTFail("Couldn't parse converted markdown")
-//                return
-//            }
-//            XCTAssertEqual(finalIntroTitle, "Technology X")
-//        }
-//
-//        // Make sure to stop the preview process so it doesn't stay alive on the machine running the tests.
-//        try preview.stop()
-//
-//        try FileManager.default.removeItem(at: sourceURL)
-//        try FileManager.default.removeItem(at: outputURL)
-//        try FileManager.default.removeItem(at: templateURL)
-        #endif
-    }
-    
     func testThrowsHumanFriendlyErrorWhenCannotStartServerOnAGivenPort() async throws {
->>>>>>> fcd6e2dc
         // Binding an invalid address
         try await assert(bindPort: -1, expectedErrorMessage: "Can't start the preview server on port -1")
     }
