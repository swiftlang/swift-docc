/*
 This source file is part of the Swift.org open source project

 Copyright (c) 2021-2024 Apple Inc. and the Swift project authors
 Licensed under Apache License v2.0 with Runtime Library Exception

 See https://swift.org/LICENSE.txt for license information
 See https://swift.org/CONTRIBUTORS.txt for Swift project authors
*/

import XCTest
import Foundation
@testable @_spi(FileManagerProtocol)  import SwiftDocC
@testable import SwiftDocCUtilities
import SymbolKit
import Markdown
@testable @_spi(FileManagerProtocol) import SwiftDocCTestUtilities

class ConvertActionTests: XCTestCase {
    #if !os(iOS)
    let imageFile = Bundle.module.url(
        forResource: "TestBundle", withExtension: "docc", subdirectory: "Test Bundles")!
        .appendingPathComponent("figure1.png")
    
    let symbolGraphFile = Bundle.module.url(
        forResource: "TestBundle", withExtension: "docc", subdirectory: "Test Bundles")!
        .appendingPathComponent("FillIntroduced.symbols.json")
    
    let objectiveCSymbolGraphFile = Bundle.module.url(
        forResource: "DeckKit-Objective-C",
        withExtension: "symbols.json",
        subdirectory: "Test Resources"
    )!

    let projectZipFile = Bundle.module.url(
        forResource: "TestBundle", withExtension: "docc", subdirectory: "Test Bundles")!
        .appendingPathComponent("project.zip")
    
    /// A symbol graph file that has missing symbols.
    let incompleteSymbolGraphFile = TextFile(name: "TechnologyX.symbols.json", utf8Content: """
        {
          "metadata": {
              "formatVersion" : {
                  "major" : 1
              },
              "generator" : "app/1.0"
          },
          "module" : {
            "name" : "MyKit",
            "platform" : {
              "architecture" : "x86_64",
              "vendor" : "apple",
              "operatingSystem" : {
                "name" : "ios",
                "minimumVersion" : {
                  "major" : 13,
                  "minor" : 0,
                  "patch" : 0
                }
              }
            }
          },
          "symbols" : [],
          "relationships" : [
            {
              "source" : "s:5MyKit0A5ProtocolP",
              "target" : "s:5Foundation0A5EarhartP",
              "kind" : "conformsTo"
            }
          ]
        }
        """
    )
    
    func testCopyingImageAssets() throws {
        XCTAssert(FileManager.default.fileExists(atPath: imageFile.path))
        let testImageName = "TestImage.png"
        
        // Documentation bundle that contains an image
        let bundle = Folder(name: "unit-test.docc", content: [
            CopyOfFile(original: imageFile, newName: testImageName),
            InfoPlist(displayName: "TestBundle", identifier: "com.test.example"),
        ])

        let testDataProvider = try TestFileSystem(folders: [bundle, Folder.emptyHTMLTemplateDirectory])
        let targetDirectory = URL(fileURLWithPath: testDataProvider.currentDirectoryPath)
            .appendingPathComponent("target", isDirectory: true)
        
        var action = try ConvertAction(
            documentationBundleURL: bundle.absoluteURL,
            outOfProcessResolver: nil,
            analyze: false,
            targetDirectory: targetDirectory,
            htmlTemplateDirectory: Folder.emptyHTMLTemplateDirectory.absoluteURL,
            emitDigest: false,
            currentPlatforms: nil,
            dataProvider: testDataProvider,
            fileManager: testDataProvider,
            temporaryDirectory: createTemporaryDirectory())
        let result = try action.perform(logHandle: .none)
        
        // Verify that the following files and folder exist at the output location
        let expectedOutput = Folder(name: ".docc-build", content: [
            Folder(name: "images", content: [
               CopyOfFile(original: imageFile, newName: testImageName),
            ]),
        ])
        expectedOutput.assertExist(at: result.outputs[0], fileManager: testDataProvider)
        
        // Verify that the copied image has the same capitalization as the original
        let copiedImageOutput = testDataProvider.files.keys
            .filter({ $0.hasPrefix(result.outputs[0].appendingPathComponent("images").path + "/") })
            .map({ $0.replacingOccurrences(of: result.outputs[0].appendingPathComponent("images").path + "/", with: "") })
        
        XCTAssertEqual(copiedImageOutput, [testImageName])
    }
    
    func testCopyingVideoAssets() throws {
        let videoFile = Bundle.module.url(
            forResource: "TestBundle", withExtension: "docc", subdirectory: "Test Bundles")!
                .appendingPathComponent("introvideo.mp4")
        
        XCTAssert(FileManager.default.fileExists(atPath: videoFile.path))
        let testVideoName = "TestVideo.mp4"
        
        // Documentation bundle that contains a video
        let bundle = Folder(name: "unit-test.docc", content: [
            CopyOfFile(original: videoFile, newName: testVideoName),
            InfoPlist(displayName: "TestBundle", identifier: "com.test.example"),
        ])

        let testDataProvider = try TestFileSystem(folders: [bundle, Folder.emptyHTMLTemplateDirectory])
        let targetDirectory = URL(fileURLWithPath: testDataProvider.currentDirectoryPath)
            .appendingPathComponent("target", isDirectory: true)
        
        var action = try ConvertAction(
            documentationBundleURL: bundle.absoluteURL,
            outOfProcessResolver: nil,
            analyze: false,
            targetDirectory: targetDirectory,
            htmlTemplateDirectory: Folder.emptyHTMLTemplateDirectory.absoluteURL,
            emitDigest: false,
            currentPlatforms: nil,
            dataProvider: testDataProvider,
            fileManager: testDataProvider,
            temporaryDirectory: createTemporaryDirectory())
        let result = try action.perform(logHandle: .none)
        
        // Verify that the following files and folder exist at the output location
        let expectedOutput = Folder(name: ".docc-build", content: [
            Folder(name: "videos", content: [
               CopyOfFile(original: videoFile, newName: testVideoName),
            ]),
        ])
        expectedOutput.assertExist(at: result.outputs[0], fileManager: testDataProvider)
        
        // Verify that the copied video has the same capitalization as the original
        let copiedVideoOutput = testDataProvider.files.keys
            .filter({ $0.hasPrefix(result.outputs[0].appendingPathComponent("videos").path + "/") })
            .map({ $0.replacingOccurrences(of: result.outputs[0].appendingPathComponent("videos").path + "/", with: "") })
        
        XCTAssertEqual(copiedVideoOutput, [testVideoName])
    }
    
    // Ensures we don't regress on copying download assets to the build folder (72599615)
    func testCopyingDownloadAssets() throws {
        let downloadFile = Bundle.module.url(
            forResource: "TestBundle", withExtension: "docc", subdirectory: "Test Bundles")!
                .appendingPathComponent("project.zip")
        
        let tutorialFile = Bundle.module.url(
            forResource: "TestBundle", withExtension: "docc", subdirectory: "Test Bundles")!
                .appendingPathComponent("TestTutorial.tutorial")
        
        let tutorialOverviewFile = Bundle.module.url(
            forResource: "TestBundle", withExtension: "docc", subdirectory: "Test Bundles")!
                .appendingPathComponent("TestOverview.tutorial")
        
        XCTAssert(FileManager.default.fileExists(atPath: downloadFile.path))
        XCTAssert(FileManager.default.fileExists(atPath: tutorialFile.path))
        XCTAssert(FileManager.default.fileExists(atPath: tutorialOverviewFile.path))
        
        // Documentation bundle that contains a download and a tutorial that references it
        let bundle = Folder(name: "unit-test.docc", content: [
            CopyOfFile(original: downloadFile),
            CopyOfFile(original: tutorialFile),
            CopyOfFile(original: tutorialOverviewFile),
            InfoPlist(displayName: "TestBundle", identifier: "com.test.example"),
        ])

        let testDataProvider = try TestFileSystem(folders: [bundle, Folder.emptyHTMLTemplateDirectory])
        let targetDirectory = URL(fileURLWithPath: testDataProvider.currentDirectoryPath)
            .appendingPathComponent("target", isDirectory: true)
        
        var action = try ConvertAction(
            documentationBundleURL: bundle.absoluteURL,
            outOfProcessResolver: nil,
            analyze: false,
            targetDirectory: targetDirectory,
            htmlTemplateDirectory: Folder.emptyHTMLTemplateDirectory.absoluteURL,
            emitDigest: false,
            currentPlatforms: nil,
            dataProvider: testDataProvider,
            fileManager: testDataProvider,
            temporaryDirectory: createTemporaryDirectory())
        let result = try action.perform(logHandle: .none)
        
        // Verify that the following files and folder exist at the output location
        let expectedOutput = Folder(name: ".docc-build", content: [
            Folder(name: "downloads", content: [
               CopyOfFile(original: downloadFile),
            ]),
        ])
        expectedOutput.assertExist(at: result.outputs[0], fileManager: testDataProvider)
    }
    
    // Ensures we always create the required asset folders even if no assets are explicitly
    // provided
    func testCreationOfAssetFolders() throws {
        // Empty documentation bundle
        let bundle = Folder(name: "unit-test.docc", content: [
            InfoPlist(displayName: "TestBundle", identifier: "com.test.example"),
        ])

        let testDataProvider = try TestFileSystem(folders: [bundle, Folder.emptyHTMLTemplateDirectory])
        let targetDirectory = URL(fileURLWithPath: testDataProvider.currentDirectoryPath)
            .appendingPathComponent("target", isDirectory: true)
        
        var action = try ConvertAction(
            documentationBundleURL: bundle.absoluteURL,
            outOfProcessResolver: nil,
            analyze: false,
            targetDirectory: targetDirectory,
            htmlTemplateDirectory: Folder.emptyHTMLTemplateDirectory.absoluteURL,
            emitDigest: false,
            currentPlatforms: nil,
            dataProvider: testDataProvider,
            fileManager: testDataProvider,
            temporaryDirectory: createTemporaryDirectory())
        let result = try action.perform(logHandle: .none)
        
        // Verify that the following files and folder exist at the output location
        let expectedOutput = Folder(name: ".docc-build", content: [
            Folder(name: "downloads", content: []),
            Folder(name: "images", content: []),
            Folder(name: "videos", content: []),
        ])
        expectedOutput.assertExist(at: result.outputs[0], fileManager: testDataProvider)
    }
    
    func testConvertsWithoutErrorsWhenBundleIsNotAtRoot() throws {
        let bundle = Folder(name: "unit-test.docc", content: [
            InfoPlist(displayName: "TestBundle", identifier: "com.test.example"),
        ])

        let input = Folder(name: "nested", content: [Folder(name: "folders", content: [bundle, Folder.emptyHTMLTemplateDirectory])])

        let testDataProvider = try TestFileSystem(folders: [input, Folder.emptyHTMLTemplateDirectory])
        let targetDirectory = URL(fileURLWithPath: testDataProvider.currentDirectoryPath)
            .appendingPathComponent("target", isDirectory: true)

        var action = try ConvertAction(
            documentationBundleURL: input.absoluteURL,
            outOfProcessResolver: nil,
            analyze: false,
            targetDirectory: targetDirectory,
            htmlTemplateDirectory: Folder.emptyHTMLTemplateDirectory.absoluteURL,
            emitDigest: false,
            currentPlatforms: nil,
            dataProvider: testDataProvider,
            fileManager: testDataProvider,
            temporaryDirectory: createTemporaryDirectory())
        let result = try action.perform(logHandle: .none)
        XCTAssertEqual(result.problems.count, 0)
    }
    
    func testConvertWithoutBundle() throws {
        let myKitSymbolGraph = Bundle.module.url(forResource: "TestBundle", withExtension: "docc", subdirectory: "Test Bundles")!
            .appendingPathComponent("mykit-iOS.symbols.json")
        
        XCTAssert(FileManager.default.fileExists(atPath: myKitSymbolGraph.path))
        let symbolGraphFiles = Folder(name: "Not-a-doc-bundle", content: [
            CopyOfFile(original: myKitSymbolGraph, newName: "MyKit.symbols.json")
        ])
        
        let outputLocation = Folder(name: "output", content: [])
        
        let testDataProvider = try TestFileSystem(folders: [Folder.emptyHTMLTemplateDirectory, symbolGraphFiles, outputLocation])
        
        var infoPlistFallbacks = [String: Any]()
        infoPlistFallbacks["CFBundleDisplayName"] = "MyKit" // same as the symbol graph
        infoPlistFallbacks["CFBundleIdentifier"] = "com.example.test"
        infoPlistFallbacks["CFBundleVersion"] = "1.2.3"
        infoPlistFallbacks["CDDefaultCodeListingLanguage"] = "swift"
        
        var action = try ConvertAction(
            documentationBundleURL: nil,
            outOfProcessResolver: nil,
            analyze: false,
            targetDirectory: outputLocation.absoluteURL,
            htmlTemplateDirectory: Folder.emptyHTMLTemplateDirectory.absoluteURL,
            emitDigest: false,
            currentPlatforms: nil,
            fileManager: testDataProvider,
            temporaryDirectory: createTemporaryDirectory(),
            bundleDiscoveryOptions: BundleDiscoveryOptions(
                infoPlistFallbacks: infoPlistFallbacks,
                additionalSymbolGraphFiles: [URL(fileURLWithPath: "/Not-a-doc-bundle/MyKit.symbols.json")]
            )
        )
        
        let result = try action.perform(logHandle: .none)
        XCTAssertEqual(result.problems.count, 0)
        XCTAssertEqual(result.outputs, [outputLocation.absoluteURL])
        
        let outputData = testDataProvider.files.filter { $0.key.hasPrefix("/output/data/documentation/") }
        
        XCTAssertEqual(outputData.keys.sorted(), [
            "/output/data/documentation/mykit",
            "/output/data/documentation/mykit.json",
            "/output/data/documentation/mykit/myclass",
            "/output/data/documentation/mykit/myclass.json",
            "/output/data/documentation/mykit/myclass/init()-33vaw.json",
            "/output/data/documentation/mykit/myclass/init()-3743d.json",
            "/output/data/documentation/mykit/myclass/myfunction().json",
            "/output/data/documentation/mykit/myprotocol.json",
            "/output/data/documentation/mykit/globalfunction(_:considering:).json",
        ].sorted())
        
        let myKitNodeData = try XCTUnwrap(outputData["/output/data/documentation/mykit.json"])
        let myKitNode = try JSONDecoder().decode(RenderNode.self, from: myKitNodeData)
        
        // Verify that framework page doesn't get automatic abstract
        XCTAssertNil(myKitNode.abstract)
        XCTAssertTrue(myKitNode.primaryContentSections.isEmpty)
        XCTAssertEqual(myKitNode.topicSections.count, 3) // Automatic curation of the symbols in the symbol graph file
        
        // Verify that non-framework symbols also do not get automatic abstracts.
        let myProtocolNodeData = try XCTUnwrap(outputData["/output/data/documentation/mykit/myprotocol.json"])
        let myProtocolNode = try JSONDecoder().decode(RenderNode.self, from: myProtocolNodeData)
        XCTAssertNil(myProtocolNode.abstract)
    }

    func testMoveOutputCreatesTargetFolderParent() throws {
        // Source folder to test moving
        let source = Folder(name: "source", content: [
            TextFile(name: "index.html", utf8Content: ""),
        ])

        // The target location to test moving to
        let target = Folder(name: "target", content: [
            Folder(name: "output", content: []),
        ])
        
        // We add only the source to the file system
        let testDataProvider = try TestFileSystem(folders: [source, Folder.emptyHTMLTemplateDirectory])
        let targetDirectory = URL(fileURLWithPath: testDataProvider.currentDirectoryPath)
            .appendingPathComponent("target", isDirectory: true)
        
        let action = try ConvertAction(
            documentationBundleURL: source.absoluteURL,
            outOfProcessResolver: nil,
            analyze: false,
            targetDirectory: targetDirectory,
            htmlTemplateDirectory: Folder.emptyHTMLTemplateDirectory.absoluteURL,
            emitDigest: false,
            currentPlatforms: nil,
            dataProvider: testDataProvider,
            fileManager: testDataProvider,
            temporaryDirectory: createTemporaryDirectory())
        
        let targetURL = target.absoluteURL.appendingPathComponent("output")
        
        XCTAssertNoThrow(try action.moveOutput(from: source.absoluteURL, to: targetURL))
        XCTAssertTrue(testDataProvider.fileExists(atPath: targetURL.path, isDirectory: nil))
        XCTAssertFalse(testDataProvider.fileExists(atPath: source.absoluteURL.path, isDirectory: nil))
    }
    
    func testMoveOutputDoesNotCreateIntermediateTargetFolderParents() throws {
        // Source folder to test moving
        let source = Folder(name: "source", content: [
            TextFile(name: "index.html", utf8Content: ""),
        ])

        // The target location to test moving to
        let target = Folder(name: "intermediate", content: [
            Folder(name: "target", content: [
                Folder(name: "output", content: []),
            ])
        ])
        
        // We add only the source to the file system
        let testDataProvider = try TestFileSystem(folders: [source, Folder.emptyHTMLTemplateDirectory])
        let targetDirectory = URL(fileURLWithPath: testDataProvider.currentDirectoryPath)
            .appendingPathComponent("target", isDirectory: true)
        
        let action = try ConvertAction(
            documentationBundleURL: source.absoluteURL,
            outOfProcessResolver: nil,
            analyze: false,
            targetDirectory: targetDirectory,
            htmlTemplateDirectory: Folder.emptyHTMLTemplateDirectory.absoluteURL,
            emitDigest: false,
            currentPlatforms: nil,
            dataProvider: testDataProvider,
            fileManager: testDataProvider,
            temporaryDirectory: createTemporaryDirectory())
        
        let targetURL = target.absoluteURL.appendingPathComponent("target").appendingPathComponent("output")
        
        XCTAssertThrowsError(try action.moveOutput(from: source.absoluteURL, to: targetURL))
    }

    func testConvertDoesNotLowercasesResourceFileNames() throws {
        // Documentation bundle that contains an image
        let bundle = Folder(name: "unit-test.docc", content: [
            CopyOfFile(original: imageFile, newName: "TEST.png"),
            CopyOfFile(original: imageFile, newName: "VIDEO.mov"),
            InfoPlist(displayName: "TestBundle", identifier: "com.test.example"),
        ])

        let testDataProvider = try TestFileSystem(folders: [bundle, Folder.emptyHTMLTemplateDirectory])
        let targetDirectory = URL(fileURLWithPath: testDataProvider.currentDirectoryPath)
            .appendingPathComponent("target", isDirectory: true)
        
        var action = try ConvertAction(
            documentationBundleURL: bundle.absoluteURL,
            outOfProcessResolver: nil,
            analyze: false,
            targetDirectory: targetDirectory,
            htmlTemplateDirectory: Folder.emptyHTMLTemplateDirectory.absoluteURL,
            emitDigest: false,
            currentPlatforms: nil,
            dataProvider: testDataProvider,
            fileManager: testDataProvider,
            temporaryDirectory: createTemporaryDirectory())
        let result = try action.perform(logHandle: .none)
        
        // Verify that the following files and folder exist at the output location
        let expectedOutput = Folder(name: ".docc-build", content: [
            Folder(name: "images", content: [
               CopyOfFile(original: imageFile, newName: "TEST.png"),
            ]),
            Folder(name: "videos", content: [
               CopyOfFile(original: imageFile, newName: "VIDEO.mov"),
            ]),
        ])
        expectedOutput.assertExist(at: result.outputs[0], fileManager: testDataProvider)
    }
    
    // Ensures that render JSON produced by the convert action
    // does not include file location information for symbols.
    func testConvertDoesNotIncludeFilePathsInRenderNodes() throws {
        // Documentation bundle that contains a symbol graph.
        // The symbol graph contains symbols that include location information.
        let bundle = Folder(name: "unit-test.docc", content: [
            CopyOfFile(original: symbolGraphFile),
            InfoPlist(displayName: "TestBundle", identifier: "com.test.example"),
        ])

        let testDataProvider = try TestFileSystem(folders: [bundle, Folder.emptyHTMLTemplateDirectory])
        let targetDirectory = URL(fileURLWithPath: testDataProvider.currentDirectoryPath)
            .appendingPathComponent("target", isDirectory: true)
        
        var action = try ConvertAction(
            documentationBundleURL: bundle.absoluteURL,
            outOfProcessResolver: nil,
            analyze: false,
            targetDirectory: targetDirectory,
            htmlTemplateDirectory: Folder.emptyHTMLTemplateDirectory.absoluteURL,
            emitDigest: false,
            currentPlatforms: nil,
            dataProvider: testDataProvider,
            fileManager: testDataProvider,
            temporaryDirectory: createTemporaryDirectory())
        let result = try action.perform(logHandle: .none)
        
        // Construct the URLs for the produced render json:
        
        let documentationDataDirectoryURL = result.outputs[0]
            .appendingPathComponent("data", isDirectory: true)
            .appendingPathComponent("documentation", isDirectory: true)
        
        let fillIntroducedDirectoryURL = documentationDataDirectoryURL
            .appendingPathComponent("fillintroduced", isDirectory: true)
            
        let renderNodeURLs = [
            documentationDataDirectoryURL
                .appendingPathComponent("fillintroduced.json", isDirectory: false),
            fillIntroducedDirectoryURL
                .appendingPathComponent("macosonlydeprecated().json", isDirectory: false),
            fillIntroducedDirectoryURL
                .appendingPathComponent("macosonlyintroduced().json", isDirectory: false),
            fillIntroducedDirectoryURL
                .appendingPathComponent("iosmacosonly().json", isDirectory: false),
            fillIntroducedDirectoryURL
                .appendingPathComponent("iosonlydeprecated().json", isDirectory: false),
            fillIntroducedDirectoryURL
                .appendingPathComponent("iosonlyintroduced().json", isDirectory: false),
            fillIntroducedDirectoryURL
                .appendingPathComponent("maccatalystonlydeprecated().json", isDirectory: false),
            fillIntroducedDirectoryURL
                .appendingPathComponent("maccatalystonlyintroduced().json", isDirectory: false),
        ]
        
        let decoder = JSONDecoder()
        
        // Process all of the render JSON:
        try renderNodeURLs.forEach { renderNodeURL in
            // Get the data for the render json
            let renderNodeJSON = try testDataProvider.contentsOfURL(renderNodeURL)
            
            // Decode the render node
            let renderNode = try decoder.decode(RenderNode.self, from: renderNodeJSON)
            
            // Confirm that the render node didn't contain the location information
            // from the symbol graph
            XCTAssertNil(renderNode.metadata.sourceFileURI)
        }
    }
    
    // Ensures that render JSON produced by the convert action does not include symbol access level information.
    func testConvertDoesNotIncludeSymbolAccessLevelsInRenderNodes() throws {
        // Documentation bundle that contains a symbol graph.
        // The symbol graph contains symbols that include access level information.
        let bundle = Folder(name: "unit-test.docc", content: [
            CopyOfFile(original: symbolGraphFile),
            InfoPlist(displayName: "TestBundle", identifier: "com.test.example"),
        ])

        let testDataProvider = try TestFileSystem(folders: [bundle, Folder.emptyHTMLTemplateDirectory])
        let targetDirectory = URL(fileURLWithPath: testDataProvider.currentDirectoryPath)
            .appendingPathComponent("target", isDirectory: true)
        
        var action = try ConvertAction(
            documentationBundleURL: bundle.absoluteURL,
            outOfProcessResolver: nil,
            analyze: false,
            targetDirectory: targetDirectory,
            htmlTemplateDirectory: Folder.emptyHTMLTemplateDirectory.absoluteURL,
            emitDigest: false,
            currentPlatforms: nil,
            dataProvider: testDataProvider,
            fileManager: testDataProvider,
            temporaryDirectory: createTemporaryDirectory())
        let result = try action.perform(logHandle: .none)
        
        // Construct the URLs for the produced render json:
        
        let documentationDataDirectoryURL = result.outputs[0]
            .appendingPathComponent("data", isDirectory: true)
            .appendingPathComponent("documentation", isDirectory: true)
        
        let fillIntroducedDirectoryURL = documentationDataDirectoryURL
            .appendingPathComponent("fillintroduced", isDirectory: true)
            
        let renderNodeURLs = [
            documentationDataDirectoryURL
                .appendingPathComponent("fillintroduced.json", isDirectory: false),
            fillIntroducedDirectoryURL
                .appendingPathComponent("macosonlydeprecated().json", isDirectory: false),
            fillIntroducedDirectoryURL
                .appendingPathComponent("macosonlyintroduced().json", isDirectory: false),
            fillIntroducedDirectoryURL
                .appendingPathComponent("iosmacosonly().json", isDirectory: false),
            fillIntroducedDirectoryURL
                .appendingPathComponent("iosonlydeprecated().json", isDirectory: false),
            fillIntroducedDirectoryURL
                .appendingPathComponent("iosonlyintroduced().json", isDirectory: false),
            fillIntroducedDirectoryURL
                .appendingPathComponent("maccatalystonlydeprecated().json", isDirectory: false),
            fillIntroducedDirectoryURL
                .appendingPathComponent("maccatalystonlyintroduced().json", isDirectory: false),
        ]
        
        let decoder = JSONDecoder()
        
        // Process all of the render JSON:
        try renderNodeURLs.forEach { renderNodeURL in
            // Get the data for the render json
            let renderNodeJSON = try testDataProvider.contentsOfURL(renderNodeURL)
            
            // Decode the render node
            let renderNode = try decoder.decode(RenderNode.self, from: renderNodeJSON)
            
            // Confirm that the render node didn't contain the access level of symbols.
            XCTAssertNil(renderNode.metadata.symbolAccessLevel)
        }
    }

    func testOutputFolderContainsDiagnosticJSONWhenThereAreWarnings() throws {
        // Documentation bundle that contains an image
        let bundle = Folder(name: "unit-test.docc", content: [
            CopyOfFile(original: imageFile, newName: "referenced-tutorials-image.png"),
            TextFile(name: "TechnologyX.tutorial", utf8Content: """
                @Tutorials(name: "Technology X") {
                   @Intro(title: "Technology X") {
                      You'll learn all about Technology X.
                   }
                   
                   @Volume(name: "Volume 1") {
                      This volume contains Chapter 1.

                      @Image(source: referenced-tutorials-image, alt: "Some alt text")

                      @Chapter(name: "Chapter 1") {
                         In this chapter, you'll learn about Tutorial 1.

                         @Image(source: referenced-tutorials-image, alt: "Some alt text")
                      }
                   }
                }
                """
            ),
            InfoPlist(displayName: "TestBundle", identifier: "com.test.example"),
        ])

        let testDataProvider = try TestFileSystem(folders: [bundle, Folder.emptyHTMLTemplateDirectory])
        
        let targetDirectory = URL(fileURLWithPath: testDataProvider.currentDirectoryPath)
            .appendingPathComponent("target", isDirectory: true)

        var action = try ConvertAction(
            documentationBundleURL: bundle.absoluteURL,
            outOfProcessResolver: nil,
            analyze: false,
            targetDirectory: targetDirectory,
            htmlTemplateDirectory: Folder.emptyHTMLTemplateDirectory.absoluteURL,
            emitDigest: true,
            currentPlatforms: nil,
            dataProvider: testDataProvider,
            fileManager: testDataProvider,
            temporaryDirectory: createTemporaryDirectory())
        let result = try action.perform(logHandle: .none)

        // Verify that the following files and folder exist at the output location
        let expectedOutput = Folder(name: ".docc-build", content: [
            Folder(name: "images", content: [
               CopyOfFile(original: imageFile, newName: "referenced-tutorials-image.png"),
            ]),
            Folder(name: "videos", content: [
            ]),
            JSONFile(name: "diagnostics.json", content: [
                Digest.Diagnostic(
                    start: .init(line: 11, column: 7),
                    source: URL(string: "TechnologyX.tutorial"),
                    severity: .warning,
                    summary: "Missing required 'TutorialReference' child directive",
                    explanation: "The 'Chapter' directive requires at least one 'TutorialReference' child directive",
                    notes: []
                ),
            ]),
        ])
        expectedOutput.assertExist(at: result.outputs[0], fileManager: testDataProvider)
    }
    
    /// Ensures that we always generate diagnosticJSON when there are errors. (rdar://72345373)
    func testOutputFolderContainsDiagnosticJSONWhenThereAreErrorsAndNoTemplate() throws {
        // Documentation bundle that contains an image
        let bundle = Folder(name: "unit-test.docc", content: [
            TextFile(name: "TechnologyX.tutorial", utf8Content: """
                @Article(time: 10) {
                   @Intro(title: "Technology X") {
                      You'll learn all about Technology X.
                   }
                
                   @Intro(title: "Technology X") {
                      You'll learn all about Technology X.
                   }
                }
                """
            ),
            InfoPlist(displayName: "TestBundle", identifier: "com.test.example"),
        ])

        let testDataProvider = try TestFileSystem(folders: [bundle, Folder.emptyHTMLTemplateDirectory])
        let targetDirectory = URL(fileURLWithPath: testDataProvider.currentDirectoryPath)
            .appendingPathComponent("target", isDirectory: true)

        var action = try ConvertAction(
            documentationBundleURL: bundle.absoluteURL,
            outOfProcessResolver: nil,
            analyze: false,
            targetDirectory: targetDirectory,
            htmlTemplateDirectory: nil,
            emitDigest: true,
            currentPlatforms: nil,
            dataProvider: testDataProvider,
            fileManager: testDataProvider,
            temporaryDirectory: createTemporaryDirectory(),
            diagnosticLevel: "hint") // report all errors during the test
        let result = try action.perform(logHandle: .none)

        // Verify that the following files and folder exist at the output location
        let expectedOutput = Folder(name: ".docc-build", content: [
            JSONFile(name: "diagnostics.json", content: [
                Digest.Diagnostic(
                    start: .init(line: 6, column: 4),
                    source: URL(string: "TechnologyX.tutorial"),
                    severity: .warning,
                    summary: "Duplicate 'Intro' child directive",
                    explanation: "The 'Article' directive must have exactly one 'Intro' child directive",
                    notes: []
                ),
                Digest.Diagnostic(
                    start: nil,
                    source: URL(string: "TechnologyX.tutorial"),
                    severity: .warning,
                    summary: "The article 'TechnologyX' must be referenced from a Tutorial Table of Contents",
                    explanation: nil,
                    notes: []
                ),
                Digest.Diagnostic(
                    start: nil,
                    source: URL(string: "TechnologyX.tutorial"),
                    severity: .information,
                    summary: "You haven't curated 'doc://com.test.example/tutorials/TestBundle/TechnologyX'",
                    explanation: nil,
                    notes: []
                ),
            ]),
        ])
        expectedOutput.assertExist(at: result.outputs[0], fileManager: testDataProvider)
    }
    
    func testWarningForUncuratedTutorial() throws {
        // Documentation bundle that contains an image
        let bundle = Folder(name: "unit-test.docc", content: [
            TextFile(name: "TechnologyX.tutorial", utf8Content: """
                @Tutorial(time: 10) {
                  @Intro(title: "TechologyX") {}

                  @Section(title: "Section") {
                    @Steps {}
                  }

                  @Assessments {
                    @MultipleChoice {
                      text
                      @Choice(isCorrect: true) {
                        text
                        @Justification(reaction: "reaction text") {}
                      }

                      @Choice(isCorrect: false) {
                        text
                        @Justification(reaction: "reaction text") {}
                      }
                    }
                  }
                }
                """
            ),
            InfoPlist(displayName: "TestBundle", identifier: "com.test.example"),
        ])

        let testDataProvider = try TestFileSystem(folders: [bundle, Folder.emptyHTMLTemplateDirectory])
        let targetDirectory = URL(fileURLWithPath: testDataProvider.currentDirectoryPath)
            .appendingPathComponent("target", isDirectory: true)

        var action = try ConvertAction(
            documentationBundleURL: bundle.absoluteURL,
            outOfProcessResolver: nil,
            analyze: false,
            targetDirectory: targetDirectory,
            htmlTemplateDirectory: nil,
            emitDigest: true,
            currentPlatforms: nil,
            dataProvider: testDataProvider,
            fileManager: testDataProvider,
            temporaryDirectory: createTemporaryDirectory(),
            diagnosticLevel: "hint") // report all errors during the test
        let result = try action.perform(logHandle: .none)

        // Verify that the following files and folder exist at the output location
        let expectedOutput = Folder(name: ".docc-build", content: [
            JSONFile(name: "diagnostics.json", content: [
                Digest.Diagnostic(
                    start: nil,
                    source: URL(string: "TechnologyX.tutorial"),
                    severity: .warning,
                    summary: "The tutorial 'TechnologyX' must be referenced from a Tutorial Table of Contents",
                    explanation: nil,
                    notes: []
                ),
                Digest.Diagnostic(
                    start: nil,
                    source: URL(string: "TechnologyX.tutorial"),
                    severity: .information,
                    summary: "You haven't curated 'doc://com.test.example/tutorials/TestBundle/TechnologyX'",
                    explanation: nil,
                    notes: []
                ),
            ])
        ])
        expectedOutput.assertExist(at: result.outputs[0], fileManager: testDataProvider)
    }
    
    /// Ensures we never delete an existing build folder if conversion fails (rdar://72339050)
    func testOutputFolderIsNotRemovedWhenThereAreErrors() throws {
        let tutorialsFile = TextFile(name: "TechnologyX.tutorial", utf8Content: """
            @Tutorials(name: "Technology Z") {
               @Intro(title: "Technology Z") {
                  Intro text.
               }
               
               @Volume(name: "Volume A") {
                  This is a volume.

                  @Chapter(name: "Getting Started") {
                     In this chapter, you'll learn about Tutorial 1. Feel free to add more `TutorialReference`s below.

                     @TutorialReference(tutorial: "doc:Tutorial" )
                  }
               }
            }
            """
        )
        
        let tutorialFile = TextFile(name: "Tutorial.tutorial", utf8Content: """
            @Article(time: 20) {
               @Intro(title: "Basic Augmented Reality App") {
                  This is curated under a Swift page and and ObjC page.
               }
            }
            """
        )
        
        let bundleInfoPlist = InfoPlist(displayName: "TestBundle", identifier: "com.test.example")
        
        let goodBundle = Folder(name: "unit-test.docc", content: [
            tutorialsFile,
            tutorialFile,
            bundleInfoPlist,
        ])
        
        let badBundle = Folder(name: "unit-test.docc", content: [
            incompleteSymbolGraphFile,
            bundleInfoPlist,
        ])
        
        let testDataProvider = try TestFileSystem(folders: [goodBundle, Folder.emptyHTMLTemplateDirectory])
        let targetDirectory = URL(fileURLWithPath: testDataProvider.currentDirectoryPath)
            .appendingPathComponent("target", isDirectory: true)
        
        do {
            var action = try ConvertAction(
                documentationBundleURL: goodBundle.absoluteURL,
                outOfProcessResolver: nil,
                analyze: false,
                targetDirectory: targetDirectory,
                htmlTemplateDirectory: Folder.emptyHTMLTemplateDirectory.absoluteURL,
                emitDigest: false,
                currentPlatforms: nil,
                dataProvider: testDataProvider,
                fileManager: testDataProvider,
                temporaryDirectory: createTemporaryDirectory())
            let result = try action.perform(logHandle: .none)
            
            XCTAssertFalse(
                result.didEncounterError,
                "Unexpected error occurred during conversion of test bundle."
            )
            
            // Verify that the build output folder was successfully created
            let expectedOutput = Folder(name: ".docc-build", content: [
                Folder(name: "data", content: [
                    Folder(name: "tutorials", content: []),
                ]),
            ])
            expectedOutput.assertExist(at: targetDirectory, fileManager: testDataProvider)
        }
        
        try testDataProvider.updateDocumentationBundles(withFolders: [badBundle])
        
        do {
            var action = try ConvertAction(
                documentationBundleURL: badBundle.absoluteURL,
                outOfProcessResolver: nil,
                analyze: false,
                targetDirectory: targetDirectory,
                htmlTemplateDirectory: Folder.emptyHTMLTemplateDirectory.absoluteURL,
                emitDigest: false,
                currentPlatforms: nil,
                dataProvider: testDataProvider,
                fileManager: testDataProvider,
                temporaryDirectory: createTemporaryDirectory())
            let result = try action.perform(logHandle: .none)

            XCTAssert(
                result.didEncounterError,
                "We expect errors to occur during during conversion of the bad test bundle."
            )

            // Verify that the build output folder from the former successful conversion
            // still exists after this failure.
            let expectedOutput = Folder(name: ".docc-build", content: [
                Folder(name: "data", content: [
                ]),
            ])
            expectedOutput.assertExist(at: targetDirectory, fileManager: testDataProvider)
        }
    }
    
    func testOutputFolderContainsDiagnosticJSONWhenThereAreErrors() throws {
        // Documentation bundle that contains an image
        let bundle = Folder(name: "unit-test.docc", content: [
            incompleteSymbolGraphFile,
            InfoPlist(displayName: "TestBundle", identifier: "com.test.example"),
        ])

        let testDataProvider = try TestFileSystem(folders: [bundle, Folder.emptyHTMLTemplateDirectory])
        let targetDirectory = URL(fileURLWithPath: testDataProvider.currentDirectoryPath)
            .appendingPathComponent("target", isDirectory: true)

        var action = try ConvertAction(
            documentationBundleURL: bundle.absoluteURL,
            outOfProcessResolver: nil,
            analyze: false,
            targetDirectory: targetDirectory,
            htmlTemplateDirectory: Folder.emptyHTMLTemplateDirectory.absoluteURL,
            emitDigest: true,
            currentPlatforms: nil,
            dataProvider: testDataProvider,
            fileManager: testDataProvider,
            temporaryDirectory: createTemporaryDirectory())
        let result = try action.perform(logHandle: .none)

        // Verify that the following files and folder exist at the output location
        let expectedOutput = Folder(name: ".docc-build", content: [
            JSONFile(name: "diagnostics.json", content: [
                Digest.Diagnostic(
                    start: nil,
                    source: nil,
                    severity: .error,
                    summary: "Symbol with identifier 's:5MyKit0A5ProtocolP' couldn't be found",
                    explanation: nil,
                    notes: []
                ),
            ]),
        ])
        expectedOutput.assertExist(at: result.outputs[0], fileManager: testDataProvider)
    }

    /// Verifies that digest is correctly emitted for API documentation topics
    /// like module pages, symbols, and articles.
    func testMetadataIsWrittenToOutputFolderAPIDocumentation() throws {
        // Example documentation bundle that contains an image
        let bundle = Folder(name: "unit-test.docc", content: [
            // An asset
            CopyOfFile(original: imageFile, newName: "image.png"),
            
            // An Article
            TextFile(name: "Article.md", utf8Content: """
                # This is an article
                Article abstract.
                
                Discussion content
                
                ![my image](image.png)
                
                ## Article Section
                
                This is another section of the __article__.
                """
            ),

            TextFile(name: "SampleArticle.md", utf8Content: """
                # Sample Article

                @Metadata {
                    @PageKind(sampleCode)
                }

                Sample abstract.

                Discussion content
                """
            ),

            // A module page
            TextFile(name: "TestBed.md", utf8Content: """
                # ``TestBed``
                TestBed abstract.
                
                TestBed discussion __content__.
                ## Topics
                ### Basics
                - <doc:Article>
                """
            ),

            // A symbol doc extensions
            TextFile(name: "A.md", utf8Content: """
                # ``TestBed/A``
                An abstract.
                
                `A` discussion __content__.
                """
            ),

            // A symbol graph
            CopyOfFile(original: Bundle.module.url(forResource: "TopLevelCuration.symbols", withExtension: "json", subdirectory: "Test Resources")!),
            
            InfoPlist(displayName: "TestBundle", identifier: "com.test.example"),
        ])
        
        let testDataProvider = try TestFileSystem(folders: [bundle, Folder.emptyHTMLTemplateDirectory])
        let targetDirectory = URL(fileURLWithPath: testDataProvider.currentDirectoryPath)
            .appendingPathComponent("target", isDirectory: true)

        func contentsOfJSONFile<Result: Decodable>(url: URL) -> Result? {
            guard let data = testDataProvider.contents(atPath: url.path) else {
                return nil
            }
            return try? JSONDecoder().decode(Result.self, from: data)
        }

        var action = try ConvertAction(
            documentationBundleURL: bundle.absoluteURL,
            outOfProcessResolver: nil,
            analyze: false,
            targetDirectory: targetDirectory,
            htmlTemplateDirectory: Folder.emptyHTMLTemplateDirectory.absoluteURL,
            emitDigest: true,
            currentPlatforms: nil,
            dataProvider: testDataProvider,
            fileManager: testDataProvider,
            temporaryDirectory: createTemporaryDirectory())
        let result = try action.perform(logHandle: .none)

        // Because the page order isn't deterministic, we create the indexing records and linkable entities in the same order as the pages.
        let indexingRecords: [IndexingRecord] = action.context.knownPages.compactMap { reference in
            switch reference.path {
            case "/documentation/TestBed":
                return IndexingRecord(
                    kind: .symbol,
                    location: .topLevelPage(reference),
                    title: "TestBed",
                    summary: "TestBed abstract.",
                    headings: ["Overview"],
                    rawIndexableTextContent: "TestBed abstract. Overview TestBed discussion content."
                )
            case "/documentation/TestBed/A":
                return IndexingRecord(
                    kind: .symbol,
                    location: .topLevelPage(reference),
                    title: "A",
                    summary: "An abstract.",
                    headings: ["Overview"],
                    rawIndexableTextContent: "An abstract. Overview A discussion content."
                )
            case "/documentation/TestBundle/Article":
                return IndexingRecord(
                    kind: .article,
                    location: .topLevelPage(reference),
                    title: "This is an article",
                    summary: "Article abstract.",
                    headings: ["Overview", "Article Section"],
                    rawIndexableTextContent: "Article abstract. Overview Discussion content  Article Section This is another section of the article."
                )
            case "/documentation/TestBundle/SampleArticle":
                return IndexingRecord(
                    kind: .article,
                    location: .topLevelPage(reference),
                    title: "Sample Article",
                    summary: "Sample abstract.",
                    headings: ["Overview"],
                    rawIndexableTextContent: "Sample abstract. Overview Discussion content"
                )
            default:
                XCTFail("Encountered unexpected page '\(reference)'")
                return nil
            }
        }
        let linkableEntities = action.context.knownPages.flatMap { (reference: ResolvedTopicReference) -> [LinkDestinationSummary] in
            switch reference.path {
            case "/documentation/TestBed":
                return [
                    LinkDestinationSummary(
                        kind: .module,
                        relativePresentationURL: URL(string: "/documentation/testbed")!,
                        referenceURL: reference.url,
                        title: "TestBed",
                        language: .swift,
                        abstract: "TestBed abstract.",
                        taskGroups: [
                            .init(title: "Basics", identifiers: ["doc://com.test.example/documentation/TestBundle/Article"]),
                            .init(title: "Articles", identifiers: ["doc://com.test.example/documentation/TestBundle/SampleArticle"]),
                            .init(title: "Structures", identifiers: ["doc://com.test.example/documentation/TestBed/A"]),
                        ],
                        usr: "TestBed",
                        availableLanguages: [.swift],
                        platforms: nil,
                        topicImages: nil,
                        references: nil,
                        redirects: nil
                    ),
                ]
            case "/documentation/TestBed/A":
                return [
                    LinkDestinationSummary(
                        kind: .structure,
                        relativePresentationURL: URL(string: "/documentation/testbed/a")!,
                        referenceURL: reference.url,
                        title: "A",
                        language: .swift,
                        abstract: "An abstract.",
                        taskGroups: [],
                        usr: "s:7TestBed1AV",
                        availableLanguages: [.swift],
                        platforms: nil,
                        topicImages: nil,
                        references: nil,
                        redirects: nil
                    ),
                ]
            case "/documentation/TestBundle/Article":
                return [
                    LinkDestinationSummary(
                        kind: .article,
                        relativePresentationURL: URL(string: "/documentation/testbundle/article")!,
                        referenceURL: reference.url,
                        title: "This is an article",
                        language: .swift,
                        abstract: "Article abstract.",
                        taskGroups: [],
                        availableLanguages: [.swift],
                        platforms: nil,
                        topicImages: nil,
                        references: nil,
                        redirects: nil
                    ),
                ]
            case "/documentation/TestBundle/SampleArticle":
                return [
                    LinkDestinationSummary(
                        kind: .sampleCode,
                        relativePresentationURL: URL(string: "/documentation/testbundle/samplearticle")!,
                        referenceURL: reference.url,
                        title: "Sample Article",
                        language: .swift,
                        abstract: "Sample abstract.",
                        taskGroups: [],
                        availableLanguages: [.swift],
                        platforms: nil,
                        topicImages: nil,
                        references: nil,
                        redirects: nil
                    )
                ]
            default:
                XCTFail("Encountered unexpected page '\(reference)'")
                return []
            }
        }
        let images: [ImageReference] = action.context.knownPages.flatMap {
            reference -> [ImageReference] in
            switch reference.path {
            case "/documentation/TestBundle/Article":
                return [ImageReference(
                    name: "image.png",
                    altText: "my image",
                    userInterfaceStyle: .light,
                    displayScale: .standard
                )]
            default:
                return []
            }
        }

        // Verify diagnostics
        guard let resultDiagnostics: [Digest.Diagnostic] = contentsOfJSONFile(url: result.outputs[0].appendingPathComponent("diagnostics.json")) else {
            XCTFail("Can't find diagnostics.json in output")
            return
        }
        XCTAssertTrue(resultDiagnostics.isEmpty)
        
        // Verify indexing records
        let indexingRecordSort: (IndexingRecord, IndexingRecord) -> Bool = { return $0.title < $1.title }
        guard let resultIndexingRecords: [IndexingRecord] = contentsOfJSONFile(url: result.outputs[0].appendingPathComponent("indexing-records.json")) else {
            XCTFail("Can't find indexing-records.json in output")
            return
        }
        XCTAssertEqual(resultIndexingRecords.sorted(by: indexingRecordSort), indexingRecords.sorted(by: indexingRecordSort))

        // Verify linkable entities
        let linkableEntitiesSort: (LinkDestinationSummary, LinkDestinationSummary) -> Bool = { return $0.referenceURL.absoluteString < $1.referenceURL.absoluteString }
        guard let resultLikableEntities: [LinkDestinationSummary] = contentsOfJSONFile(url: result.outputs[0].appendingPathComponent("linkable-entities.json")) else {
            XCTFail("Can't find linkable-entities.json in output")
            return
        }
        XCTAssertEqual(resultLikableEntities.count, linkableEntities.count)
        for (resultEntity, entity) in zip(resultLikableEntities.sorted(by: linkableEntitiesSort), linkableEntities.sorted(by: linkableEntitiesSort)) {
            XCTAssertEqual(resultEntity, entity)
        }
        
        // Verify images
        guard let resultAssets: Digest.Assets = contentsOfJSONFile(url: result.outputs[0].appendingPathComponent("assets.json")) else {
            XCTFail("Can't find assets.json in output")
            return
        }
        XCTAssertEqual(resultAssets.images.map({ $0.identifier.identifier }).sorted(), images.map({ $0.identifier.identifier }).sorted())
    }

    func testDownloadMetadataIsWritenToOutputFolder() throws {
        let bundle = Folder(name: "unit-test.docc", content: [
            CopyOfFile(original: projectZipFile),
            CopyOfFile(original: imageFile, newName: "referenced-tutorials-image.png"),

            TextFile(name: "MyTechnology.tutorial", utf8Content: """
            @Tutorial(time: 10, projectFiles: project.zip) {
              @Intro(title: "TechologyX") {}

              @Section(title: "Section") {
                @Steps {}
              }

              @Assessments {
                @MultipleChoice {
                  text
                  @Choice(isCorrect: true) {
                    text
                    @Justification(reaction: "reaction text") {}
                  }

                  @Choice(isCorrect: false) {
                    text
                    @Justification(reaction: "reaction text") {}
                  }
                }
              }
            }
            """),

            TextFile(name: "TechnologyX.tutorial", utf8Content: """
            @Tutorials(name: TechnologyX) {
               @Intro(title: "Technology X") {
                  Learn about some stuff in Technology X.
               }

               @Volume(name: "Volume 1") {
                  This volume contains Chapter 1.

                  @Image(source: referenced-tutorials-image.png, alt: "Some alt text")

                  @Chapter(name: "Chapter 1") {
                     In this chapter, you'll learn about Tutorial 1.

                     @Image(source: referenced-tutorials-image.png, alt: "Some alt text")
                     @TutorialReference(tutorial: "doc:MyTechnology")
                  }
               }
            }
            """),

            TextFile(name: "MySample.md", utf8Content: """
            # My Sample

            @Metadata {
                @CallToAction(url: "https://example.com/sample.zip", purpose: download)
            }

            This is a page with a download button.
            """),

            TextFile(name: "TestBundle.md", utf8Content: """
            # ``TestBundle``

            This is a test.

            ## Topics

            ### Pages

            - <doc:TechnologyX>
            - <doc:MySample>
            """),

            // A symbol graph
            CopyOfFile(original: Bundle.module.url(forResource: "TopLevelCuration.symbols", withExtension: "json", subdirectory: "Test Resources")!),

            InfoPlist(displayName: "TestBundle", identifier: "com.test.example"),
        ])

        let testDataProvider = try TestFileSystem(folders: [bundle, Folder.emptyHTMLTemplateDirectory])
        let targetDirectory = URL(fileURLWithPath: testDataProvider.currentDirectoryPath)
            .appendingPathComponent("target", isDirectory: true)

        var action = try ConvertAction(
            documentationBundleURL: bundle.absoluteURL,
            outOfProcessResolver: nil,
            analyze: false,
            targetDirectory: targetDirectory,
            htmlTemplateDirectory: Folder.emptyHTMLTemplateDirectory.absoluteURL,
            emitDigest: true,
            currentPlatforms: nil,
            dataProvider: testDataProvider,
            fileManager: testDataProvider,
            temporaryDirectory: createTemporaryDirectory())
        let result = try action.perform(logHandle: .none)

        func contentsOfJSONFile<Result: Decodable>(url: URL) -> Result? {
            guard let data = testDataProvider.contents(atPath: url.path) else {
                return nil
            }
            return try? JSONDecoder().decode(Result.self, from: data)
        }

        // Verify downloads
        guard let resultAssets: Digest.Assets = contentsOfJSONFile(url: result.outputs[0].appendingPathComponent("assets.json")) else {
            XCTFail("Can't find assets.json in output")
            return
        }
        XCTAssertEqual(resultAssets.downloads.count, 2)

        XCTAssert(resultAssets.downloads.contains(where: {
            $0.identifier.identifier == "project.zip"
        }))
        XCTAssert(resultAssets.downloads.contains(where: {
            $0.identifier.identifier == "https://example.com/sample.zip"
        }))
    }

    func testMetadataIsWrittenToOutputFolder() throws {
        // Example documentation bundle that contains an image
        let bundle = Folder(name: "unit-test.docc", content: [
            CopyOfFile(original: imageFile, newName: "referenced-article-image.png"),
            CopyOfFile(original: imageFile, newName: "referenced-tutorials-image.png"),
            CopyOfFile(original: imageFile, newName: "UNreferenced-image.png"),
            
            TextFile(name: "Article.tutorial", utf8Content: """
                @Article(time: 20) {
                   @Intro(title: "Making an Augmented Reality App") {
                      This is an abstract for the intro.
                   }
                   
                   ## Section Name
                   
                   ![full width image](referenced-article-image.png)
                }
                """
            ),
            TextFile(name: "TechnologyX.tutorial", utf8Content: """
                @Tutorials(name: TechnologyX) {
                   @Intro(title: "Technology X") {
                      Learn about some stuff in Technology X.
                   }
                   
                   @Volume(name: "Volume 1") {
                      This volume contains Chapter 1.

                      @Image(source: referenced-tutorials-image.png, alt: "Some alt text")

                      @Chapter(name: "Chapter 1") {
                         In this chapter, you'll learn about Tutorial 1.

                         @Image(source: referenced-tutorials-image.png, alt: "Some alt text")
                         @TutorialReference(tutorial: "doc:Article")
                      }
                   }

                }
                """
            ),
            InfoPlist(displayName: "TestBundle", identifier: "com.test.example"),
        ])

        let testDataProvider = try TestFileSystem(folders: [bundle, Folder.emptyHTMLTemplateDirectory])
        let targetDirectory = URL(fileURLWithPath: testDataProvider.currentDirectoryPath)
            .appendingPathComponent("target", isDirectory: true)

        func contentsOfJSONFile<Result: Decodable>(url: URL) -> Result? {
            guard let data = testDataProvider.contents(atPath: url.path) else {
                return nil
            }
            return try? JSONDecoder().decode(Result.self, from: data)
        }

        var action = try ConvertAction(
            documentationBundleURL: bundle.absoluteURL,
            outOfProcessResolver: nil,
            analyze: false,
            targetDirectory: targetDirectory,
            htmlTemplateDirectory: Folder.emptyHTMLTemplateDirectory.absoluteURL,
            emitDigest: true,
            currentPlatforms: nil,
            dataProvider: testDataProvider,
            fileManager: testDataProvider,
            temporaryDirectory: createTemporaryDirectory())
        let result = try action.perform(logHandle: .none)
        
        // Because the page order isn't deterministic, we create the indexing records and linkable entities in the same order as the pages.
        let indexingRecords: [IndexingRecord] = action.context.knownPages.compactMap { reference in
            switch reference.path {
            case "/tutorials/TestBundle/Article":
                return IndexingRecord(
                    kind: .article,
                    location: .topLevelPage(reference),
                    title: "Making an Augmented Reality App",
                    summary: "This is an abstract for the intro.",
                    headings: ["Section Name"],
                    rawIndexableTextContent: "This is an abstract for the intro. Section Name "
                )
            case "/tutorials/TechnologyX":
                return IndexingRecord(
                    kind: .overview,
                    location: .topLevelPage(reference),
                    title: "Technology X",
                    summary: "Learn about some stuff in Technology X.",
                    headings: ["Volume 1"],
                    rawIndexableTextContent: "Learn about some stuff in Technology X. This volume contains Chapter 1."
                )
            case "/": return nil
            default:
                XCTFail("Encountered unexpected page '\(reference)'")
                return nil
            }
        }
        let linkableEntities = action.context.knownPages.flatMap { (reference: ResolvedTopicReference) -> [LinkDestinationSummary] in
            switch reference.path {
            case "/tutorials/TestBundle/Article":
                return [
                    LinkDestinationSummary(
                        kind: .tutorialArticle,
                        relativePresentationURL: URL(string: "/tutorials/testbundle/article")!,
                        referenceURL: reference.url,
                        title: "Making an Augmented Reality App",
                        language: .swift,
                        abstract: "This is an abstract for the intro.",
                        taskGroups: [.init(title: nil, identifiers: [reference.withFragment("Section-Name").absoluteString])],
                        availableLanguages: [.swift],
                        platforms: nil,
                        topicImages: nil,
                        references: nil,
                        redirects: nil
                    ),
                    LinkDestinationSummary(
                        kind: .onPageLandmark,
                        relativePresentationURL: URL(string: "/tutorials/testbundle/article#Section-Name")!,
                        referenceURL: reference.withFragment("Section-Name").url,
                        title: "Section Name",
                        language: .swift,
                        abstract: nil,
                        taskGroups: [],
                        availableLanguages: [.swift],
                        platforms: nil,
                        topicImages: nil,
                        references: nil,
                        redirects: nil
                    ),
                ]
            case "/tutorials/TechnologyX":
                return [
                    LinkDestinationSummary(
                        kind: .technology,
                        relativePresentationURL: URL(string: "/tutorials/technologyx")!,
                        referenceURL: reference.url,
                        title: "Technology X",
                        language: .swift,
                        abstract: "Learn about some stuff in Technology X.",
                        taskGroups: [.init(title: nil, identifiers: [reference.appendingPath("Volume-1").absoluteString])],
                        availableLanguages: [.swift],
                        platforms: nil,
                        topicImages: nil,
                        references: nil,
                        redirects: nil
                    ),
                ]
            default:
                XCTFail("Encountered unexpected page '\(reference)'")
                return []
            }
        }
        let images: [ImageReference] = action.context.knownPages.flatMap {
            reference -> [ImageReference] in
            switch reference.path {
            case "/tutorials/TestBundle/Article":
                return [ImageReference(
                    name: "referenced-article-image.png",
                    altText: "full width image",
                    userInterfaceStyle: .light,
                    displayScale: .standard
                )]
            case "/tutorials/TechnologyX":
                return [ImageReference(
                    name: "referenced-tutorials-image.png",
                    altText: "Some alt text",
                    userInterfaceStyle: .light,
                    displayScale: .standard
                )]
            default:
                XCTFail("Encountered unexpected page '\(reference)'")
                return []
            }
        }
        
        // Verify diagnostics
        guard let resultDiagnostics: [Digest.Diagnostic] = contentsOfJSONFile(url: result.outputs[0].appendingPathComponent("diagnostics.json")) else {
            XCTFail("Can't find diagnostics.json in output")
            return
        }
        XCTAssertTrue(resultDiagnostics.isEmpty)
        
        // Verify indexing records
        let indexingRecordSort: (IndexingRecord, IndexingRecord) -> Bool = { return $0.title < $1.title }
        guard let resultIndexingRecords: [IndexingRecord] = contentsOfJSONFile(url: result.outputs[0].appendingPathComponent("indexing-records.json")) else {
            XCTFail("Can't find indexing-records.json in output")
            return
        }
        XCTAssertEqual(resultIndexingRecords.sorted(by: indexingRecordSort), indexingRecords.sorted(by: indexingRecordSort))
        
        // Verify linkable entities
        let linkableEntitiesSort: (LinkDestinationSummary, LinkDestinationSummary) -> Bool = { return $0.referenceURL.absoluteString < $1.referenceURL.absoluteString }
        guard let resultLikableEntities: [LinkDestinationSummary] = contentsOfJSONFile(url: result.outputs[0].appendingPathComponent("linkable-entities.json")) else {
            XCTFail("Can't find linkable-entities.json in output")
            return
        }
        XCTAssertEqual(resultLikableEntities.sorted(by: linkableEntitiesSort), linkableEntities.sorted(by: linkableEntitiesSort))
        
        // Verify images
        guard let resultAssets: Digest.Assets = contentsOfJSONFile(url: result.outputs[0].appendingPathComponent("assets.json")) else {
            XCTFail("Can't find assets.json in output")
            return
        }
        XCTAssertEqual(resultAssets.images.map({ $0.identifier.identifier }).sorted(), images.map({ $0.identifier.identifier }).sorted())
    }
    
    func testMetadataIsOnlyWrittenToOutputFolderWhenEmitDigestFlagIsSet() throws {
        
        // An empty documentation bundle
        let bundle = Folder(name: "unit-test.docc", content: [
            InfoPlist(displayName: "TestBundle", identifier: "com.test.example"),
        ])

        // Check that they're all written when `--emit-digest` is set
        do {
            let testDataProvider = try TestFileSystem(folders: [bundle, Folder.emptyHTMLTemplateDirectory])
            let targetDirectory = URL(fileURLWithPath: testDataProvider.currentDirectoryPath)
                .appendingPathComponent("target", isDirectory: true)

            var action = try ConvertAction(
                documentationBundleURL: bundle.absoluteURL,
                outOfProcessResolver: nil,
                analyze: false,
                targetDirectory: targetDirectory,
                htmlTemplateDirectory: Folder.emptyHTMLTemplateDirectory.absoluteURL,
                emitDigest: true, // emit digest files
                currentPlatforms: nil,
                dataProvider: testDataProvider,
                fileManager: testDataProvider,
                temporaryDirectory: createTemporaryDirectory())
            let result = try action.perform(logHandle: .none)
            
            XCTAssertTrue(testDataProvider.fileExists(atPath: result.outputs[0].appendingPathComponent("assets.json").path))
            XCTAssertTrue(testDataProvider.fileExists(atPath: result.outputs[0].appendingPathComponent("diagnostics.json").path))
            XCTAssertTrue(testDataProvider.fileExists(atPath: result.outputs[0].appendingPathComponent("indexing-records.json").path))
            XCTAssertTrue(testDataProvider.fileExists(atPath: result.outputs[0].appendingPathComponent("linkable-entities.json").path))
        }
        
        // Check that they're not written when `--emit-digest` is not set
        do {
            let testDataProvider = try TestFileSystem(folders: [bundle, Folder.emptyHTMLTemplateDirectory])
            let targetDirectory = URL(fileURLWithPath: testDataProvider.currentDirectoryPath)
                .appendingPathComponent("target", isDirectory: true)

            var action = try ConvertAction(
                documentationBundleURL: bundle.absoluteURL,
                outOfProcessResolver: nil,
                analyze: false,
                targetDirectory: targetDirectory,
                htmlTemplateDirectory: Folder.emptyHTMLTemplateDirectory.absoluteURL,
                emitDigest: false, // don't emit digest files
                currentPlatforms: nil,
                dataProvider: testDataProvider,
                fileManager: testDataProvider,
                temporaryDirectory: createTemporaryDirectory())
            let result = try action.perform(logHandle: .none)
            
            XCTAssertFalse(testDataProvider.fileExists(atPath: result.outputs[0].appendingPathComponent("assets.json").path))
            XCTAssertFalse(testDataProvider.fileExists(atPath: result.outputs[0].appendingPathComponent("diagnostics.json").path))
            XCTAssertFalse(testDataProvider.fileExists(atPath: result.outputs[0].appendingPathComponent("indexing-records.json").path))
            XCTAssertFalse(testDataProvider.fileExists(atPath: result.outputs[0].appendingPathComponent("linkable-entities.json").path))
        }
    }

    /// An empty implementation of `ConvertOutputConsumer` that purposefully does nothing except
    /// to pass the number of documentation coverage info structs received to the given handler
    struct TestDocumentationCoverageConsumer: ConvertOutputConsumer {

        let coverageConsumeHandler: (Int) -> Void

        init(coverageConsumeHandler: @escaping (Int) -> Void) {
            self.coverageConsumeHandler = coverageConsumeHandler
        }

        func consume(renderNode: RenderNode) throws { }
        func consume(problems: [Problem]) throws { }
        func consume(assetsInBundle bundle: DocumentationBundle) throws {}
        func consume(linkableElementSummaries: [LinkDestinationSummary]) throws {}
        func consume(indexingRecords: [IndexingRecord]) throws {}
        func consume(assets: [RenderReferenceType: [RenderReference]]) throws {}
        func consume(benchmarks: Benchmark) throws {}

        // Call the handler with the number of coverage items consumed here
        func consume(documentationCoverageInfo: [CoverageDataEntry]) throws {
            coverageConsumeHandler(documentationCoverageInfo.count)
        }
    }

    func testMetadataIsOnlyWrittenToOutputFolderWhenDocumentationCoverage() throws {

        // An empty documentation bundle, except for a single symbol graph file
        // containing 8 symbols.
        let bundle = Folder(name: "unit-test.docc", content: [
            InfoPlist(displayName: "TestBundle", identifier: "com.test.example"),
            CopyOfFile(original: symbolGraphFile, newName: "MyKit.symbols.json"),
        ])

        // Count the number of coverage info structs consumed by each test below,
        // using TestDocumentationCoverageConsumer and this handler.
        var coverageInfoCount = 0
        let coverageInfoHandler = { count in coverageInfoCount += count }

        // Check that they're nothing is written for `.noCoverage`
        do {
            let testDataProvider = try TestFileSystem(folders: [bundle, Folder.emptyHTMLTemplateDirectory])
            let targetDirectory = URL(fileURLWithPath: testDataProvider.currentDirectoryPath)
                .appendingPathComponent("target", isDirectory: true)

            var action = try ConvertAction(
                documentationBundleURL: bundle.absoluteURL,
                outOfProcessResolver: nil,
                analyze: false,
                targetDirectory: targetDirectory,
                htmlTemplateDirectory: Folder.emptyHTMLTemplateDirectory.absoluteURL,
                emitDigest: false,
                currentPlatforms: nil,
                dataProvider: testDataProvider,
                fileManager: testDataProvider,
                temporaryDirectory: createTemporaryDirectory(),
                documentationCoverageOptions: .noCoverage)
            let result = try action.perform(logHandle: .none)

            XCTAssertFalse(testDataProvider.fileExists(atPath: result.outputs[0].appendingPathComponent("documentation-coverage.json").path))

            // Rerun the convert and test no coverage info structs were consumed
            let _ = try action.converter.convert(outputConsumer: TestDocumentationCoverageConsumer(coverageConsumeHandler: coverageInfoHandler))
            XCTAssertEqual(coverageInfoCount, 0)
        }

        // Check that JSON is written for `.brief`
        do {
            let testDataProvider = try TestFileSystem(folders: [bundle, Folder.emptyHTMLTemplateDirectory])
            let targetDirectory = URL(fileURLWithPath: testDataProvider.currentDirectoryPath)
                .appendingPathComponent("target", isDirectory: true)

            var action = try ConvertAction(
                documentationBundleURL: bundle.absoluteURL,
                outOfProcessResolver: nil,
                analyze: false,
                targetDirectory: targetDirectory,
                htmlTemplateDirectory: Folder.emptyHTMLTemplateDirectory.absoluteURL,
                emitDigest: false,
                currentPlatforms: nil,
                dataProvider: testDataProvider,
                fileManager: testDataProvider,
                temporaryDirectory: createTemporaryDirectory(),
                documentationCoverageOptions: DocumentationCoverageOptions(level: .brief))
            let result = try action.perform(logHandle: .none)

            XCTAssertTrue(testDataProvider.fileExists(atPath: result.outputs[0].appendingPathComponent("documentation-coverage.json").path))

            // Rerun the convert and test one coverage info structs was consumed for each symbol page (8)
            coverageInfoCount = 0
            let _ = try action.converter.convert(outputConsumer: TestDocumentationCoverageConsumer(coverageConsumeHandler: coverageInfoHandler))
            XCTAssertEqual(coverageInfoCount, 8)
        }

        // Check that JSON is written for `.detailed`
        do {
            let testDataProvider = try TestFileSystem(folders: [bundle, Folder.emptyHTMLTemplateDirectory])
            let targetDirectory = URL(fileURLWithPath: testDataProvider.currentDirectoryPath)
                .appendingPathComponent("target", isDirectory: true)

            var action = try ConvertAction(
                documentationBundleURL: bundle.absoluteURL,
                outOfProcessResolver: nil,
                analyze: false,
                targetDirectory: targetDirectory,
                htmlTemplateDirectory: Folder.emptyHTMLTemplateDirectory.absoluteURL,
                emitDigest: false,
                currentPlatforms: nil,
                dataProvider: testDataProvider,
                fileManager: testDataProvider,
                temporaryDirectory: createTemporaryDirectory(),
                documentationCoverageOptions: DocumentationCoverageOptions(level: .detailed))
            let result = try action.perform(logHandle: .none)

            XCTAssertTrue(testDataProvider.fileExists(atPath: result.outputs[0].appendingPathComponent("documentation-coverage.json").path))

            // Rerun the convert and test one coverage info structs was consumed for each symbol page (8)
            coverageInfoCount = 0
            let _ = try action.converter.convert(outputConsumer: TestDocumentationCoverageConsumer(coverageConsumeHandler: coverageInfoHandler))
            XCTAssertEqual(coverageInfoCount, 8)
        }
    }
    
    /// Test context gets the current platforms provided by command line.
    func testRelaysCurrentPlatformsToContext() throws {
        // Empty documentation bundle that's nested inside some other directories.
        let bundle = Folder(name: "nested", content: [
            Folder(name: "folders", content: [
                Folder(name: "unit-test.docc", content: [
                    InfoPlist(displayName: "TestBundle", identifier: "com.test.example"),
                ]),
            ])
        ])
        
        let testDataProvider = try TestFileSystem(folders: [bundle, Folder.emptyHTMLTemplateDirectory])
        let targetDirectory = URL(fileURLWithPath: testDataProvider.currentDirectoryPath)
            .appendingPathComponent("target", isDirectory: true)
        
        let action = try ConvertAction(
            documentationBundleURL: bundle.absoluteURL,
            outOfProcessResolver: nil,
            analyze: false,
            targetDirectory: targetDirectory,
            htmlTemplateDirectory: Folder.emptyHTMLTemplateDirectory.absoluteURL,
            emitDigest: false,
            currentPlatforms: [
                "platform1": PlatformVersion(.init(10, 11, 12), beta: false),
                "platform2": PlatformVersion(.init(11, 12, 13), beta: false),
            ],
            dataProvider: testDataProvider,
            fileManager: testDataProvider,
            temporaryDirectory: createTemporaryDirectory())
        
        XCTAssertEqual(action.context.externalMetadata.currentPlatforms, [
            "platform1" : PlatformVersion(.init(10, 11, 12), beta: false),
            "platform2" : PlatformVersion(.init(11, 12, 13), beta: false),
        ])
    }
    
    func testResolvedTopicReferencesAreCachedByDefaultWhenConverting() throws {
        let bundle = Folder(
            name: "unit-test.docc",
            content: [
                InfoPlist(displayName: "TestBundle", identifier: #function),
                CopyOfFile(original: symbolGraphFile),
            ]
        )
        
        let testDataProvider = try TestFileSystem(folders: [bundle, Folder.emptyHTMLTemplateDirectory])
        let targetDirectory = URL(fileURLWithPath: testDataProvider.currentDirectoryPath)
            .appendingPathComponent("target", isDirectory: true)
        
        var action = try ConvertAction(
            documentationBundleURL: bundle.absoluteURL,
            outOfProcessResolver: nil,
            analyze: false,
            targetDirectory: targetDirectory,
            htmlTemplateDirectory: Folder.emptyHTMLTemplateDirectory.absoluteURL,
            emitDigest: false,
            currentPlatforms: [:],
            dataProvider: testDataProvider,
            fileManager: testDataProvider,
            temporaryDirectory: createTemporaryDirectory())
        
        _ = try action.perform(logHandle: .none)
        
        XCTAssertEqual(ResolvedTopicReference._numberOfCachedReferences(bundleID: #function), 8)
    }

    func testIgnoresAnalyzerHintsByDefault() throws {
        func runCompiler(analyze: Bool) throws -> [Problem] {
            // This bundle has both non-analyze and analyze style warnings.
            let testBundleURL = Bundle.module.url(
                forResource: "TestBundle", withExtension: "docc", subdirectory: "Test Bundles")!
            let bundle = try Folder.createFromDisk(url: testBundleURL)

            let testDataProvider = try TestFileSystem(folders: [bundle, Folder.emptyHTMLTemplateDirectory])
            let targetDirectory = URL(fileURLWithPath: testDataProvider.currentDirectoryPath)
                .appendingPathComponent("target", isDirectory: true)

            let engine = DiagnosticEngine()
            var action = try ConvertAction(
                documentationBundleURL: bundle.absoluteURL,
                outOfProcessResolver: nil,
                analyze: analyze, // Turn on/off the analyzer.
                targetDirectory: targetDirectory,
                htmlTemplateDirectory: Folder.emptyHTMLTemplateDirectory.absoluteURL,
                emitDigest: false,
                currentPlatforms: nil,
                dataProvider: testDataProvider,
                fileManager: testDataProvider,
                temporaryDirectory: createTemporaryDirectory(),
                diagnosticEngine: engine)
            let result = try action.perform(logHandle: .none)
            XCTAssertFalse(result.didEncounterError)
            return engine.problems
        }

        let analyzeDiagnostics = try runCompiler(analyze: true)
        let noAnalyzeDiagnostics = try runCompiler(analyze: false)
        
        XCTAssertTrue(analyzeDiagnostics.contains { $0.diagnostic.severity == .information })
        XCTAssertFalse(noAnalyzeDiagnostics.contains { $0.diagnostic.severity == .information })

        XCTAssertTrue(
            analyzeDiagnostics.count > noAnalyzeDiagnostics.count,
            """
                The number of diagnostics with '--analyze' should be more than without '--analyze' \
                (\(analyzeDiagnostics.count) vs \(noAnalyzeDiagnostics.count))
                """
        )
    }
    
    /// Verify that the conversion of the same input given high concurrency and no concurrency,
    /// and also with and without generating digest produces the same results
    func testConvertTestBundleWithHighConcurrency() throws {
        let testBundleURL = Bundle.module.url(
            forResource: "TestBundle", withExtension: "docc", subdirectory: "Test Bundles")!
        let bundle = try Folder.createFromDisk(url: testBundleURL)

        struct TestReferenceResolver: ExternalReferenceResolver {
            let customResolvedURL = URL(string: "https://resolved.com/resolved/path?query=item")!

            func resolve(_ reference: TopicReference, sourceLanguage: SourceLanguage) -> TopicReferenceResolutionResult {
                return .success(ResolvedTopicReference(bundleIdentifier: "com.example.test", path: reference.url!.path, sourceLanguage: .swift))
            }

            func entity(with reference: ResolvedTopicReference) throws -> DocumentationNode {
                return DocumentationNode(
                    reference: reference,
                    kind: .article,
                    sourceLanguage: .swift,
                    availableSourceLanguages: nil,
                    name: .conceptual(title: reference.url.pathComponents.last!.capitalized),
                    markup: Paragraph(),
                    semantic: nil,
                    platformNames: nil
                )
            }

            func urlForResolvedReference(_ reference: ResolvedTopicReference) -> URL {
                return URL(string: "https://resolved.com\(reference.path)")!
            }
        }
        
        func convertTestBundle(batchSize: Int, emitDigest: Bool, targetURL: URL, testDataProvider: DocumentationWorkspaceDataProvider & FileManagerProtocol) throws -> ActionResult {
            // Run the create ConvertAction
            var action = try ConvertAction(
                documentationBundleURL: bundle.absoluteURL,
                outOfProcessResolver: nil,
                analyze: false,
                targetDirectory: targetURL,
                htmlTemplateDirectory: Folder.emptyHTMLTemplateDirectory.absoluteURL,
                emitDigest: emitDigest,
                currentPlatforms: nil,
                dataProvider: testDataProvider,
                fileManager: testDataProvider,
                temporaryDirectory: createTemporaryDirectory())
            
            action.converter.batchNodeCount = batchSize
            
            action.context.externalReferenceResolvers["com.example.test"] = TestReferenceResolver()
            
            return try action.perform(logHandle: .none)
        }

        for withDigest in [false, true] {
            let testDataProvider = try TestFileSystem(folders: [bundle, Folder.emptyHTMLTemplateDirectory])

            // Set a batch size to a high number to have no concurrency
            let serialOutputURL = URL(string: "/serialOutput")!
            let serialResult = try convertTestBundle(batchSize: 10_000, emitDigest: withDigest, targetURL: serialOutputURL, testDataProvider: testDataProvider)

            // Set a batch size to 1 to have maximum concurrency (this is bad for performance maximizes our chances of encountering an issue).
            let parallelOutputURL = URL(string: "/parallelOutput")!
            let parallelResult = try convertTestBundle(batchSize: 1, emitDigest: withDigest, targetURL: parallelOutputURL, testDataProvider: testDataProvider)
            
            // Compare the results
            XCTAssertEqual(
                uniformlyPrintDiagnosticMessages(serialResult.problems),
                uniformlyPrintDiagnosticMessages(parallelResult.problems)
            )
            
            XCTAssertEqual(parallelResult.outputs.count, 1)
            XCTAssertEqual(serialResult.outputs.count, 1)
            
            guard let serialOutput = serialResult.outputs.first, let parallelOutput = parallelResult.outputs.first else {
                XCTFail("Missing output to compare")
                return
            }
            
            let serialContent = testDataProvider.files.keys.filter({ $0.hasPrefix(serialOutput.path) })
            let parallelContent = testDataProvider.files.keys.filter({ $0.hasPrefix(parallelOutput.path) })

            XCTAssertFalse(serialContent.isEmpty)
            XCTAssertEqual(serialContent.count, parallelContent.count)
            
            let relativePathsSerialContent = serialContent.map({ $0.replacingOccurrences(of: serialOutput.path, with: "") })
            let relativePathsParallelContent = parallelContent.map({ $0.replacingOccurrences(of: parallelOutput.path, with: "") })

            XCTAssertEqual(relativePathsSerialContent.sorted(), relativePathsParallelContent.sorted())
        }
    }
    
    func testConvertActionProducesDeterministicOutput() throws {
        // Pretty printing the output JSON also enables sorting keys during encoding
        // which is required for testing if the conversion output is deterministic.
        let priorPrettyPrintValue = shouldPrettyPrintOutputJSON
        shouldPrettyPrintOutputJSON = true
        defer {
            // Because this value is being modified in-process (not in the environment)
            // it will not affect the outcome of other tests, even when running tests in parallel.
            // Even when tests are run in parallel,
            // there is only one test being executed per process at a time.
            shouldPrettyPrintOutputJSON = priorPrettyPrintValue
        }
        
        let testBundleURL = try XCTUnwrap(
            Bundle.module.url(
                forResource: "TestBundle",
                withExtension: "docc",
                subdirectory: "Test Bundles"
            )
        )
        let bundle = try Folder.createFromDisk(url: testBundleURL)
        
        func performConvertAction(outputURL: URL, testFileSystem: TestFileSystem) throws {
            var action = try ConvertAction(
                documentationBundleURL: bundle.absoluteURL,
                outOfProcessResolver: nil,
                analyze: false,
                targetDirectory: outputURL,
                htmlTemplateDirectory: Folder.emptyHTMLTemplateDirectory.absoluteURL,
                emitDigest: false,
                currentPlatforms: nil,
                dataProvider: testFileSystem,
                fileManager: testFileSystem,
                temporaryDirectory: createTemporaryDirectory()
            )
            action.diagnosticEngine.consumers.sync { $0.removeAll() } 
            
            _ = try action.perform(logHandle: .none)
        }
        
        // We'll perform 3 sets of conversions to confirm the output is deterministic
        for _ in 1...3 {
            let testFileSystem = try TestFileSystem(
                folders: [bundle, Folder.emptyHTMLTemplateDirectory]
            )
            
            // Convert the same bundle three times and place the output in
            // separate directories.
            
            try performConvertAction(
                outputURL: URL(fileURLWithPath: "/1", isDirectory: true),
                testFileSystem: testFileSystem
            )
            try performConvertAction(
                outputURL: URL(fileURLWithPath: "/2", isDirectory: true),
                testFileSystem: testFileSystem
            )
            
            // Extract and sort the RenderJSON output of each conversion
            
            let firstConversionFiles = testFileSystem.files.lazy.filter { key, _ in
                key.hasPrefix("/1/data/")
            }.map { (key, value) in
                return (String(key.dropFirst("/1".count)), value)
            }.sorted(by: \.0)
            
            let secondConversionFiles = testFileSystem.files.lazy.filter { key, _ in
                key.hasPrefix("/2/data/")
            }.map { (key, value) in
                return (String(key.dropFirst("/2".count)), value)
            }.sorted(by: \.0)
            
            // Zip the two sets of sorted files and loop through them, ensuring that
            // each conversion produced the same RenderJSON output.
            
            XCTAssertEqual(
                firstConversionFiles.map(\.0),
                secondConversionFiles.map(\.0),
                "The produced file paths are nondeterministic."
            )
            
            for (first, second) in zip(firstConversionFiles, secondConversionFiles) {
                let firstString = String(data: first.1, encoding: .utf8)
                let secondString = String(data: second.1, encoding: .utf8)
                
                XCTAssertEqual(firstString, secondString, "The contents of '\(first.0)' is nondeterministic.")
            }
        }
    }
    
    func testConvertActionNavigatorIndexGeneration() throws {
        // The navigator index needs to test with the real file manager
        let bundleURL = Bundle.module.url(forResource: "TestBundle", withExtension: "docc", subdirectory: "Test Bundles")!
        
        let targetURL = try createTemporaryDirectory()
        let templateURL = try createTemporaryDirectory().appendingPathComponent("template")
        try Folder.emptyHTMLTemplateDirectory.write(to: templateURL)
        
        // Convert the documentation and create an index
        
        var action = try ConvertAction(
            documentationBundleURL: bundleURL,
            outOfProcessResolver: nil,
            analyze: false,
            targetDirectory: targetURL,
            htmlTemplateDirectory: templateURL,
            emitDigest: false,
            currentPlatforms: nil,
            buildIndex: true,
            temporaryDirectory: createTemporaryDirectory() // Create an index
        )
        _ = try action.perform(logHandle: .none)
        
        let indexURL = targetURL.appendingPathComponent("index")
        
        let indexFromConvertAction = try NavigatorIndex.readNavigatorIndex(url: indexURL)
        XCTAssertEqual(indexFromConvertAction.count, 37)
        
        indexFromConvertAction.environment?.close()
        try FileManager.default.removeItem(at: indexURL)
        
        // Run just the index command over the built documentation
        
        var indexAction = try IndexAction(
            documentationBundleURL: targetURL,
            outputURL: indexURL,
            bundleIdentifier: indexFromConvertAction.bundleIdentifier
        )
        _ = try indexAction.perform(logHandle: .none)
        
        let indexFromIndexAction = try NavigatorIndex.readNavigatorIndex(url: indexURL)
        XCTAssertEqual(indexFromIndexAction.count, 37)
        
        XCTAssertEqual(
            indexFromConvertAction.navigatorTree.root.dumpTree(),
            indexFromIndexAction.navigatorTree.root.dumpTree()
        )
    }
    
    func testObjectiveCNavigatorIndexGeneration() throws {
        let bundle = Folder(name: "unit-test-objc.docc", content: [
            InfoPlist(displayName: "TestBundle", identifier: "com.test.example"),
            CopyOfFile(original: objectiveCSymbolGraphFile),
        ])
        
        // The navigator index needs to test with the real File Manager
        let testTemporaryDirectory = try createTemporaryDirectory()
        
        let bundleDirectory = testTemporaryDirectory.appendingPathComponent(
            bundle.name,
            isDirectory: true
        )
        try bundle.write(to: bundleDirectory)
        
        let targetDirectory = testTemporaryDirectory.appendingPathComponent(
            "output",
            isDirectory: true
        )
        
        var action = try ConvertAction(
            documentationBundleURL: bundleDirectory,
            outOfProcessResolver: nil,
            analyze: false,
            targetDirectory: targetDirectory,
            htmlTemplateDirectory: nil,
            emitDigest: false,
            currentPlatforms: nil,
            buildIndex: true,
            temporaryDirectory: createTemporaryDirectory()
        )
        
        _ = try action.perform(logHandle: .none)
        
        let index = try NavigatorIndex.readNavigatorIndex(url: targetDirectory.appendingPathComponent("index"))
        func assertAllChildrenAreObjectiveC(_ node: NavigatorTree.Node) {
            XCTAssertEqual(
                node.item.languageID,
                InterfaceLanguage.objc.mask,
                """
                Node from Objective-C symbol graph did not have Objective-C language ID: \
                '\(node.item.usrIdentifier ?? node.item.title)'"
                """
            )
            
            for childNode in node.children {
                assertAllChildrenAreObjectiveC(childNode)
            }
        }
        
        XCTAssertEqual(
            index.navigatorTree.root.children.count, 1,
            "The root of the navigator tree unexpectedly contained more than one child."
        )
        
        let firstChild = try XCTUnwrap(index.navigatorTree.root.children.first)
        assertAllChildrenAreObjectiveC(firstChild)
    }
    
    func testMixedLanguageNavigatorIndexGeneration() throws {
        // The navigator index needs to test with the real File Manager
        let temporaryTestOutputDirectory = try createTemporaryDirectory()
        
        let bundleDirectory = try XCTUnwrap(
            Bundle.module.url(
                forResource: "MixedLanguageFramework",
                withExtension: "docc",
                subdirectory: "Test Bundles"
            ),
            "Unexpectedly failed to find 'MixedLanguageFramework.docc' test bundle."
        )
        
        var action = try ConvertAction(
            documentationBundleURL: bundleDirectory,
            outOfProcessResolver: nil,
            analyze: false,
            targetDirectory: temporaryTestOutputDirectory,
            htmlTemplateDirectory: nil,
            emitDigest: false,
            currentPlatforms: nil,
            buildIndex: true,
            temporaryDirectory: createTemporaryDirectory()
        )
        
        _ = try action.perform(logHandle: .none)
        
        let index = try NavigatorIndex.readNavigatorIndex(
            url: temporaryTestOutputDirectory.appendingPathComponent("index")
        )
        
        func assertForAllChildren(
            _ node: NavigatorTree.Node,
            assert: (_ node: NavigatorTree.Node) -> ()
        ) {
            assert(node)
            
            for childNode in node.children {
                assertForAllChildren(childNode, assert: assert)
            }
        }
        
        XCTAssertEqual(
            index.navigatorTree.root.children.count, 2,
            "The root of the navigator tree should contain '2' children, one for each language"
        )
        
        let swiftRootNode = try XCTUnwrap(
            index.navigatorTree.root.children.first { node in
                return node.item.languageID == InterfaceLanguage.swift.mask
            },
            "The navigator tree should contain a Swift item at the root."
        )
        
        let objectiveCRootNode = try XCTUnwrap(
            index.navigatorTree.root.children.first { node in
                return node.item.languageID == InterfaceLanguage.objc.mask
            },
            "The navigator tree should contain an Objective-C item at the root."
        )
        
        var swiftNavigatorEntries = [String]()
        assertForAllChildren(swiftRootNode) { node in
            XCTAssertEqual(
                node.item.languageID,
                InterfaceLanguage.swift.mask,
                """
                Node from Swift root node did not have Swift language ID: \
                '\(node.item.usrIdentifier ?? node.item.title)'"
                """
            )
            
            swiftNavigatorEntries.append(node.item.title)
        }
        
        let expectedSwiftNavigatorEntires = [
            "Swift",
            "MixedLanguageFramework",
            "Classes",
            "Bar",
            "Type Methods",
            "class func myStringFunction(String) throws -> String",
            "Structures",
            "Foo",
            "Initializers",
            "init(rawValue: UInt)",
            "Type Properties",
            "static var first: Foo",
            "static var fourth: Foo",
            "static var second: Foo",
            "static var third: Foo",
            "SwiftOnlyStruct",
            "Instance Methods",
            "func tada()",
        ]
        
        XCTAssertEqual(
            swiftNavigatorEntries,
            expectedSwiftNavigatorEntires,
            "Swift navigator contained unexpected content."
        )
        
        var objectiveCNavigatorEntries = [String]()
        assertForAllChildren(objectiveCRootNode) { node in
            XCTAssertEqual(
                node.item.languageID,
                InterfaceLanguage.objc.mask,
                """
                Node from Objective-C symbol graph did not have Objective-C language ID: \
                '\(node.item.usrIdentifier ?? node.item.title)'"
                """
            )
            
            objectiveCNavigatorEntries.append(node.item.title)
        }
        
        let expectedObjectiveNavigatorEntries = [
            "Objective-C",
            "MixedLanguageFramework",
            "Classes",
            "Bar",
            "Type Methods",
            "myStringFunction:error: (navigator title)",
            "Custom",
            "Foo",
            "Variables",
            "_MixedLanguageFrameworkVersionNumber",
            "_MixedLanguageFrameworkVersionString",
            "Enumerations",
            "Foo",
            "Enumeration Cases",
            "first",
            "fourth",
            "second",
            "third",
        ]
        
        XCTAssertEqual(
            objectiveCNavigatorEntries,
            expectedObjectiveNavigatorEntries,
            "Objective-C navigator contained unexpected content."
        )
    }
    
    func testDiagnosticLevel() throws {
        let bundle = Folder(name: "unit-test.docc", content: [
            InfoPlist(displayName: "TestBundle", identifier: "com.test.example"),
            CopyOfFile(original: symbolGraphFile, newName: "MyKit.symbols.json"),
            TextFile(name: "Article.md", utf8Content: """
            Bad title

            This article has a malformed title and can't be analyzed, so it
            produces one warning.
            """),
            incompleteSymbolGraphFile,
        ])

        let testDataProvider = try TestFileSystem(folders: [bundle, Folder.emptyHTMLTemplateDirectory])
        let targetDirectory = URL(fileURLWithPath: testDataProvider.currentDirectoryPath)
            .appendingPathComponent("target", isDirectory: true)

        let engine = DiagnosticEngine()
        var action = try ConvertAction(
            documentationBundleURL: bundle.absoluteURL,
            outOfProcessResolver: nil,
            analyze: false,
            targetDirectory: targetDirectory,
            htmlTemplateDirectory: Folder.emptyHTMLTemplateDirectory.absoluteURL,
            emitDigest: false,
            currentPlatforms: nil,
            dataProvider: testDataProvider,
            fileManager: testDataProvider,
            temporaryDirectory: createTemporaryDirectory(),
            diagnosticLevel: "error",
            diagnosticEngine: engine
        )
        let result = try action.perform(logHandle: .none)

        XCTAssertEqual(engine.problems.count, 1, "\(ConvertAction.self) didn't filter out diagnostics above the 'error' level.")
        XCTAssert(result.didEncounterError)
    }

    func testDiagnosticLevelIgnoredWhenAnalyzeIsPresent() throws {
        let bundle = Folder(name: "unit-test.docc", content: [
            InfoPlist(displayName: "TestBundle", identifier: "com.test.example"),
            CopyOfFile(original: symbolGraphFile, newName: "MyKit.symbols.json"),
            TextFile(name: "Article.md", utf8Content: """
            Bad title

            This article has a malformed title and can't be analyzed, so it
            produces one warning.
            """),
            incompleteSymbolGraphFile,
        ])

        let testDataProvider = try TestFileSystem(folders: [bundle, Folder.emptyHTMLTemplateDirectory])
        let targetDirectory = URL(fileURLWithPath: testDataProvider.currentDirectoryPath)
            .appendingPathComponent("target", isDirectory: true)

        let engine = DiagnosticEngine()
        var action = try ConvertAction(
            documentationBundleURL: bundle.absoluteURL,
            outOfProcessResolver: nil,
            analyze: true,
            targetDirectory: targetDirectory,
            htmlTemplateDirectory: Folder.emptyHTMLTemplateDirectory.absoluteURL,
            emitDigest: false,
            currentPlatforms: nil,
            dataProvider: testDataProvider,
            fileManager: testDataProvider,
            temporaryDirectory: createTemporaryDirectory(),
            diagnosticLevel: "error",
            diagnosticEngine: engine
        )
        let result = try action.perform(logHandle: .none)

        XCTAssertEqual(engine.problems.count, 2, "\(ConvertAction.self) shouldn't filter out diagnostics when the '--analyze' flag is passed")
        XCTAssertEqual(engine.problems.map { $0.diagnostic.identifier }, ["org.swift.docc.Article.Title.NotFound", "org.swift.docc.SymbolNodeNotFound"])
        XCTAssert(result.didEncounterError)
        XCTAssert(engine.problems.contains(where: { $0.diagnostic.severity == .warning }))
    }

    func testDoesNotIncludeDiagnosticsInThrownError() throws {
        let bundle = Folder(name: "unit-test.docc", content: [
            InfoPlist(displayName: "TestBundle", identifier: "com.test.example"),
            CopyOfFile(original: symbolGraphFile, newName: "MyKit.symbols.json"),
            TextFile(name: "Article.md", utf8Content: """
            Bad title

            This article has a malformed title and can't be analyzed, so it
            produces one warning.
            """),
            incompleteSymbolGraphFile,
        ])

        let testDataProvider = try TestFileSystem(folders: [bundle, Folder.emptyHTMLTemplateDirectory])
        let targetDirectory = URL(fileURLWithPath: testDataProvider.currentDirectoryPath)
            .appendingPathComponent("target", isDirectory: true)

        var action = try ConvertAction(
            documentationBundleURL: bundle.absoluteURL,
            outOfProcessResolver: nil,
            analyze: true,
            targetDirectory: targetDirectory,
            htmlTemplateDirectory: Folder.emptyHTMLTemplateDirectory.absoluteURL,
            emitDigest: false,
            currentPlatforms: nil,
            dataProvider: testDataProvider,
            fileManager: testDataProvider,
            temporaryDirectory: createTemporaryDirectory(),
            diagnosticLevel: "error"
        )
        XCTAssertThrowsError(try action.performAndHandleResult(logHandle: .none)) { error in
            XCTAssert(error is ErrorsEncountered, "Unexpected error type thrown by \(ConvertAction.self)")
        }
    }
    
    func testWritesDiagnosticFileWhenThrowingError() throws {
        let bundle = Folder(name: "unit-test.docc", content: [
            InfoPlist(displayName: "TestBundle", identifier: "com.test.example"),
            CopyOfFile(original: symbolGraphFile, newName: "MyKit.symbols.json"),
            TextFile(name: "Article.md", utf8Content: """
            Bad title

            This article has a malformed title and can't be analyzed, so it
            produces one warning.
            """),
            incompleteSymbolGraphFile,
        ])

        let testDataProvider = try TestFileSystem(folders: [bundle, Folder.emptyHTMLTemplateDirectory])
        let targetDirectory = URL(fileURLWithPath: testDataProvider.currentDirectoryPath)
            .appendingPathComponent("target", isDirectory: true)

        let diagnosticFile = try createTemporaryDirectory().appendingPathComponent("test-diagnostics.json")
        
        var action = try ConvertAction(
            documentationBundleURL: bundle.absoluteURL,
            outOfProcessResolver: nil,
            analyze: true,
            targetDirectory: targetDirectory,
            htmlTemplateDirectory: Folder.emptyHTMLTemplateDirectory.absoluteURL,
            emitDigest: false,
            currentPlatforms: nil,
            dataProvider: testDataProvider,
            fileManager: testDataProvider,
            temporaryDirectory: createTemporaryDirectory(),
            diagnosticLevel: "error",
            diagnosticFilePath: diagnosticFile
        )
        
        XCTAssertFalse(FileManager.default.fileExists(atPath: diagnosticFile.path), "Diagnostic file doesn't exist before")
        XCTAssertThrowsError(try action.performAndHandleResult(logHandle: .none)) { error in
            XCTAssert(error is ErrorsEncountered, "Unexpected error type thrown by \(ConvertAction.self)")
        }
        XCTAssertTrue(FileManager.default.fileExists(atPath: diagnosticFile.path), "Diagnostic file exist after")
    }

    // Verifies setting convert inherit docs flag
    func testConvertInheritDocsOption() throws {
        // Empty documentation bundle
        let bundle = Folder(name: "unit-test.documentation", content: [
            InfoPlist(displayName: "TestBundle", identifier: "com.test.example"),
        ])
        
        let testDataProvider = try TestFileSystem(folders: [bundle, Folder.emptyHTMLTemplateDirectory])
        let targetDirectory = URL(fileURLWithPath: testDataProvider.currentDirectoryPath)
            .appendingPathComponent("target", isDirectory: true)
        
        // Verify setting the flag explicitly
        for flag in [false, true] {
            let action = try ConvertAction(
                documentationBundleURL: bundle.absoluteURL,
                outOfProcessResolver: nil,
                analyze: false,
                targetDirectory: targetDirectory,
                htmlTemplateDirectory: Folder.emptyHTMLTemplateDirectory.absoluteURL,
                emitDigest: false,
                currentPlatforms: nil,
                dataProvider: testDataProvider,
                fileManager: testDataProvider,
                temporaryDirectory: createTemporaryDirectory(),
                inheritDocs: flag)
            XCTAssertEqual(action.context.externalMetadata.inheritDocs, flag)
        }
        
        // Verify implicit value
        let action = try ConvertAction(
            documentationBundleURL: bundle.absoluteURL,
            outOfProcessResolver: nil,
            analyze: false,
            targetDirectory: targetDirectory,
            htmlTemplateDirectory: Folder.emptyHTMLTemplateDirectory.absoluteURL,
            emitDigest: false,
            currentPlatforms: nil,
            dataProvider: testDataProvider,
            fileManager: testDataProvider,
            temporaryDirectory: createTemporaryDirectory())
        XCTAssertEqual(action.context.externalMetadata.inheritDocs, false)
    }
    
    func testEmitsDigest() throws {
        let bundle = Folder(name: "unit-test.docc", content: [
            InfoPlist(displayName: "TestBundle", identifier: "com.test.example"),
            CopyOfFile(original: symbolGraphFile, newName: "MyKit.symbols.json"),
            incompleteSymbolGraphFile,
        ])

        let testDataProvider = try TestFileSystem(folders: [bundle, Folder.emptyHTMLTemplateDirectory])
        let targetDirectory = URL(fileURLWithPath: testDataProvider.currentDirectoryPath).appendingPathComponent("target", isDirectory: true)

        let digestFileURL = targetDirectory
            .appendingPathComponent("diagnostics.json")
        
        var action = try ConvertAction(
            documentationBundleURL: bundle.absoluteURL,
            outOfProcessResolver: nil,
            analyze: false,
            targetDirectory: targetDirectory,
            htmlTemplateDirectory: Folder.emptyHTMLTemplateDirectory.absoluteURL,
            emitDigest: true,
            currentPlatforms: nil,
            dataProvider: testDataProvider,
            fileManager: testDataProvider,
            temporaryDirectory: createTemporaryDirectory()
        )
        
        XCTAssertThrowsError(try action.performAndHandleResult(logHandle: .none), "The test bundle should have thrown an error about an incomplete symbol graph file")
        XCTAssert(testDataProvider.fileExists(atPath: digestFileURL.path), "The digest file should have been written even though compilation errors occurred")
        
        let data = try testDataProvider.contentsOfURL(digestFileURL)
        let diagnostics = try RenderJSONDecoder.makeDecoder().decode([Digest.Diagnostic].self, from: data)
        XCTAssertEqual(diagnostics.count, 1)

    }
    
    func testRenderIndexJSONGeneration() throws {
        let catalog = Folder(name: "unit-test.docc", content: [
            InfoPlist(displayName: "TestBundle", identifier: "com.test.example"),
            CopyOfFile(original: symbolGraphFile, newName: "MyKit.symbols.json"),
        ])

        let temporaryDirectory = try createTemporaryDirectory()
        let catalogURL = try catalog.write(inside: temporaryDirectory)
        
        let targetDirectory = temporaryDirectory.appendingPathComponent("target", isDirectory: true)
        let dataProvider = try LocalFileSystemDataProvider(rootURL: catalogURL)
        
        var action = try ConvertAction(
            documentationBundleURL: catalog.absoluteURL,
            outOfProcessResolver: nil,
            analyze: false,
            targetDirectory: targetDirectory,
            htmlTemplateDirectory: nil,
            emitDigest: false,
            currentPlatforms: nil,
            dataProvider: dataProvider,
            fileManager: FileManager.default,
            temporaryDirectory: createTemporaryDirectory()
        )
        
        try action.performAndHandleResult(logHandle: .none)
        
        let indexDirectory = targetDirectory.appendingPathComponent("index", isDirectory: true)
        let renderIndexJSON = indexDirectory.appendingPathComponent("index.json", isDirectory: false)
        
        try action.performAndHandleResult(logHandle: .none)
        XCTAssertTrue(FileManager.default.directoryExists(atPath: indexDirectory.path))
        XCTAssertTrue(FileManager.default.fileExists(atPath: renderIndexJSON.path))
        try XCTAssertEqual(FileManager.default.contentsOfDirectory(at: indexDirectory, includingPropertiesForKeys: nil).count, 1)
    }
    
    /// Verifies that a metadata.json file is created in the output folder with additional metadata.
    func testCreatesBuildMetadataFileForBundleWithInfoPlistValues() throws {
        let bundle = Folder(
            name: "unit-test.docc",
            content: [InfoPlist(displayName: "TestBundle", identifier: "com.test.example")]
        )
        
        let testDataProvider = try TestFileSystem(folders: [bundle, Folder.emptyHTMLTemplateDirectory])
        let targetDirectory = URL(fileURLWithPath: testDataProvider.currentDirectoryPath)
            .appendingPathComponent("target", isDirectory: true)
        
        var action = try ConvertAction(
            documentationBundleURL: bundle.absoluteURL,
            outOfProcessResolver: nil,
            analyze: false,
            targetDirectory: targetDirectory,
            htmlTemplateDirectory: Folder.emptyHTMLTemplateDirectory.absoluteURL,
            emitDigest: false,
            currentPlatforms: nil,
            dataProvider: testDataProvider,
            fileManager: testDataProvider,
            temporaryDirectory: createTemporaryDirectory()
        )
        let result = try action.perform(logHandle: .none)
        
        let expectedOutput = Folder(name: ".docc-build", content: [
            JSONFile(
                name: "metadata.json",
                content: BuildMetadata(bundleDisplayName: "TestBundle", bundleIdentifier: "com.test.example")
            ),
        ])
        
        expectedOutput.assertExist(at: result.outputs[0], fileManager: testDataProvider)
    }
    
    // Tests that the default behavior of `docc convert` on the command-line does not throw an error
    // when processing a DocC catalog that does not actually produce documentation. (r91790147)
    func testConvertDocCCatalogThatProducesNoDocumentationDoesNotThrowError() throws {
        let emptyCatalog = Folder(
            name: "unit-test.docc",
            content: [InfoPlist(displayName: "TestBundle", identifier: "com.test.example")]
        )
        
        let temporaryDirectory = try createTemporaryDirectory()
        let outputDirectory = temporaryDirectory.appendingPathComponent("output", isDirectory: true)
        let doccCatalogDirectory = try emptyCatalog.write(inside: temporaryDirectory)
        let htmlTemplateDirectory = try Folder.emptyHTMLTemplateDirectory.write(inside: temporaryDirectory)
        
        SetEnvironmentVariable(TemplateOption.environmentVariableKey, htmlTemplateDirectory.path)
        defer {
            UnsetEnvironmentVariable(TemplateOption.environmentVariableKey)
        }
        
        let convertCommand = try Docc.Convert.parse(
            [
                doccCatalogDirectory.path,
                "--output-path", outputDirectory.path,
            ]
        )
        
        var action = try ConvertAction(fromConvertCommand: convertCommand)
        _ = try action.perform(logHandle: .none)
    }
    
    func emitEmptySymbolGraph(moduleName: String, destination: URL) throws {
        let symbolGraph = SymbolGraph(
            metadata: .init(
                formatVersion: .init(major: 0, minor: 0, patch: 1),
                generator: "unit-test"
            ),
            module: .init(
                name: moduleName,
                platform: .init()
            ),
            symbols: [],
            relationships: []
        )
        
        // Create a unique subfolder to place the symbol graph in
        // in case we're emitting multiple symbol graphs with the same filename.
        let uniqueSubfolder = destination.appendingPathComponent(
            ProcessInfo.processInfo.globallyUniqueString
        )
        try FileManager.default.createDirectory(
            at: uniqueSubfolder,
            withIntermediateDirectories: false
        )
        
        try JSONEncoder().encode(symbolGraph).write(
            to: uniqueSubfolder
                .appendingPathComponent(moduleName, isDirectory: false)
                .appendingPathExtension("symbols.json")
        )
    }

    // Tests that when `docc convert` is given input that produces multiple pages at the same path
    // on disk it does not throw an error when attempting to transform it for static hosting. (94311195)
    func testConvertDocCCatalogThatProducesMultipleDocumentationPagesAtTheSamePathDoesNotThrowError() throws {
        let temporaryDirectory = try createTemporaryDirectory()
        
        let catalogURL = try Folder(
            name: "unit-test.docc",
            content: [
                InfoPlist(displayName: "TestBundle", identifier: "com.test.example"),
            ]
        ).write(inside: temporaryDirectory)
        try emitEmptySymbolGraph(moduleName: "docc", destination: catalogURL)
        try emitEmptySymbolGraph(moduleName: "DocC", destination: catalogURL)
        
        let htmlTemplateDirectory = try Folder.emptyHTMLTemplateDirectory.write(
            inside: temporaryDirectory
        )
        
        let targetDirectory = temporaryDirectory.appendingPathComponent("target.doccarchive", isDirectory: true)
        let dataProvider = try LocalFileSystemDataProvider(rootURL: catalogURL)
        
        var action = try ConvertAction(
            documentationBundleURL: catalogURL,
            outOfProcessResolver: nil,
            analyze: false,
            targetDirectory: targetDirectory,
            htmlTemplateDirectory: htmlTemplateDirectory,
            emitDigest: false,
            currentPlatforms: nil,
            dataProvider: dataProvider,
            fileManager: FileManager.default,
            temporaryDirectory: createTemporaryDirectory(),
            transformForStaticHosting: true
        )
        
        XCTAssertNoThrow(try action.performAndHandleResult(logHandle: .none))
    }
    func testConvertWithCustomTemplates() throws {
        let info = InfoPlist(displayName: "TestConvertWithCustomTemplates", identifier: "com.test.example")
        let index = TextFile(name: "index.html", utf8Content: """
        <!DOCTYPE html>
        <html lang="en">
            <head>
                <title>Test</title>
            </head>
            <body data-color-scheme="auto"><p>hello</p></body>
        </html>
        """)
        let template = Folder(name: "template", content: [index])
        let header = TextFile(name: "header.html", utf8Content: """
        <style>
            header { background-color: rebeccapurple; }
        </style>
        <header>custom header</header>
        """)
        let footer = TextFile(name: "footer.html", utf8Content: """
        <style>
            footer { background-color: #fff; }
        </style>
        <footer>custom footer</footer>
        """)
        let bundle = Folder(name: "TestConvertWithCustomTemplates.docc", content: [
            info,
            header,
            footer,
        ])

        let tempURL = try createTemporaryDirectory()
        let targetURL = tempURL.appendingPathComponent("target", isDirectory: true)

        let bundleURL = try bundle.write(inside: tempURL)
        let templateURL = try template.write(inside: tempURL)

        let dataProvider = try LocalFileSystemDataProvider(rootURL: bundleURL)

        var action = try ConvertAction(
            documentationBundleURL: bundleURL,
            outOfProcessResolver: nil,
            analyze: false,
            targetDirectory: targetURL,
            htmlTemplateDirectory: templateURL,
            emitDigest: false,
            currentPlatforms: nil,
            dataProvider: dataProvider,
            fileManager: FileManager.default,
            temporaryDirectory: createTemporaryDirectory(),
            experimentalEnableCustomTemplates: true
        )
        let result = try action.perform(logHandle: .none)

        // The custom template contents should be wrapped in <template> tags and
        // prepended to the <body>
        let expectedIndex = TextFile(name: "index.html", utf8Content: """
        <!DOCTYPE html>
        <html lang="en">
            <head>
                <title>Test</title>
            </head>
            <body data-color-scheme="auto"><template id="custom-footer">\(footer.utf8Content)</template><template id="custom-header">\(header.utf8Content)</template><p>hello</p></body>
        </html>
        """)
        let expectedOutput = Folder(name: ".docc-build", content: [expectedIndex])
        expectedOutput.assertExist(at: result.outputs[0], fileManager: FileManager.default)
    }

    // Tests that custom templates are injected into the extra index.html files generated for static hosting.
    func testConvertWithCustomTemplatesForStaticHosting() throws {
        let info = InfoPlist(displayName: "TestConvertWithCustomTemplatesForStaticHosting", identifier: "com.test.example")
        let index = TextFile(name: "index.html", utf8Content: """
        <!DOCTYPE html>
        <html lang="en">
            <head>
                <title>Test</title>
            </head>
            <body data-color-scheme="auto"><p>test for custom templates in static hosting</p></body>
        </html>
        """)
        let template = Folder(name: "template", content: [index])
        let header = TextFile(name: "header.html", utf8Content: """
        <header>custom text for header</header>
        """)
        let footer = TextFile(name: "footer.html", utf8Content: """
        <footer>custom text for footer</footer>
        """)

        // Adding this page will generate a file named:
        // /documentation/testconvertwithcustomtemplatesforstatichosting/index.html
        // ...which should have the custom header/footer if they're propagated correctly.
        let technologyPage = TextFile(name: "TestConvertWithCustomTemplatesForStaticHosting.md", utf8Content: """
        # TestConvertWithCustomTemplatesForStaticHosting

        @Metadata {
            @TechnologyRoot
        }

        An abstract.

        ## Overview

        Text for a paragraph.
        """)
        let bundle = Folder(name: "TestConvertWithCustomTemplatesForStaticHosting.docc", content: [
            info,
            header,
            footer,
            technologyPage
        ])

        let tempURL = try createTemporaryDirectory()
        let targetURL = tempURL.appendingPathComponent("target", isDirectory: true)

        let bundleURL = try bundle.write(inside: tempURL)
        let templateURL = try template.write(inside: tempURL)

        let dataProvider = try LocalFileSystemDataProvider(rootURL: bundleURL)

        var action = try ConvertAction(
            documentationBundleURL: bundleURL,
            outOfProcessResolver: nil,
            analyze: false,
            targetDirectory: targetURL,
            htmlTemplateDirectory: templateURL,
            emitDigest: false,
            currentPlatforms: nil,
            dataProvider: dataProvider,
            fileManager: FileManager.default,
            temporaryDirectory: createTemporaryDirectory(),
            experimentalEnableCustomTemplates: true,
            transformForStaticHosting: true
        )
        let result = try action.perform(logHandle: .none)

        // The custom template contents should be wrapped in <template> tags and
        // prepended to the <body>
        let expectedIndex = TextFile(name: "index.html", utf8Content: """
        <!DOCTYPE html>
        <html lang="en">
            <head>
                <title>Test</title>
            </head>
            <body data-color-scheme="auto"><template id="custom-footer">\(footer.utf8Content)</template><template id="custom-header">\(header.utf8Content)</template><p>test for custom templates in static hosting</p></body>
        </html>
        """)
        
        let expectedTechnologyFolder = Folder(name: "TestConvertWithCustomTemplatesForStaticHosting".lowercased(), content: [expectedIndex])
        let expectedDocsFolder = Folder(name: "documentation", content: [expectedTechnologyFolder])
        let expectedOutput = Folder(name: ".docc-build", content: [expectedDocsFolder])
        expectedOutput.assertExist(at: result.outputs[0], fileManager: FileManager.default)
    }

    func testConvertWithThemeSettings() throws {
        let info = InfoPlist(displayName: "TestConvertWithThemeSettings", identifier: "com.test.example")
        let index = TextFile(name: "index.html", utf8Content: """
        <!DOCTYPE html>
        <html lang="en">
            <head>
                <title>Test</title>
            </head>
            <body data-color-scheme="auto"><p>hello</p></body>
        </html>
        """)
        let themeSettings = TextFile(name: "theme-settings.json", utf8Content: """
        {
          "meta": {},
          "theme": {
            "colors": {
              "text": "#ff0000"
            }
          },
          "features": {}
        }
        """)
        let template = Folder(name: "template", content: [index])
        let bundle = Folder(name: "TestConvertWithThemeSettings.docc", content: [
            info,
            themeSettings,
        ])

        let tempURL = try createTemporaryDirectory()
        let targetURL = tempURL.appendingPathComponent("target", isDirectory: true)

        let bundleURL = try bundle.write(inside: tempURL)
        let templateURL = try template.write(inside: tempURL)

        let dataProvider = try LocalFileSystemDataProvider(rootURL: bundleURL)

        var action = try ConvertAction(
            documentationBundleURL: bundleURL,
            outOfProcessResolver: nil,
            analyze: false,
            targetDirectory: targetURL,
            htmlTemplateDirectory: templateURL,
            emitDigest: false,
            currentPlatforms: nil,
            dataProvider: dataProvider,
            fileManager: FileManager.default,
            temporaryDirectory: createTemporaryDirectory(),
            experimentalEnableCustomTemplates: true
        )
        let result = try action.perform(logHandle: .none)

        let expectedOutput = Folder(name: ".docc-build", content: [
            index,
            themeSettings,
        ])
        expectedOutput.assertExist(at: result.outputs[0], fileManager: FileManager.default)
    }
    
    func testTreatWarningsAsErrors() throws {
        let bundle = Folder(name: "unit-test.docc", content: [
            InfoPlist(displayName: "TestBundle", identifier: "com.test.example"),
            CopyOfFile(original: symbolGraphFile, newName: "MyKit.symbols.json"),
            TextFile(name: "Article.md", utf8Content: """
            Bad title

            This article has a malformed title and can't be analyzed, so it
            produces one warning.
            """),
        ])

        let testDataProvider = try TestFileSystem(folders: [bundle, Folder.emptyHTMLTemplateDirectory])
        let targetDirectory = URL(fileURLWithPath: testDataProvider.currentDirectoryPath)
            .appendingPathComponent("target", isDirectory: true)

        // Test DiagnosticEngine with "treatWarningsAsErrors" set to false
        do {
            let engine = DiagnosticEngine(treatWarningsAsErrors: false)
            var action = try ConvertAction(
                documentationBundleURL: bundle.absoluteURL,
                outOfProcessResolver: nil,
                analyze: true,
                targetDirectory: targetDirectory,
                htmlTemplateDirectory: Folder.emptyHTMLTemplateDirectory.absoluteURL,
                emitDigest: false,
                currentPlatforms: nil,
                dataProvider: testDataProvider,
                fileManager: testDataProvider,
                temporaryDirectory: createTemporaryDirectory(),
                diagnosticEngine: engine
            )
            let result = try action.perform(logHandle: .none)
            XCTAssertEqual(engine.problems.count, 1)
            XCTAssertTrue(engine.problems.contains(where: { $0.diagnostic.severity == .warning }))
            XCTAssertFalse(result.didEncounterError)
        }
        
        // Test DiagnosticEngine with "treatWarningsAsErrors" set to true
        do {
            let engine = DiagnosticEngine(treatWarningsAsErrors: true)
            var action = try ConvertAction(
                documentationBundleURL: bundle.absoluteURL,
                outOfProcessResolver: nil,
                analyze: true,
                targetDirectory: targetDirectory,
                htmlTemplateDirectory: Folder.emptyHTMLTemplateDirectory.absoluteURL,
                emitDigest: false,
                currentPlatforms: nil,
                dataProvider: testDataProvider,
                fileManager: testDataProvider,
                temporaryDirectory: createTemporaryDirectory(),
                diagnosticEngine: engine
            )
            let result = try action.perform(logHandle: .none)
            XCTAssertEqual(engine.problems.count, 1)
            XCTAssertTrue(result.didEncounterError)
        }
        
        do {
            var action = try ConvertAction(
                documentationBundleURL: bundle.absoluteURL,
                outOfProcessResolver: nil,
                analyze: true,
                targetDirectory: targetDirectory,
                htmlTemplateDirectory: Folder.emptyHTMLTemplateDirectory.absoluteURL,
                emitDigest: false,
                currentPlatforms: nil,
                dataProvider: testDataProvider,
                fileManager: testDataProvider,
                temporaryDirectory: createTemporaryDirectory(),
                diagnosticEngine: nil,
                treatWarningsAsErrors: true
            )
            let result = try action.perform(logHandle: .none)
            XCTAssertTrue(result.didEncounterError)
        }

    }

    func testConvertWithoutBundleDerivesDisplayNameAndIdentifierFromSingleModuleSymbolGraph() throws {
        let myKitSymbolGraph = Bundle.module.url(forResource: "TestBundle", withExtension: "docc", subdirectory: "Test Bundles")!
            .appendingPathComponent("mykit-iOS.symbols.json")
        
        XCTAssert(FileManager.default.fileExists(atPath: myKitSymbolGraph.path))
        let symbolGraphFiles = Folder(name: "Not-a-doc-bundle", content: [
            CopyOfFile(original: myKitSymbolGraph, newName: "MyKit.symbols.json"),
        ])
        
        let outputLocation = Folder(name: "output", content: [])
        
        let testDataProvider = try TestFileSystem(folders: [Folder.emptyHTMLTemplateDirectory, symbolGraphFiles, outputLocation])
        
        var action = try ConvertAction(
            documentationBundleURL: nil,
            outOfProcessResolver: nil,
            analyze: false,
            targetDirectory: outputLocation.absoluteURL,
            htmlTemplateDirectory: Folder.emptyHTMLTemplateDirectory.absoluteURL,
            emitDigest: false,
            currentPlatforms: nil,
            fileManager: testDataProvider,
                temporaryDirectory: createTemporaryDirectory(),
            bundleDiscoveryOptions: BundleDiscoveryOptions(
                additionalSymbolGraphFiles: [URL(fileURLWithPath: "/Not-a-doc-bundle/MyKit.symbols.json")]
            )
        )
        
        XCTAssert(action.context.registeredBundles.isEmpty)
        XCTAssertNoThrow(try action.perform(logHandle: .none))

        XCTAssertEqual(action.context.registeredBundles.count, 1)
        let bundle = try XCTUnwrap(action.context.registeredBundles.first, "Should have registered the generated test bundle.")
        XCTAssertEqual(bundle.displayName, "MyKit")
        XCTAssertEqual(bundle.identifier, "MyKit")
    }
    
    func testConvertWithoutBundleErrorsForMultipleModulesSymbolGraph() throws {
        let testBundle = Bundle.module.url(forResource: "TestBundle", withExtension: "docc", subdirectory: "Test Bundles")!
        let myKitSymbolGraph = testBundle
            .appendingPathComponent("mykit-iOS.symbols.json")
        let sideKitSymbolGraph = testBundle
            .appendingPathComponent("sidekit.symbols.json")
        
        XCTAssert(FileManager.default.fileExists(atPath: myKitSymbolGraph.path))
        XCTAssert(FileManager.default.fileExists(atPath: sideKitSymbolGraph.path))
        let symbolGraphFiles = Folder(name: "Not-a-doc-bundle", content: [
            CopyOfFile(original: myKitSymbolGraph, newName: "MyKit.symbols.json"),
            CopyOfFile(original: sideKitSymbolGraph, newName: "SideKit.symbols.json")
        ])
        
        let outputLocation = Folder(name: "output", content: [])
        
        let testDataProvider = try TestFileSystem(
            folders: [Folder.emptyHTMLTemplateDirectory, symbolGraphFiles, outputLocation]
        )
        
        var infoPlistFallbacks = [String: Any]()
        infoPlistFallbacks["CFBundleIdentifier"] = "com.example.test"
        
        var action = try ConvertAction(
            documentationBundleURL: nil,
            outOfProcessResolver: nil,
            analyze: false,
            targetDirectory: outputLocation.absoluteURL,
            htmlTemplateDirectory: Folder.emptyHTMLTemplateDirectory.absoluteURL,
            emitDigest: false,
            currentPlatforms: nil,
            fileManager: testDataProvider,
                temporaryDirectory: createTemporaryDirectory(),
            bundleDiscoveryOptions: BundleDiscoveryOptions(
                infoPlistFallbacks: infoPlistFallbacks,
                additionalSymbolGraphFiles: [
                    URL(fileURLWithPath: "/Not-a-doc-bundle/MyKit.symbols.json"),
                    URL(fileURLWithPath: "/Not-a-doc-bundle/SideKit.symbols.json")
                ]
            )
        )
        
        let logStorage = LogHandle.LogStorage()
        XCTAssertThrowsError(try action.perform(logHandle: .memory(logStorage))) { error in
            XCTAssertEqual(error.localizedDescription, """
            The information provided as command line arguments is not enough to generate a documentation bundle:
            
            Missing value for 'CFBundleDisplayName'.
            Use the '--fallback-display-name' argument or add 'CFBundleDisplayName' to the bundle Info.plist.
            
            """)
        }
    }
    
    func testConvertWithBundleDerivesDisplayNameFromBundle() throws {
        let emptyDoccCatalog = try createTemporaryDirectory(named: "Something.docc")
        let outputLocation = try createTemporaryDirectory(named: "output")

        var infoPlistFallbacks = [String: Any]()
        infoPlistFallbacks["CFBundleIdentifier"] = "com.example.test"

        var action = try ConvertAction(
            documentationBundleURL: emptyDoccCatalog,
            outOfProcessResolver: nil,
            analyze: false,
            targetDirectory: outputLocation.absoluteURL,
            htmlTemplateDirectory: Folder.emptyHTMLTemplateDirectory.write(inside: createTemporaryDirectory(named: "template")),
            emitDigest: false,
            currentPlatforms: nil,
            temporaryDirectory: createTemporaryDirectory(),
            bundleDiscoveryOptions: BundleDiscoveryOptions(
                infoPlistFallbacks: infoPlistFallbacks,
                additionalSymbolGraphFiles: []
            )
        )
        XCTAssert(action.context.registeredBundles.isEmpty)
        XCTAssertNoThrow(try action.perform(logHandle: .none))

        XCTAssertEqual(action.context.registeredBundles.count, 1)
        let bundle = try XCTUnwrap(action.context.registeredBundles.first, "Should have registered the generated test bundle.")
        XCTAssertEqual(bundle.displayName, "Something")
        XCTAssertEqual(bundle.identifier, "com.example.test")
    }

    private func uniformlyPrintDiagnosticMessages(_ problems: [Problem]) -> String {
        return problems.sorted(by: { (lhs, rhs) -> Bool in
            guard lhs.diagnostic.identifier != rhs.diagnostic.identifier else {
                return lhs.diagnostic.summary < rhs.diagnostic.summary
            }
            return lhs.diagnostic.identifier < rhs.diagnostic.identifier
        }) .map { DiagnosticConsoleWriter.formattedDescription(for: $0.diagnostic) }.sorted().joined(separator: "\n")
    }
    
    // Tests that when converting a catalog with no technology root a warning is raised (r93371988)
    func testConvertWithNoTechnologyRoot() throws {
        func problemsFromConverting(_ catalogContent: [File]) throws -> [Problem] {
            let catalog = Folder(name: "unit-test.docc", content: catalogContent)
            let testDataProvider = try TestFileSystem(folders: [catalog, Folder.emptyHTMLTemplateDirectory])
            let engine = DiagnosticEngine()
            var action = try ConvertAction(
                documentationBundleURL: catalog.absoluteURL,
                outOfProcessResolver: nil,
                analyze: false,
                targetDirectory: URL(fileURLWithPath: "/output"),
                htmlTemplateDirectory: Folder.emptyHTMLTemplateDirectory.absoluteURL,
                emitDigest: false,
                currentPlatforms: nil,
                dataProvider: testDataProvider,
                fileManager: testDataProvider,
                temporaryDirectory: URL(fileURLWithPath: "/tmp"),
                diagnosticEngine: engine
            )
            _ = try action.perform(logHandle: .none)
            return engine.problems
        }
        
        let onlyTutorialArticleProblems = try problemsFromConverting([
            InfoPlist(displayName: "TestBundle", identifier: "com.test.example"),
            TextFile(name: "Article.tutorial", utf8Content: """
                @Article(time: 20) {
                   @Intro(title: "Slothy Tutorials") {
                      This is an abstract for the intro.
                   }
                }
                """
            ),
        ])
<<<<<<< HEAD
        XCTAssert(onlyTutorialArticleProblems.contains(where: {
            $0.diagnostic.identifier == "org.swift.docc.MissingTableOfContents"
        }))
        
        let tutorialTableOfContentProblem = try problemsFromConverting([
            InfoPlist(displayName: "TestBundle", identifier: "com.test.example"),
            TextFile(name: "table-of-contents.tutorial", utf8Content: """
                """
            ),
            TextFile(name: "article.tutorial", utf8Content: """
                @Article(time: 20) {
                   @Intro(title: "Slothy Tutorials") {
                      This is an abstract for the intro.
                   }
                }
                """
            ),
        ])
        XCTAssert(tutorialTableOfContentProblem.contains(where: {
            $0.diagnostic.identifier == "org.swift.docc.MissingTableOfContents"
        }))
=======
        let testDataProvider = try TestFileSystem(folders: [bundle, Folder.emptyHTMLTemplateDirectory])
        let targetDirectory = URL(fileURLWithPath: testDataProvider.currentDirectoryPath)
            .appendingPathComponent("target", isDirectory: true)
        let engine = DiagnosticEngine()
        var action = try ConvertAction(
            documentationBundleURL: bundle.absoluteURL,
            outOfProcessResolver: nil,
            analyze: true,
            targetDirectory: targetDirectory,
            htmlTemplateDirectory: Folder.emptyHTMLTemplateDirectory.absoluteURL,
            emitDigest: false,
            currentPlatforms: nil,
            dataProvider: testDataProvider,
            fileManager: testDataProvider,
            temporaryDirectory: createTemporaryDirectory(),
            diagnosticEngine: engine
        )
        let _ = try action.perform(logHandle: .none)
        XCTAssertEqual(engine.problems.count, 1)
        XCTAssertEqual(engine.problems.map { $0.diagnostic.identifier }, ["org.swift.docc.MissingTechnologyRoot"])
        XCTAssert(engine.problems.contains(where: { $0.diagnostic.severity == .warning }))
>>>>>>> afd0a241
    }
    
    func testWrittenDiagnosticsAfterConvert() throws {
        let bundle = Folder(name: "unit-test.docc", content: [
            InfoPlist(displayName: "TestBundle", identifier: "com.test.example"),
            TextFile(name: "Documentation.md", utf8Content: """
            # ``ModuleThatDoesNotExist``

            This will result in two errors from two different phases of the build
            """)
        ])
        let testDataProvider = try TestFileSystem(folders: [bundle, Folder.emptyHTMLTemplateDirectory])
        let targetDirectory = URL(fileURLWithPath: testDataProvider.currentDirectoryPath).appendingPathComponent("target", isDirectory: true)
        let diagnosticFile = try createTemporaryDirectory().appendingPathComponent("test-diagnostics.json")
        let fileConsumer = DiagnosticFileWriter(outputPath: diagnosticFile)
        
        let engine = DiagnosticEngine()
        engine.add(fileConsumer)
        
        let logStorage = LogHandle.LogStorage()
        let consoleConsumer = DiagnosticConsoleWriter(LogHandle.memory(logStorage), formattingOptions: [], baseURL: nil, highlight: false)
        engine.add(consoleConsumer)
        
        var action = try ConvertAction(
            documentationBundleURL: bundle.absoluteURL,
            outOfProcessResolver: nil,
            analyze: false,
            targetDirectory: targetDirectory,
            htmlTemplateDirectory: Folder.emptyHTMLTemplateDirectory.absoluteURL,
            emitDigest: false,
            currentPlatforms: nil,
            dataProvider: testDataProvider,
            fileManager: testDataProvider,
            temporaryDirectory: createTemporaryDirectory(),
            diagnosticEngine: engine
        )
        
<<<<<<< HEAD
        let _ = try action.perform(logHandle: .standardOutput)
        XCTAssertEqual(engine.problems.count, 1)
=======
        let _ = try action.perform(logHandle: .none)
        XCTAssertEqual(engine.problems.count, 2)
>>>>>>> afd0a241
        
        XCTAssert(FileManager.default.fileExists(atPath: diagnosticFile.path))
        
        let diagnosticFileContent = try JSONDecoder().decode(DiagnosticFile.self, from: Data(contentsOf: diagnosticFile))
        XCTAssertEqual(diagnosticFileContent.diagnostics.count, 1)
        
        XCTAssertEqual(diagnosticFileContent.diagnostics.map(\.summary).sorted(), [
            "No symbol matched 'ModuleThatDoesNotExist'. Can't resolve 'ModuleThatDoesNotExist'."
        ].sorted())
        
        let logLines = logStorage.text.splitByNewlines
        XCTAssertEqual(logLines.filter { ($0 as NSString).contains("warning:") }.count, 1, "There should be two warnings printed to the console")
        XCTAssertEqual(logLines.filter { ($0 as NSString).contains("There was no root found for this documentation catalog.") }.count, 0, "The root page warning shouldn't be repeated.")
        XCTAssertEqual(logLines.filter { ($0 as NSString).contains("No symbol matched 'ModuleThatDoesNotExist'. Can't resolve 'ModuleThatDoesNotExist'.") }.count, 1, "The link warning shouldn't be repeated.")
    }
    
    #endif
}

private extension LinkDestinationSummary {
    // A convenience initializer for test data.
    init(
        kind: DocumentationNode.Kind,
        relativePresentationURL: URL,
        referenceURL: URL,
        title: String,
        language: SourceLanguage,
        abstract: String?,
        taskGroups: [TaskGroup],
        usr: String? = nil,
        availableLanguages: Set<SourceLanguage>,
        platforms: [PlatformAvailability]?,
        topicImages: [TopicImage]?,
        references: [RenderReference]?,
        redirects: [URL]?
    ) {
        self.init(
            kind: kind,
            language: language,
            relativePresentationURL: relativePresentationURL,
            referenceURL: referenceURL,
            title: title,
            abstract: abstract.map { [.text($0)] },
            availableLanguages: availableLanguages,
            platforms: platforms,
            taskGroups: taskGroups,
            usr: usr,
            declarationFragments: nil,
            redirects: redirects,
            topicImages: topicImages,
            references: references,
            variants: []
        )
    }
}

private extension ImageReference {
    // A convenience initializer for test data.
    init(name: String, altText: String?, userInterfaceStyle: UserInterfaceStyle, displayScale: DisplayScale) {
        var asset = DataAsset()
        asset.register(
            URL(string: "/images/\(name)")!,
            with: DataTraitCollection(userInterfaceStyle: userInterfaceStyle, displayScale: displayScale)
        )
        self.init(
            identifier: RenderReferenceIdentifier(name),
            altText: altText,
            imageAsset: asset
        )
    }
}

extension File {
    /// A URL of the file node if it was located in the root of the file system.
    var absoluteURL: URL { return URL(string: "/\(name)")! }
}

extension Folder {
    /// Recreates a disk-based directory as a `Folder`.
    static func createFromDisk(url: URL) throws -> Folder {
        var content = [File]()
        if let enumerator = FileManager.default.enumerator(at: url, includingPropertiesForKeys: nil, options: [.skipsHiddenFiles, .skipsSubdirectoryDescendants]) {
            for case let fileURL as URL in enumerator {
                if FileManager.default.fileExists(atPath: fileURL.path), fileURL.hasDirectoryPath {
                    content.append(try createFromDisk(url: fileURL))
                } else {
                    if fileURL.lastPathComponent == "Info.plist",
                       let infoPlistData = FileManager.default.contents(atPath: fileURL.path),
                       let infoPlist = try? PropertyListSerialization.propertyList(from: infoPlistData, options: [], format: nil) as? [String: Any],
                       let displayName = infoPlist["CFBundleDisplayName"] as? String,
                       let identifier = infoPlist["CFBundleIdentifier"] as? String {
                        content.append(InfoPlist(displayName: displayName, identifier: identifier))
                    } else {
                        content.append(CopyOfFile(original: fileURL, newName: fileURL.lastPathComponent))
                    }
                }
            }
        }
        return Folder(name: url.lastPathComponent, content: content)
    }
}<|MERGE_RESOLUTION|>--- conflicted
+++ resolved
@@ -3104,7 +3104,6 @@
                 """
             ),
         ])
-<<<<<<< HEAD
         XCTAssert(onlyTutorialArticleProblems.contains(where: {
             $0.diagnostic.identifier == "org.swift.docc.MissingTableOfContents"
         }))
@@ -3126,29 +3125,6 @@
         XCTAssert(tutorialTableOfContentProblem.contains(where: {
             $0.diagnostic.identifier == "org.swift.docc.MissingTableOfContents"
         }))
-=======
-        let testDataProvider = try TestFileSystem(folders: [bundle, Folder.emptyHTMLTemplateDirectory])
-        let targetDirectory = URL(fileURLWithPath: testDataProvider.currentDirectoryPath)
-            .appendingPathComponent("target", isDirectory: true)
-        let engine = DiagnosticEngine()
-        var action = try ConvertAction(
-            documentationBundleURL: bundle.absoluteURL,
-            outOfProcessResolver: nil,
-            analyze: true,
-            targetDirectory: targetDirectory,
-            htmlTemplateDirectory: Folder.emptyHTMLTemplateDirectory.absoluteURL,
-            emitDigest: false,
-            currentPlatforms: nil,
-            dataProvider: testDataProvider,
-            fileManager: testDataProvider,
-            temporaryDirectory: createTemporaryDirectory(),
-            diagnosticEngine: engine
-        )
-        let _ = try action.perform(logHandle: .none)
-        XCTAssertEqual(engine.problems.count, 1)
-        XCTAssertEqual(engine.problems.map { $0.diagnostic.identifier }, ["org.swift.docc.MissingTechnologyRoot"])
-        XCTAssert(engine.problems.contains(where: { $0.diagnostic.severity == .warning }))
->>>>>>> afd0a241
     }
     
     func testWrittenDiagnosticsAfterConvert() throws {
@@ -3186,13 +3162,8 @@
             diagnosticEngine: engine
         )
         
-<<<<<<< HEAD
-        let _ = try action.perform(logHandle: .standardOutput)
+        let _ = try action.perform(logHandle: .none)
         XCTAssertEqual(engine.problems.count, 1)
-=======
-        let _ = try action.perform(logHandle: .none)
-        XCTAssertEqual(engine.problems.count, 2)
->>>>>>> afd0a241
         
         XCTAssert(FileManager.default.fileExists(atPath: diagnosticFile.path))
         
