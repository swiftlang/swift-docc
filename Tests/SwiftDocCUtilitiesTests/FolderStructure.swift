--- conflicted
+++ resolved
@@ -27,11 +27,7 @@
 
 extension AssertableFile {
     /// Asserts that a file exist a given URL.
-<<<<<<< HEAD
-    func assertExist(at location: URL, fileManager: FileManagerProtocol = FileManager.default, file: StaticString = #filePath, line: UInt = #line) {
-=======
-    func assertExist(at location: URL, fileManager: any FileManagerProtocol = FileManager.default, file: StaticString = #file, line: UInt = #line) {
->>>>>>> e1f56f1f
+    func assertExist(at location: URL, fileManager: any FileManagerProtocol = FileManager.default, file: StaticString = #filePath, line: UInt = #line) {
         __assertExist(at: location, fileManager: fileManager, file: (file), line: line)
     }
 }
@@ -48,11 +44,7 @@
 // MARK: -
 
 extension Folder: AssertableFile {
-<<<<<<< HEAD
-    func __assertExist(at location: URL, fileManager: FileManagerProtocol, file: StaticString = #filePath, line: UInt = #line) {
-=======
-    func __assertExist(at location: URL, fileManager: any FileManagerProtocol, file: StaticString = #file, line: UInt = #line) {
->>>>>>> e1f56f1f
+    func __assertExist(at location: URL, fileManager: any FileManagerProtocol, file: StaticString = #filePath, line: UInt = #line) {
         var isFolder: ObjCBool = false
         XCTAssert(fileManager.fileExists(atPath: location.path, isDirectory: &isFolder),
                   "Folder '\(name)' should exist at '\(location.path)'", file: (file), line: line)
