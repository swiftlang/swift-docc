/*
 This source file is part of the Swift.org open source project

 Copyright (c) 2021 Apple Inc. and the Swift project authors
 Licensed under Apache License v2.0 with Runtime Library Exception

 See https://swift.org/LICENSE.txt for license information
 See https://swift.org/CONTRIBUTORS.txt for Swift project authors
*/

#if canImport(NIOHTTP1)
import Foundation
import NIO
import NIOHTTP1
import XCTest
@testable import SwiftDocCUtilities

/// Makes a request head part with the given URI and headers.
func makeRequestHead(uri: String, headers: [(String, String)]? = nil) -> HTTPRequestHead {
    var head = HTTPRequestHead(version: .init(major: 1, minor: 1), method: .GET, uri: uri)
    if let headers {
        for header in headers {
            head.headers.add(name: header.0, value: header.1)
        }
    }
    return head
}

/// A testing handler that, when gets a request,
/// triggers a predefined handler with a predefined request head.
final class MockHandler: ChannelInboundHandler {
    typealias InboundIn = HTTPServerRequestPart
    typealias OutboundOut = HTTPServerResponsePart

    let requestHead: HTTPRequestHead
    let requestHandler: any RequestHandlerFactory
    
    var requestError: RequestError?
    
    init(requestHead: HTTPRequestHead, requestHandler: any RequestHandlerFactory) {
        self.requestHead = requestHead
        self.requestHandler = requestHandler
    }
    
    /// The received request doesn't matter - we always give the handler
    /// the preset request head.
    func channelRead(context: ChannelHandlerContext, data: NIOAny) {
        switch unwrapInboundIn(data) {
        case .end:
            // Trigger the preset handler
            let handler = requestHandler.create(channelHandler: self)
            do {
                try handler(context, requestHead)
            } catch let error as RequestError {
                requestError = error
            } catch { }
            context.flush()
        default: return
        }
    }
}

/// A testing channel handler that records the written response head, body, and error if any.
final class Response: ChannelOutboundHandler {
    typealias OutboundIn = HTTPServerResponsePart
    
    var head: HTTPResponseHead?
    var body: String?
    
    var requestError: RequestError?
    
    func write(context: ChannelHandlerContext, data: NIOAny, promise: EventLoopPromise<Void>?) {
        switch unwrapOutboundIn(data) {
        case .head(let head):
            self.head = head
        case .body(let data):
            switch data {
            case .byteBuffer(let buffer):
                self.body = buffer.getString(at: 0, length: buffer.writerIndex)
            default: break
            }
        default: break
        }
        context.write(data, promise: promise)
    }
}

/// Builds up a local host server channel pipeline, fire the preset request and returns the response.
<<<<<<< HEAD
func responseWithPipeline(request: HTTPRequestHead, handler factory: RequestHandlerFactory, file: StaticString = #filePath, line: UInt = #line) throws -> Response {
=======
func responseWithPipeline(request: HTTPRequestHead, handler factory: any RequestHandlerFactory, file: StaticString = #file, line: UInt = #line) throws -> Response {
>>>>>>> e1f56f1f
    let channel = EmbeddedChannel()
    let channelHandler = MockHandler(requestHead: request, requestHandler: factory)

    let response = Response()
    
    XCTAssertNoThrow(try channel.pipeline.addHandler(response).wait(), file: (file), line: line)
    XCTAssertNoThrow(try channel.pipeline.addHandler(channelHandler).wait(), file: (file), line: line)

    XCTAssertNoThrow(try channel.connect(to: SocketAddress(ipAddress: "127.0.0.1", port: 1)).wait(), file: (file), line: line)

    XCTAssertNoThrow(try channel.writeInbound(HTTPServerRequestPart.head(request)), file: (file), line: line)
    XCTAssertNoThrow(try channel.writeInbound(HTTPServerRequestPart.end(nil)), file: (file), line: line)

    response.requestError = channelHandler.requestError
    return response
}
#endif<|MERGE_RESOLUTION|>--- conflicted
+++ resolved
@@ -86,11 +86,7 @@
 }
 
 /// Builds up a local host server channel pipeline, fire the preset request and returns the response.
-<<<<<<< HEAD
-func responseWithPipeline(request: HTTPRequestHead, handler factory: RequestHandlerFactory, file: StaticString = #filePath, line: UInt = #line) throws -> Response {
-=======
-func responseWithPipeline(request: HTTPRequestHead, handler factory: any RequestHandlerFactory, file: StaticString = #file, line: UInt = #line) throws -> Response {
->>>>>>> e1f56f1f
+func responseWithPipeline(request: HTTPRequestHead, handler factory: any RequestHandlerFactory, file: StaticString = #filePath, line: UInt = #line) throws -> Response {
     let channel = EmbeddedChannel()
     let channelHandler = MockHandler(requestHead: request, requestHandler: factory)
 
