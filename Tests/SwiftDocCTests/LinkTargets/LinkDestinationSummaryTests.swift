--- conflicted
+++ resolved
@@ -655,115 +655,7 @@
         
         XCTAssert(decoded.variants.isEmpty)
     }
-<<<<<<< HEAD
-=======
-
-    /// Ensure that the task group link summary for overload group pages doesn't overwrite any manual curation.
-    func testOverloadSymbolsWithManualCuration() async throws {
-        enableFeatureFlag(\.isExperimentalOverloadedSymbolPresentationEnabled)
-
-        let symbolGraph = SymbolGraph.init(
-            metadata: .init(formatVersion: .init(string: "1.0.0")!, generator: "unit-test"),
-            module: .init(name: "MyModule", platform: .init()),
-            symbols: [
-                .init(
-                    identifier: .init(precise: "s:MyClass", interfaceLanguage: "swift"),
-                    names: .init(title: "MyClass", navigator: nil, subHeading: nil, prose: nil),
-                    pathComponents: ["MyClass"],
-                    docComment: nil,
-                    accessLevel: .public,
-                    kind: .init(parsedIdentifier: .class, displayName: "Class"),
-                    mixins: [:]
-                ),
-                .init(
-                    identifier: .init(precise: "s:MyClass:myFunc-1", interfaceLanguage: "swift"),
-                    names: .init(title: "myFunc()", navigator: nil, subHeading: nil, prose: nil),
-                    pathComponents: ["MyClass", "myFunc()"],
-                    docComment: .init([
-                        .init(
-                            text: """
-                            A wonderful overloaded function.
-
-                            ## Topics
-
-                            ### Other Cool Symbols
-
-                            - ``MyStruct``
-                            """,
-                            range: nil)
-                    ]),
-                    accessLevel: .public,
-                    kind: .init(parsedIdentifier: .method, displayName: "Instance Method"),
-                    mixins: [:]
-                ),
-                .init(
-                    identifier: .init(precise: "s:MyClass:myFunc-2", interfaceLanguage: "swift"),
-                    names: .init(title: "myFunc()", navigator: nil, subHeading: nil, prose: nil),
-                    pathComponents: ["MyClass", "myFunc()"],
-                    docComment: nil,
-                    accessLevel: .public,
-                    kind: .init(parsedIdentifier: .method, displayName: "Instance Method"),
-                    mixins: [:]
-                ),
-                .init(
-                    identifier: .init(precise: "s:MyStruct", interfaceLanguage: "swift"),
-                    names: .init(title: "MyStruct", navigator: nil, subHeading: nil, prose: nil),
-                    pathComponents: ["MyStruct"],
-                    docComment: nil,
-                    accessLevel: .public,
-                    kind: .init(parsedIdentifier: .struct, displayName: "Structure"),
-                    mixins: [:]
-                ),
-            ],
-            relationships: [
-                .init(
-                    source: "s:MyClass:myFunc-1",
-                    target: "s:MyClass",
-                    kind: .memberOf,
-                    targetFallback: nil
-                ),
-                .init(
-                    source: "s:MyClass:myFunc-2",
-                    target: "s:MyClass",
-                    kind: .memberOf,
-                    targetFallback: nil
-                ),
-            ]
-        )
-
-        let catalogHierarchy = Folder(name: "unit-test.docc", content: [
-            JSONFile(name: "MyModule.symbols.json", content: symbolGraph),
-            InfoPlist(displayName: "MyModule", identifier: "com.example.mymodule")
-        ])
-        let (_, context) = try await loadBundle(catalog: catalogHierarchy)
-        
-        let converter = DocumentationNodeConverter(context: context)
-
-        let node = try context.entity(with: ResolvedTopicReference(bundleID: context.inputs.id, path: "/documentation/MyModule/MyClass/myFunc()", sourceLanguage: .swift))
-        let renderNode = converter.convert(node)
-
-        let summaries = node.externallyLinkableElementSummaries(context: context, renderNode: renderNode)
-        let pageSummary = summaries[0]
-
-        let taskGroups = try XCTUnwrap(pageSummary.taskGroups)
-
-        guard taskGroups.count == 2 else {
-            XCTFail("Expected 2 task groups, found \(taskGroups.count): \(taskGroups.map(\.title))")
-            return
-        }
-
-        XCTAssertEqual(taskGroups[0].title, "Other Cool Symbols")
-        XCTAssertEqual(taskGroups[0].identifiers, [
-            "doc://com.example.mymodule/documentation/MyModule/MyStruct"
-        ])
-
-        XCTAssertEqual(taskGroups[1].title, "Overloads")
-        XCTAssertEqual(Set(taskGroups[1].identifiers), [
-            "doc://com.example.mymodule/documentation/MyModule/MyClass/myFunc()-9a7pr",
-            "doc://com.example.mymodule/documentation/MyModule/MyClass/myFunc()-9a7po",
-        ])
-    }
-
+    
     /// Tests that API Collections (articles with Topics sections) are correctly identified as `.collectionGroup`
     /// kind in linkable entities, ensuring cross-framework references display the correct icon.
     func testAPICollectionKindForLinkDestinationSummary() async throws {
@@ -853,5 +745,4 @@
         // Verify round-trip encoding preserves the correct kind
         try assertRoundTripCoding(pageSummary)
     }
->>>>>>> d842fdd7
 }