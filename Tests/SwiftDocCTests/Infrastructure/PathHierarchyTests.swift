--- conflicted
+++ resolved
@@ -1773,25 +1773,15 @@
         // Check path components without disambiguation
         assertParsedPathComponents("", [])
         assertParsedPathComponents("/", [])
-<<<<<<< HEAD
         assertParsedPathComponents("/first", [("first", nil)])
         assertParsedPathComponents("first", [("first", nil)])
+        assertParsedPathComponents("first/", [("first", nil)])
         assertParsedPathComponents("first/second/third", [("first", nil), ("second", nil), ("third", nil)])
+        assertParsedPathComponents("/first/second/third", [("first", nil), ("second", nil), ("third", nil)])
         assertParsedPathComponents("first/", [("first", nil)])
-        assertParsedPathComponents("first//second", [("first", nil), ("second", nil)])
+        assertParsedPathComponents("first//second", [("first", nil), ("/second", nil)])
         assertParsedPathComponents("first/second#third", [("first", nil), ("second", nil), ("third", nil)])
         assertParsedPathComponents("#first", [("first", nil)])
-=======
-        assertParsedPathComponents("/first", [("first", nil, nil)])
-        assertParsedPathComponents("first", [("first", nil, nil)])
-        assertParsedPathComponents("first/", [("first", nil, nil)])
-        assertParsedPathComponents("first/second/third", [("first", nil, nil), ("second", nil, nil), ("third", nil, nil)])
-        assertParsedPathComponents("/first/second/third", [("first", nil, nil), ("second", nil, nil), ("third", nil, nil)])
-        assertParsedPathComponents("first/", [("first", nil, nil)])
-        assertParsedPathComponents("first//second", [("first", nil, nil), ("/second", nil, nil)])
-        assertParsedPathComponents("first/second#third", [("first", nil, nil), ("second", nil, nil), ("third", nil, nil)])
-        assertParsedPathComponents("#first", [("first", nil, nil)])
->>>>>>> efcc793b
 
         // Check disambiguation
         assertParsedPathComponents("path-hash", [("path", .kindAndHash(kind: nil, hash: "hash"))])
@@ -1810,6 +1800,19 @@
         assertParsedPathComponents("path-swift.type.property", [("path", .kindAndHash(kind: "type.property", hash: nil))])
         
         assertParsedPathComponents("-(_:_:)-hash", [("-(_:_:)", .kindAndHash(kind: nil, hash: "hash"))])
+        assertParsedPathComponents("/=(_:_:)", [("/=(_:_:)", nil)])
+        assertParsedPathComponents("/(_:_:)-func.op", [("/(_:_:)", .kindAndHash(kind: "func.op", hash: nil))])
+        assertParsedPathComponents("//(_:_:)-hash", [("//(_:_:)", .kindAndHash(kind: nil, hash: "hash"))])
+        assertParsedPathComponents("+/-(_:_:)", [("+/-(_:_:)", nil)])
+        assertParsedPathComponents("+/-(_:_:)-hash", [("+/-(_:_:)", .kindAndHash(kind: nil, hash: "hash"))])
+        assertParsedPathComponents("+/-(_:_:)-func.op", [("+/-(_:_:)", .kindAndHash(kind: "func.op", hash: nil))])
+        assertParsedPathComponents("+/-(_:_:)-func.op-hash", [("+/-(_:_:)", .kindAndHash(kind: "func.op", hash: "hash"))])
+        assertParsedPathComponents("+/-(_:_:)/+/-(_:_:)/+/-(_:_:)/+/-(_:_:)", [("+/-(_:_:)", nil), ("+/-(_:_:)", nil), ("+/-(_:_:)", nil), ("+/-(_:_:)", nil)])
+        assertParsedPathComponents("+/-(_:_:)-hash/+/-(_:_:)-func.op/+/-(_:_:)-func.op-hash/+/-(_:_:)", [("+/-(_:_:)", .kindAndHash(kind: nil, hash: "hash")), ("+/-(_:_:)", .kindAndHash(kind: "func.op", hash: nil)), ("+/-(_:_:)", .kindAndHash(kind: "func.op", hash: "hash")), ("+/-(_:_:)", nil)])
+
+        assertParsedPathComponents("MyNumber//=(_:_:)", [("MyNumber", nil), ("/=(_:_:)", nil)])
+        assertParsedPathComponents("MyNumber////=(_:_:)", [("MyNumber", nil), ("///=(_:_:)", nil)])
+        assertParsedPathComponents("MyNumber/+/-(_:_:)", [("MyNumber", nil), ("+/-(_:_:)", nil)])
 
         // Check parsing return values and parameter types
         assertParsedPathComponents("..<(_:_:)->Bool", [("..<(_:_:)", .typeSignature(parameterTypes: nil, returnTypes: ["Bool"]))])
@@ -1828,7 +1831,6 @@
         
         assertParsedPathComponents("something(first:second:third:)->(String,Int,Bool)", [("something(first:second:third:)", .typeSignature(parameterTypes: nil, returnTypes: ["String", "Int", "Bool"]))])
         
-<<<<<<< HEAD
         // Check closure parameters
         assertParsedPathComponents("map(_:)-((Element)->T)", [("map(_:)", .typeSignature(parameterTypes: ["(Element)->T"], returnTypes: nil))])
         assertParsedPathComponents("map(_:)->[T]", [("map(_:)", .typeSignature(parameterTypes: nil, returnTypes: ["[T]"]))])
@@ -1856,22 +1858,6 @@
         assertParsedPathComponents("functionName->((Å,(𝔹,©),Δ),(∃,⨍),𝄞)", [("functionName", .typeSignature(parameterTypes: nil, returnTypes: ["(Å,(𝔹,©),Δ)", "(∃,⨍)", "𝄞"]))])
         assertParsedPathComponents("functionName-((Å,(𝔹,©),Δ),(∃,⨍),𝄞)", [("functionName", .typeSignature(parameterTypes: ["(Å,(𝔹,©),Δ)", "(∃,⨍)", "𝄞"], returnTypes: nil))])
         assertParsedPathComponents("functionName->((Å)->𝔹,(©,(Δ)->∃),(⨍,(𝄞)->ℌ)->𝓲)", [("functionName", .typeSignature(parameterTypes: nil, returnTypes: ["(Å)->𝔹", "(©,(Δ)->∃)", "(⨍,(𝄞)->ℌ)->𝓲"]))])
-=======
-        assertParsedPathComponents("-(_:_:)-hash", [("-(_:_:)", nil, "hash")])
-        assertParsedPathComponents("/=(_:_:)", [("/=(_:_:)", nil, nil)])
-        assertParsedPathComponents("/(_:_:)-func.op", [("/(_:_:)", "func.op", nil)])
-        assertParsedPathComponents("//(_:_:)-hash", [("//(_:_:)", nil, "hash")])
-        assertParsedPathComponents("+/-(_:_:)", [("+/-(_:_:)", nil, nil)])
-        assertParsedPathComponents("+/-(_:_:)-hash", [("+/-(_:_:)", nil, "hash")])
-        assertParsedPathComponents("+/-(_:_:)-func.op", [("+/-(_:_:)", "func.op", nil)])
-        assertParsedPathComponents("+/-(_:_:)-func.op-hash", [("+/-(_:_:)", "func.op", "hash")])
-        assertParsedPathComponents("+/-(_:_:)/+/-(_:_:)/+/-(_:_:)/+/-(_:_:)", [("+/-(_:_:)", nil, nil), ("+/-(_:_:)", nil, nil), ("+/-(_:_:)", nil, nil), ("+/-(_:_:)", nil, nil)])
-        assertParsedPathComponents("+/-(_:_:)-hash/+/-(_:_:)-func.op/+/-(_:_:)-func.op-hash/+/-(_:_:)", [("+/-(_:_:)", nil, "hash"), ("+/-(_:_:)", "func.op", nil), ("+/-(_:_:)", "func.op", "hash"), ("+/-(_:_:)", nil, nil)])
-        
-        assertParsedPathComponents("MyNumber//=(_:_:)", [("MyNumber", nil, nil), ("/=(_:_:)", nil, nil)])
-        assertParsedPathComponents("MyNumber////=(_:_:)", [("MyNumber", nil, nil), ("///=(_:_:)", nil, nil)])
-        assertParsedPathComponents("MyNumber/+/-(_:_:)", [("MyNumber", nil, nil), ("+/-(_:_:)", nil, nil)])
->>>>>>> efcc793b
     }
     
     // MARK: Test helpers
@@ -1960,12 +1946,11 @@
         }
     }
     
-<<<<<<< HEAD
     private func assertParsedPathComponents(_ path: String, _ expected: [(String, PathHierarchy.PathComponent.Disambiguation?)], file: StaticString = #file, line: UInt = #line) {
-        let (actual, _) = PathHierarchy.parse(path: path)
+        let (actual, _) = PathHierarchy.PathParser.parse(path: path)
         XCTAssertEqual(actual.count, expected.count, file: file, line: line)
         for (actualComponents, expectedComponents) in zip(actual, expected) {
-            XCTAssertEqual(actualComponents.name, expectedComponents.0, "Incorrect path component", file: file, line: line)
+            XCTAssertEqual(String(actualComponents.name), expectedComponents.0, "Incorrect path component", file: file, line: line)
             switch (actualComponents.disambiguation, expectedComponents.1) {
             case (.kindAndHash(let actualKind, let actualHash), .kindAndHash(let expectedKind, let expectedHash)):
                 XCTAssertEqual(actualKind, expectedKind, "Incorrect kind disambiguation", file: file, line: line)
@@ -1978,15 +1963,6 @@
             default:
                 XCTFail("Incorrect type of disambiguation", file: file, line: line)
             }
-=======
-    private func assertParsedPathComponents(_ path: String, _ expected: [(String, String?, String?)], file: StaticString = #file, line: UInt = #line) {
-        let (actual, _) = PathHierarchy.PathParser.parse(path: path)
-        XCTAssertEqual(actual.count, expected.count, file: file, line: line)
-        for (actualComponents, expectedComponents) in zip(actual, expected) {
-            XCTAssertEqual(String(actualComponents.name), expectedComponents.0, "Incorrect path component", file: file, line: line)
-            XCTAssertEqual(actualComponents.kind.map(String.init), expectedComponents.1, "Incorrect kind disambiguation", file: file, line: line)
-            XCTAssertEqual(actualComponents.hash.map(String.init), expectedComponents.2, "Incorrect hash disambiguation", file: file, line: line)
->>>>>>> efcc793b
         }
     }
 }
