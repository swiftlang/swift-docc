/*
 This source file is part of the Swift.org open source project

 Copyright (c) 2022-2024 Apple Inc. and the Swift project authors
 Licensed under Apache License v2.0 with Runtime Library Exception

 See https://swift.org/LICENSE.txt for license information
 See https://swift.org/CONTRIBUTORS.txt for Swift project authors
*/

import XCTest
import SymbolKit
@testable import SwiftDocC
import SwiftDocCTestUtilities
import Markdown

class PathHierarchyTests: XCTestCase {
    
    func testFindingUnambiguousAbsolutePaths() throws {
        let (_, context) = try testBundleAndContext(named: "MixedLanguageFrameworkWithLanguageRefinements")
        let tree = context.linkResolver.localResolver.pathHierarchy
        
        try assertFindsPath("/MixedFramework", in: tree, asSymbolID: "MixedFramework")
        
        // @objc public enum MyEnum: Int {
        //     case firstCase
        //     case secondCase
        //     public func myEnumFunction() { }
        //     public typealias MyEnumTypeAlias = Int
        //     public var myEnumProperty: MyEnumTypeAlias { 0 }
        // }
        try assertFindsPath("/MixedFramework/MyEnum", in: tree, asSymbolID: "c:@M@MixedFramework@E@MyEnum")
        try assertFindsPath("/MixedFramework/MyEnum/firstCase", in: tree, asSymbolID: "c:@M@MixedFramework@E@MyEnum@MyEnumFirstCase")
        try assertFindsPath("/MixedFramework/MyEnum/secondCase", in: tree, asSymbolID: "c:@M@MixedFramework@E@MyEnum@MyEnumSecondCase")
        try assertFindsPath("/MixedFramework/MyEnum/myEnumFunction()", in: tree, asSymbolID: "s:14MixedFramework6MyEnumO02myD8FunctionyyF")
        try assertFindsPath("/MixedFramework/MyEnum/MyEnumTypeAlias", in: tree, asSymbolID: "s:14MixedFramework6MyEnumO0cD9TypeAliasa")
        try assertFindsPath("/MixedFramework/MyEnum/myEnumProperty", in: tree, asSymbolID: "s:14MixedFramework6MyEnumO02myD8PropertySivp")
        
        // public struct MyStruct {
        //     public func myStructFunction() { }
        //     public typealias MyStructTypeAlias = Int
        //     public var myStructProperty: MyStructTypeAlias { 0 }
        //     public static var myStructTypeProperty: MyStructTypeAlias { 0 }
        // }
        try assertFindsPath("/MixedFramework/MyStruct", in: tree, asSymbolID: "s:14MixedFramework8MyStructV")
        try assertFindsPath("/MixedFramework/MyStruct/myStructFunction()", in: tree, asSymbolID: "s:14MixedFramework8MyStructV02myD8FunctionyyF")
        try assertFindsPath("/MixedFramework/MyStruct/MyStructTypeAlias", in: tree, asSymbolID: "s:14MixedFramework8MyStructV0cD9TypeAliasa")
        try assertFindsPath("/MixedFramework/MyStruct/myStructProperty", in: tree, asSymbolID: "s:14MixedFramework8MyStructV02myD8PropertySivp")
        try assertFindsPath("/MixedFramework/MyStruct/myStructTypeProperty", in: tree, asSymbolID: "s:14MixedFramework8MyStructV02myD12TypePropertySivpZ")
        
        // @objc public class MyClass: NSObject {
        //     @objc public func myInstanceMethod() { }
        //     @nonobjc public func mySwiftOnlyInstanceMethod() { }
        //     public typealias MyClassTypeAlias = Int
        //     public var myInstanceProperty: MyClassTypeAlias { 0 }
        //     public static var myClassTypeProperty: MyClassTypeAlias { 0 }
        // }
        try assertFindsPath("/MixedFramework/MyClass", in: tree, asSymbolID: "c:@M@MixedFramework@objc(cs)MyClass")
        try assertFindsPath("/MixedFramework/MyClass/myInstanceMethod", in: tree, asSymbolID: "c:@M@MixedFramework@objc(cs)MyClass(im)myInstanceMethod")
        try assertFindsPath("/MixedFramework/MyClass/myInstanceMethod()", in: tree, asSymbolID: "c:@M@MixedFramework@objc(cs)MyClass(im)myInstanceMethod")
        try assertFindsPath("/MixedFramework/MyClass/mySwiftOnlyInstanceMethod()", in: tree, asSymbolID: "s:14MixedFramework7MyClassC25mySwiftOnlyInstanceMethodyyF")
        try assertPathNotFound("/MixedFramework/MyClass/mySwiftOnlyInstanceMethod", in: tree)
        try assertFindsPath("/MixedFramework/MyClass/MyClassTypeAlias", in: tree, asSymbolID: "s:14MixedFramework7MyClassC0cD9TypeAliasa")
        try assertFindsPath("/MixedFramework/MyClass/myInstanceProperty", in: tree, asSymbolID: "s:14MixedFramework7MyClassC18myInstancePropertySivp")
        try assertFindsPath("/MixedFramework/MyClass/myClassTypeProperty", in: tree, asSymbolID: "s:14MixedFramework7MyClassC02myD12TypePropertySivpZ")
        
        // @objc public protocol MyObjectiveCCompatibleProtocol {
        //     func myProtocolMethod()
        //     typealias MyProtocolTypeAlias = MyClass
        //     var myProtocolProperty: MyProtocolTypeAlias { get }
        //     static var myProtocolTypeProperty: MyProtocolTypeAlias { get }
        //     @objc optional func myPropertyOptionalMethod()
        // }
        try assertFindsPath("/MixedFramework/MyObjectiveCCompatibleProtocol", in: tree, asSymbolID: "c:@M@MixedFramework@objc(pl)MyObjectiveCCompatibleProtocol")
        try assertFindsPath("/MixedFramework/MyObjectiveCCompatibleProtocol/myProtocolMethod", in: tree, asSymbolID: "c:@M@MixedFramework@objc(pl)MyObjectiveCCompatibleProtocol(im)myProtocolMethod")
        try assertFindsPath("/MixedFramework/MyObjectiveCCompatibleProtocol/myProtocolMethod()", in: tree, asSymbolID: "c:@M@MixedFramework@objc(pl)MyObjectiveCCompatibleProtocol(im)myProtocolMethod")
        try assertFindsPath("/MixedFramework/MyObjectiveCCompatibleProtocol/myProtocolProperty", in: tree, asSymbolID: "c:@M@MixedFramework@objc(pl)MyObjectiveCCompatibleProtocol(py)myProtocolProperty")
        try assertFindsPath("/MixedFramework/MyObjectiveCCompatibleProtocol/myProtocolTypeProperty", in: tree, asSymbolID: "c:@M@MixedFramework@objc(pl)MyObjectiveCCompatibleProtocol(cpy)myProtocolTypeProperty")
        try assertFindsPath("/MixedFramework/MyObjectiveCCompatibleProtocol/myPropertyOptionalMethod", in: tree, asSymbolID: "c:@M@MixedFramework@objc(pl)MyObjectiveCCompatibleProtocol(im)myPropertyOptionalMethod")
        try assertFindsPath("/MixedFramework/MyObjectiveCCompatibleProtocol/myPropertyOptionalMethod()", in: tree, asSymbolID: "c:@M@MixedFramework@objc(pl)MyObjectiveCCompatibleProtocol(im)myPropertyOptionalMethod")
        
        // public protocol MySwiftProtocol {
        //     func myProtocolMethod()
        //     associatedtype MyProtocolAssociatedType
        //     typealias MyProtocolTypeAlias = MyStruct
        //     var myProtocolProperty: MyProtocolAssociatedType { get }
        //     static var myProtocolTypeProperty: MyProtocolAssociatedType { get }
        // }
        try assertFindsPath("/MixedFramework/MySwiftProtocol", in: tree, asSymbolID: "s:14MixedFramework15MySwiftProtocolP")
        try assertFindsPath("/MixedFramework/MySwiftProtocol/myProtocolMethod()", in: tree, asSymbolID: "s:14MixedFramework15MySwiftProtocolP02myE6MethodyyF")
        try assertFindsPath("/MixedFramework/MySwiftProtocol/MyProtocolAssociatedType", in: tree, asSymbolID: "s:14MixedFramework15MySwiftProtocolP0cE14AssociatedTypeQa")
        try assertFindsPath("/MixedFramework/MySwiftProtocol/MyProtocolTypeAlias", in: tree, asSymbolID: "s:14MixedFramework15MySwiftProtocolP0cE9TypeAliasa")
        try assertFindsPath("/MixedFramework/MySwiftProtocol/myProtocolProperty", in: tree, asSymbolID: "s:14MixedFramework15MySwiftProtocolP02myE8Property0cE14AssociatedTypeQzvp")
        try assertFindsPath("/MixedFramework/MySwiftProtocol/myProtocolTypeProperty", in: tree, asSymbolID: "s:14MixedFramework15MySwiftProtocolP02myE12TypeProperty0ce10AssociatedG0QzvpZ")
        
        // public typealias MyTypeAlias = MyStruct
        try assertFindsPath("/MixedFramework/MyTypeAlias", in: tree, asSymbolID: "s:14MixedFramework11MyTypeAliasa")
        
        // public func myTopLevelFunction() { }
        // public var myTopLevelVariable = true
        try assertFindsPath("/MixedFramework/myTopLevelFunction()", in: tree, asSymbolID: "s:14MixedFramework18myTopLevelFunctionyyF")
        try assertFindsPath("/MixedFramework/myTopLevelVariable", in: tree, asSymbolID: "s:14MixedFramework18myTopLevelVariableSbvp")
        
        // public protocol MyOtherProtocolThatConformToMySwiftProtocol: MySwiftProtocol {
        //     func myOtherProtocolMethod()
        // }
        try assertFindsPath("/MixedFramework/MyOtherProtocolThatConformToMySwiftProtocol", in: tree, asSymbolID: "s:14MixedFramework028MyOtherProtocolThatConformToc5SwiftE0P")
        try assertFindsPath("/MixedFramework/MyOtherProtocolThatConformToMySwiftProtocol/myOtherProtocolMethod()", in: tree, asSymbolID: "s:14MixedFramework028MyOtherProtocolThatConformToc5SwiftE0P02mydE6MethodyyF")
        
        // @objcMembers public class MyClassThatConformToMyOtherProtocol: NSObject, MyOtherProtocolThatConformToMySwiftProtocol {
        //     public func myOtherProtocolMethod() { }
        //     public func myProtocolMethod() { }
        //     public typealias MyProtocolAssociatedType = MyStruct
        //     public var myProtocolProperty: MyStruct { .init() }
        //     public class var myProtocolTypeProperty: MyStruct { .init() }
        // }
        try assertFindsPath("/MixedFramework/MyClassThatConformToMyOtherProtocol", in: tree, asSymbolID: "c:@M@MixedFramework@objc(cs)MyClassThatConformToMyOtherProtocol")
        try assertFindsPath("/MixedFramework/MyClassThatConformToMyOtherProtocol/myOtherProtocolMethod()", in: tree, asSymbolID: "c:@M@MixedFramework@objc(cs)MyClassThatConformToMyOtherProtocol(im)myOtherProtocolMethod")
        try assertFindsPath("/MixedFramework/MyClassThatConformToMyOtherProtocol/myOtherProtocolMethod", in: tree, asSymbolID: "c:@M@MixedFramework@objc(cs)MyClassThatConformToMyOtherProtocol(im)myOtherProtocolMethod")
        try assertFindsPath("/MixedFramework/MyClassThatConformToMyOtherProtocol/myProtocolMethod()", in: tree, asSymbolID: "c:@M@MixedFramework@objc(cs)MyClassThatConformToMyOtherProtocol(im)myProtocolMethod")
        try assertFindsPath("/MixedFramework/MyClassThatConformToMyOtherProtocol/myProtocolMethod", in: tree, asSymbolID: "c:@M@MixedFramework@objc(cs)MyClassThatConformToMyOtherProtocol(im)myProtocolMethod")
        try assertFindsPath("/MixedFramework/MyClassThatConformToMyOtherProtocol/MyProtocolAssociatedType", in: tree, asSymbolID: "s:14MixedFramework020MyClassThatConformToC13OtherProtocolC0cI14AssociatedTypea")
        try assertFindsPath("/MixedFramework/MyClassThatConformToMyOtherProtocol/myProtocolProperty", in: tree, asSymbolID: "s:14MixedFramework020MyClassThatConformToC13OtherProtocolC02myI8PropertyAA0C6StructVvp")
        try assertFindsPath("/MixedFramework/MyClassThatConformToMyOtherProtocol/myProtocolTypeProperty", in: tree, asSymbolID: "s:14MixedFramework020MyClassThatConformToC13OtherProtocolC02myI12TypePropertyAA0C6StructVvpZ")
        
        // public final class CollisionsWithDifferentCapitalization {
        //     public var something: Int = 0
        //     public var someThing: Int = 0
        // }
        try assertFindsPath("/MixedFramework/CollisionsWithDifferentCapitalization", in: tree, asSymbolID: "s:14MixedFramework37CollisionsWithDifferentCapitalizationC")
        try assertFindsPath("/MixedFramework/CollisionsWithDifferentCapitalization/something", in: tree, asSymbolID: "s:14MixedFramework37CollisionsWithDifferentCapitalizationC9somethingSivp")
        try assertFindsPath("/MixedFramework/CollisionsWithDifferentCapitalization/someThing", in: tree, asSymbolID: "s:14MixedFramework37CollisionsWithDifferentCapitalizationC9someThingSivp")
        
        // public enum CollisionsWithDifferentKinds {
        //     case something
        //     public var something: String { "" }
        //     public typealias Something = Int
        // }
        try assertFindsPath("/MixedFramework/CollisionsWithDifferentKinds", in: tree, asSymbolID: "s:14MixedFramework28CollisionsWithDifferentKindsO")
        try assertFindsPath("/MixedFramework/CollisionsWithDifferentKinds/something-enum.case", in: tree, asSymbolID: "s:14MixedFramework28CollisionsWithDifferentKindsO9somethingyA2CmF")
        try assertFindsPath("/MixedFramework/CollisionsWithDifferentKinds/something-property", in: tree, asSymbolID: "s:14MixedFramework28CollisionsWithDifferentKindsO9somethingSSvp")
        try assertFindsPath("/MixedFramework/CollisionsWithDifferentKinds/Something", in: tree, asSymbolID: "s:14MixedFramework28CollisionsWithDifferentKindsO9Somethinga")
        
        // public final class CollisionsWithEscapedKeywords {
        //     public subscript() -> Int { 0 }
        //     public func `subscript`() { }
        //     public static func `subscript`() { }
        //
        //     public init() { }
        //     public func `init`() { }
        //     public static func `init`() { }
        // }
        try assertFindsPath("/MixedFramework/CollisionsWithEscapedKeywords", in: tree, asSymbolID: "s:14MixedFramework29CollisionsWithEscapedKeywordsC")
        try assertFindsPath("/MixedFramework/CollisionsWithEscapedKeywords/init()-init", in: tree, asSymbolID: "s:14MixedFramework29CollisionsWithEscapedKeywordsCACycfc")
        try assertFindsPath("/MixedFramework/CollisionsWithEscapedKeywords/init()-method", in: tree, asSymbolID: "s:14MixedFramework29CollisionsWithEscapedKeywordsC4inityyF")
        try assertFindsPath("/MixedFramework/CollisionsWithEscapedKeywords/init()-type.method", in: tree, asSymbolID: "s:14MixedFramework29CollisionsWithEscapedKeywordsC4inityyFZ")
        try assertFindsPath("/MixedFramework/CollisionsWithEscapedKeywords/subscript()-subscript", in: tree, asSymbolID: "s:14MixedFramework29CollisionsWithEscapedKeywordsCSiycip")
        try assertFindsPath("/MixedFramework/CollisionsWithEscapedKeywords/subscript()-method", in: tree, asSymbolID: "s:14MixedFramework29CollisionsWithEscapedKeywordsC9subscriptyyF")
        try assertFindsPath("/MixedFramework/CollisionsWithEscapedKeywords/subscript()-type.method", in: tree, asSymbolID: "s:14MixedFramework29CollisionsWithEscapedKeywordsC9subscriptyyFZ")
        
        // public enum CollisionsWithDifferentFunctionArguments {
        //     public func something(argument: Int) -> Int { 0 }
        //     public func something(argument: String) -> Int { 0 }
        // }
        try assertFindsPath("/MixedFramework/CollisionsWithDifferentFunctionArguments", in: tree, asSymbolID: "s:14MixedFramework40CollisionsWithDifferentFunctionArgumentsO")
        try assertFindsPath("/MixedFramework/CollisionsWithDifferentFunctionArguments/something(argument:)-1cyvp", in: tree, asSymbolID: "s:14MixedFramework40CollisionsWithDifferentFunctionArgumentsO9something8argumentS2i_tF")
        try assertFindsPath("/MixedFramework/CollisionsWithDifferentFunctionArguments/something(argument:)-2vke2", in: tree, asSymbolID: "s:14MixedFramework40CollisionsWithDifferentFunctionArgumentsO9something8argumentSiSS_tF")
        
        try assertFindsPath("/MixedFramework/CollisionsWithDifferentFunctionArguments/something(argument:)-(Int)", in: tree, asSymbolID: "s:14MixedFramework40CollisionsWithDifferentFunctionArgumentsO9something8argumentS2i_tF")
        try assertFindsPath("/MixedFramework/CollisionsWithDifferentFunctionArguments/something(argument:)-(String)", in: tree, asSymbolID: "s:14MixedFramework40CollisionsWithDifferentFunctionArgumentsO9something8argumentSiSS_tF")
        
        // public enum CollisionsWithDifferentSubscriptArguments {
        //     public subscript(something: Int) -> Int { 0 }
        //     public subscript(somethingElse: String) -> Int { 0 }
        // }
        try assertFindsPath("/MixedFramework/CollisionsWithDifferentSubscriptArguments", in: tree, asSymbolID: "s:14MixedFramework41CollisionsWithDifferentSubscriptArgumentsO")
        try assertFindsPath("/MixedFramework/CollisionsWithDifferentSubscriptArguments/subscript(_:)-4fd0l", in: tree, asSymbolID: "s:14MixedFramework41CollisionsWithDifferentSubscriptArgumentsOyS2icip")
        try assertFindsPath("/MixedFramework/CollisionsWithDifferentSubscriptArguments/subscript(_:)-757cj", in: tree, asSymbolID: "s:14MixedFramework41CollisionsWithDifferentSubscriptArgumentsOySiSScip")
        
        try assertFindsPath("/MixedFramework/CollisionsWithDifferentSubscriptArguments/subscript(_:)-(Int)", in: tree, asSymbolID: "s:14MixedFramework41CollisionsWithDifferentSubscriptArgumentsOyS2icip")
        try assertFindsPath("/MixedFramework/CollisionsWithDifferentSubscriptArguments/subscript(_:)-(String)", in: tree, asSymbolID: "s:14MixedFramework41CollisionsWithDifferentSubscriptArgumentsOySiSScip")
        
        // @objc(MySwiftClassObjectiveCName)
        // public class MySwiftClassSwiftName: NSObject {
        //     @objc(myPropertyObjectiveCName)
        //     public var myPropertySwiftName: Int { 0 }
        //
        //     @objc(myMethodObjectiveCName)
        //     public func myMethodSwiftName() -> Int { 0 }
        // }
        try assertFindsPath("/MixedFramework/MySwiftClassSwiftName", in: tree, asSymbolID: "c:@M@MixedFramework@objc(cs)MySwiftClassObjectiveCName")
        try assertFindsPath("/MixedFramework/MySwiftClassSwiftName/myPropertySwiftName", in: tree, asSymbolID: "c:@M@MixedFramework@objc(cs)MySwiftClassObjectiveCName(py)myPropertyObjectiveCName")
        try assertFindsPath("/MixedFramework/MySwiftClassSwiftName/myMethodSwiftName()", in: tree, asSymbolID: "c:@M@MixedFramework@objc(cs)MySwiftClassObjectiveCName(im)myMethodObjectiveCName")
        try assertPathNotFound("/MixedFramework/MySwiftClassObjectiveCName/myPropertySwiftName", in: tree)
        try assertPathNotFound("/MixedFramework/MySwiftClassObjectiveCName/myMethodSwiftName()", in: tree)
        
        try assertFindsPath("/MixedFramework/MySwiftClassObjectiveCName", in: tree, asSymbolID: "c:@M@MixedFramework@objc(cs)MySwiftClassObjectiveCName")
        try assertFindsPath("/MixedFramework/MySwiftClassObjectiveCName/myPropertyObjectiveCName", in: tree, asSymbolID: "c:@M@MixedFramework@objc(cs)MySwiftClassObjectiveCName(py)myPropertyObjectiveCName")
        try assertFindsPath("/MixedFramework/MySwiftClassObjectiveCName/myMethodObjectiveCName", in: tree, asSymbolID: "c:@M@MixedFramework@objc(cs)MySwiftClassObjectiveCName(im)myMethodObjectiveCName")
        try assertPathNotFound("/MixedFramework/MySwiftClassSwiftName/myPropertyObjectiveCName", in: tree)
        try assertPathNotFound("/MixedFramework/MySwiftClassSwiftName/myMethoObjectiveCName", in: tree)
        
        // NS_SWIFT_NAME(MyObjectiveCClassSwiftName)
        // @interface MyObjectiveCClassObjectiveCName : NSObject
        //
        // @property (copy, readonly) NSString * myPropertyObjectiveCName NS_SWIFT_NAME(myPropertySwiftName);
        //
        // - (void)myMethodObjectiveCName NS_SWIFT_NAME(myMethodSwiftName());
        // - (void)myMethodWithArgument:(NSString *)argument NS_SWIFT_NAME(myMethod(argument:));
        //
        // @end
        try assertFindsPath("/MixedFramework/MyObjectiveCClassSwiftName", in: tree, asSymbolID: "c:objc(cs)MyObjectiveCClassObjectiveCName")
        try assertFindsPath("/MixedFramework/MyObjectiveCClassSwiftName/myPropertySwiftName", in: tree, asSymbolID: "c:objc(cs)MyObjectiveCClassObjectiveCName(py)myPropertyObjectiveCName")
        try assertFindsPath("/MixedFramework/MyObjectiveCClassSwiftName/myMethodSwiftName()", in: tree, asSymbolID: "c:objc(cs)MyObjectiveCClassObjectiveCName(im)myMethodObjectiveCName")
        try assertFindsPath("/MixedFramework/MyObjectiveCClassSwiftName/myMethod(argument:)", in: tree, asSymbolID: "c:objc(cs)MyObjectiveCClassObjectiveCName(im)myMethodWithArgument:")
        
        try assertFindsPath("/MixedFramework/MyObjectiveCClassObjectiveCName", in: tree, asSymbolID: "c:objc(cs)MyObjectiveCClassObjectiveCName")
        try assertFindsPath("/MixedFramework/MyObjectiveCClassObjectiveCName/myPropertyObjectiveCName", in: tree, asSymbolID: "c:objc(cs)MyObjectiveCClassObjectiveCName(py)myPropertyObjectiveCName")
        try assertFindsPath("/MixedFramework/MyObjectiveCClassObjectiveCName/myMethodObjectiveCName", in: tree, asSymbolID: "c:objc(cs)MyObjectiveCClassObjectiveCName(im)myMethodObjectiveCName")
        try assertFindsPath("/MixedFramework/MyObjectiveCClassObjectiveCName/myMethodWithArgument:", in: tree, asSymbolID: "c:objc(cs)MyObjectiveCClassObjectiveCName(im)myMethodWithArgument:")
        
        // typedef NS_ENUM(NSInteger, MyObjectiveCEnum) {
        //     MyObjectiveCEnumFirst,
        //     MyObjectiveCEnumSecond NS_SWIFT_NAME(secondCaseSwiftName)
        // };
        try assertFindsPath("/MixedFramework/MyObjectiveCEnum", in: tree, asSymbolID: "c:@E@MyObjectiveCEnum")
        try assertFindsPath("/MixedFramework/MyObjectiveCEnum/MyObjectiveCEnumFirst", in: tree, asSymbolID: "c:@E@MyObjectiveCEnum@MyObjectiveCEnumFirst")
        try assertFindsPath("/MixedFramework/MyObjectiveCEnum/first", in: tree, asSymbolID: "c:@E@MyObjectiveCEnum@MyObjectiveCEnumFirst")
        try assertFindsPath("/MixedFramework/MyObjectiveCEnum/MyObjectiveCEnumSecond", in: tree, asSymbolID: "c:@E@MyObjectiveCEnum@MyObjectiveCEnumSecond")
        try assertFindsPath("/MixedFramework/MyObjectiveCEnum/secondCaseSwiftName", in: tree, asSymbolID: "c:@E@MyObjectiveCEnum@MyObjectiveCEnumSecond")
        
        // typedef NS_ENUM(NSInteger, MyObjectiveCEnumObjectiveCName) {
        //     MyObjectiveCEnumObjectiveCNameFirst,
        //     MyObjectiveCEnumObjectiveCNameSecond NS_SWIFT_NAME(secondCaseSwiftName)
        // } NS_SWIFT_NAME(MyObjectiveCEnumSwiftName);
        try assertFindsPath("/MixedFramework/MyObjectiveCEnumObjectiveCName", in: tree, asSymbolID: "c:@E@MyObjectiveCEnumObjectiveCName")
        try assertFindsPath("/MixedFramework/MyObjectiveCEnumObjectiveCName/MyObjectiveCEnumObjectiveCNameFirst", in: tree, asSymbolID: "c:@E@MyObjectiveCEnumObjectiveCName@MyObjectiveCEnumObjectiveCNameFirst")
        try assertFindsPath("/MixedFramework/MyObjectiveCEnumObjectiveCName/MyObjectiveCEnumObjectiveCNameSecond", in: tree, asSymbolID: "c:@E@MyObjectiveCEnumObjectiveCName@MyObjectiveCEnumObjectiveCNameSecond")
        try assertPathNotFound("/MixedFramework/MyObjectiveCEnumObjectiveCName/first", in: tree)
        try assertPathNotFound("/MixedFramework/MyObjectiveCEnumObjectiveCName/secondCaseSwiftName", in: tree)
        
        try assertFindsPath("/MixedFramework/MyObjectiveCEnumSwiftName", in: tree, asSymbolID: "c:@E@MyObjectiveCEnumObjectiveCName")
        try assertFindsPath("/MixedFramework/MyObjectiveCEnumSwiftName/first", in: tree, asSymbolID: "c:@E@MyObjectiveCEnumObjectiveCName@MyObjectiveCEnumObjectiveCNameFirst")
        try assertFindsPath("/MixedFramework/MyObjectiveCEnumSwiftName/secondCaseSwiftName", in: tree, asSymbolID: "c:@E@MyObjectiveCEnumObjectiveCName@MyObjectiveCEnumObjectiveCNameSecond")
        try assertPathNotFound("/MixedFramework/MyObjectiveCEnumSwiftName/MyObjectiveCEnumObjectiveCNameFirst", in: tree)
        try assertPathNotFound("/MixedFramework/MyObjectiveCEnumSwiftName/MyObjectiveCEnumObjectiveCNameSecond", in: tree)
        
        // typedef NS_OPTIONS(NSInteger, MyObjectiveCOption) {
        //     MyObjectiveCOptionNone                                      = 0,
        //     MyObjectiveCOptionFirst                                     = 1 << 0,
        //     MyObjectiveCOptionSecond NS_SWIFT_NAME(secondCaseSwiftName) = 1 << 1
        // };
        try assertFindsPath("/MixedFramework/MyObjectiveCOption-enum", in: tree, asSymbolID: "c:@E@MyObjectiveCOption")
        try assertFindsPath("/MixedFramework/MyObjectiveCOption-enum/MyObjectiveCOptionNone", in: tree, asSymbolID: "c:@E@MyObjectiveCOption@MyObjectiveCOptionNone")
        try assertFindsPath("/MixedFramework/MyObjectiveCOption-enum/MyObjectiveCOptionFirst", in: tree, asSymbolID: "c:@E@MyObjectiveCOption@MyObjectiveCOptionFirst")
        try assertFindsPath("/MixedFramework/MyObjectiveCOption-enum/MyObjectiveCOptionSecond", in: tree, asSymbolID: "c:@E@MyObjectiveCOption@MyObjectiveCOptionSecond")
        
        try assertFindsPath("/MixedFramework/MyObjectiveCOption-struct", in: tree, asSymbolID: "c:@E@MyObjectiveCOption")
        try assertPathNotFound("/MixedFramework/MyObjectiveCOption-struct/MyObjectiveCOptionNone", in: tree)
        try assertPathNotFound("/MixedFramework/MyObjectiveCOption-struct/none", in: tree)
        try assertFindsPath("/MixedFramework/MyObjectiveCOption-struct/first", in: tree, asSymbolID: "c:@E@MyObjectiveCOption@MyObjectiveCOptionFirst")
        try assertFindsPath("/MixedFramework/MyObjectiveCOption-struct/secondCaseSwiftName", in: tree, asSymbolID: "c:@E@MyObjectiveCOption@MyObjectiveCOptionSecond")
        
        // typedef NSInteger MyTypedObjectiveCEnum NS_TYPED_ENUM;
        //
        // MyTypedObjectiveCEnum const MyTypedObjectiveCEnumFirst;
        // MyTypedObjectiveCEnum const MyTypedObjectiveCEnumSecond;
        try assertFindsPath("/MixedFramework/MyTypedObjectiveCEnum-struct", in: tree, asSymbolID: "c:ObjectiveCDeclarations.h@T@MyTypedObjectiveCEnum")
        try assertFindsPath("/MixedFramework/MyTypedObjectiveCEnum-struct/first", in: tree, asSymbolID: "c:@MyTypedObjectiveCEnumFirst")
        try assertFindsPath("/MixedFramework/MyTypedObjectiveCEnum-struct/second", in: tree, asSymbolID: "c:@MyTypedObjectiveCEnumSecond")
        
        try assertFindsPath("/MixedFramework/MyTypedObjectiveCEnum-typealias", in: tree, asSymbolID: "c:ObjectiveCDeclarations.h@T@MyTypedObjectiveCEnum")
        try assertFindsPath("/MixedFramework/MyTypedObjectiveCEnumFirst", in: tree, asSymbolID: "c:@MyTypedObjectiveCEnumFirst")
        try assertFindsPath("/MixedFramework/MyTypedObjectiveCEnumSecond", in: tree, asSymbolID: "c:@MyTypedObjectiveCEnumSecond")
        
        // typedef NSInteger MyTypedObjectiveCExtensibleEnum NS_TYPED_EXTENSIBLE_ENUM;
        //
        // MyTypedObjectiveCExtensibleEnum const MyTypedObjectiveCExtensibleEnumFirst;
        // MyTypedObjectiveCExtensibleEnum const MyTypedObjectiveCExtensibleEnumSecond;
        try assertFindsPath("/MixedFramework/MyTypedObjectiveCExtensibleEnum-struct", in: tree, asSymbolID: "c:ObjectiveCDeclarations.h@T@MyTypedObjectiveCExtensibleEnum")
        try assertFindsPath("/MixedFramework/MyTypedObjectiveCExtensibleEnum-struct/first", in: tree, asSymbolID: "c:@MyTypedObjectiveCExtensibleEnumFirst")
        try assertFindsPath("/MixedFramework/MyTypedObjectiveCExtensibleEnum-struct/second", in: tree, asSymbolID: "c:@MyTypedObjectiveCExtensibleEnumSecond")
        
        try assertFindsPath("/MixedFramework/MyTypedObjectiveCExtensibleEnum-typealias", in: tree, asSymbolID: "c:ObjectiveCDeclarations.h@T@MyTypedObjectiveCExtensibleEnum")
        try assertFindsPath("/MixedFramework/MyTypedObjectiveCExtensibleEnumFirst", in: tree, asSymbolID: "c:@MyTypedObjectiveCExtensibleEnumFirst")
        try assertFindsPath("/MixedFramework/MyTypedObjectiveCExtensibleEnumSecond", in: tree, asSymbolID: "c:@MyTypedObjectiveCExtensibleEnumSecond")
    }
    
    func testAmbiguousPaths() throws {
        let originalFeatureFlagsState = FeatureFlags.current
        FeatureFlags.current.isExperimentalLinkHierarchySerializationEnabled = true
        defer {
            FeatureFlags.current = originalFeatureFlagsState
        }
        
        let (_, context) = try testBundleAndContext(named: "MixedLanguageFrameworkWithLanguageRefinements")
        let tree = context.linkResolver.localResolver.pathHierarchy
        
        // Symbol name not found. Suggestions only include module names (search is not relative to a known page)
        try assertPathRaisesErrorMessage("/MixFramework", in: tree, context: context, expectedErrorMessage: """
        No module named 'MixFramework'
        """) { error in
            XCTAssertEqual(error.solutions, [
                .init(summary: "Replace 'MixFramework' with 'MixedFramework'", replacements: [("MixedFramework", 1, 13)]),
            ])
        }
        try assertPathRaisesErrorMessage("/documentation/MixFramework", in: tree, context: context, expectedErrorMessage: """
        No module named 'MixFramework'
        """) { error in
            XCTAssertEqual(error.solutions, [
                .init(summary: "Replace 'MixFramework' with 'MixedFramework'", replacements: [("MixedFramework", 15, 27)]),
            ])
        }
        
        // public enum CollisionsWithDifferentKinds {
        //     case something
        //     public var something: String { "" }
        //     public typealias Something = Int
        // }
        try assertPathCollision("/MixedFramework/CollisionsWithDifferentKinds/something", in: tree, collisions: [
            (symbolID: "s:14MixedFramework28CollisionsWithDifferentKindsO9somethingyA2CmF", disambiguation: "enum.case"),
            (symbolID: "s:14MixedFramework28CollisionsWithDifferentKindsO9somethingSSvp", disambiguation: "property"),
        ])
        try assertPathRaisesErrorMessage("/MixedFramework/CollisionsWithDifferentKinds/something", in: tree, context: context, expectedErrorMessage: """
        'something' is ambiguous at '/MixedFramework/CollisionsWithDifferentKinds'
        """) { error in
            XCTAssertEqual(error.solutions, [
                .init(summary: "Insert 'enum.case' for \n'case something'", replacements: [("-enum.case", 54, 54)]),
                .init(summary: "Insert 'property' for \n'var something: String { get }'", replacements: [("-property", 54, 54)]),
            ])
        }
        try assertPathRaisesErrorMessage("/MixedFramework/CollisionsWithDifferentKinds/something-class", in: tree, context: context, expectedErrorMessage: """
        'class' isn't a disambiguation for 'something' at '/MixedFramework/CollisionsWithDifferentKinds'
        """) { error in
            XCTAssertEqual(error.solutions, [
<<<<<<< HEAD
                .init(summary: "Replace 'class' with 'enum.case' for \n'case something'", replacements: [("-enum.case", 54, 60)]),
                .init(summary: "Replace 'class' with 'property' for \n'var something: String { get }'", replacements: [("-property", 54, 60)]),
=======
                .init(summary: "Replace '-class' with '-enum.case' for\n'case something'", replacements: [("-enum.case", 54, 60)]),
                .init(summary: "Replace '-class' with '-property' for\n'var something: String { get }'", replacements: [("-property", 54, 60)]),
>>>>>>> aa0a99eb
            ])
        }
        
        // public final class CollisionsWithEscapedKeywords {
        //     public subscript() -> Int { 0 }
        //     public func `subscript`() { }
        //     public static func `subscript`() { }
        //
        //     public init() { }
        //     public func `init`() { }
        //     public static func `init`() { }
        // }
        try assertPathCollision("/MixedFramework/CollisionsWithEscapedKeywords/init()", in: tree, collisions: [
            (symbolID: "s:14MixedFramework29CollisionsWithEscapedKeywordsCACycfc", disambiguation: "init"),
            (symbolID: "s:14MixedFramework29CollisionsWithEscapedKeywordsC4inityyF", disambiguation: "method"),
            (symbolID: "s:14MixedFramework29CollisionsWithEscapedKeywordsC4inityyFZ", disambiguation: "type.method"),
        ])
        try assertPathRaisesErrorMessage("/MixedFramework/CollisionsWithEscapedKeywords/init()-abc123", in: tree, context: context, expectedErrorMessage: """
        'abc123' isn't a disambiguation for 'init()' at '/MixedFramework/CollisionsWithEscapedKeywords'
        """) { error in
            XCTAssertEqual(error.solutions, [
<<<<<<< HEAD
                .init(summary: "Replace 'abc123' with 'method' for \n'func `init`()'", replacements: [("-method", 52, 59)]),
                .init(summary: "Replace 'abc123' with 'init' for \n'init()'", replacements: [("-init", 52, 59)]),
                .init(summary: "Replace 'abc123' with 'type.method' for \n'static func `init`()'", replacements: [("-type.method", 52, 59)]),
=======
                .init(summary: "Replace '-abc123' with '-method' for\n'func `init`()'", replacements: [("-method", 52, 59)]),
                .init(summary: "Replace '-abc123' with '-init' for\n'init()'", replacements: [("-init", 52, 59)]),
                .init(summary: "Replace '-abc123' with '-type.method' for\n'static func `init`()'", replacements: [("-type.method", 52, 59)]),
>>>>>>> aa0a99eb
            ])
        }
        try assertPathRaisesErrorMessage("/MixedFramework/CollisionsWithEscapedKeywords/init()", in: tree, context: context, expectedErrorMessage: """
        'init()' is ambiguous at '/MixedFramework/CollisionsWithEscapedKeywords'
        """) { error in
            XCTAssertEqual(error.solutions, [
                .init(summary: "Insert 'method' for \n'func `init`()'", replacements: [("-method", 52, 52)]),
                .init(summary: "Insert 'init' for \n'init()'", replacements: [("-init", 52, 52)]),
                .init(summary: "Insert 'type.method' for \n'static func `init`()'", replacements: [("-type.method", 52, 52)]),
            ])
        }
        // Providing disambiguation will narrow down the suggestions. Note that `()` is missing in the last path component
        try assertPathRaisesErrorMessage("/MixedFramework/CollisionsWithEscapedKeywords/init-method", in: tree, context: context, expectedErrorMessage: """
        'init-method' doesn't exist at '/MixedFramework/CollisionsWithEscapedKeywords'
        """) { error in
            XCTAssertEqual(error.solutions, [
                .init(summary: "Replace 'init' with 'init()'", replacements: [("init()", 46, 50)]), // The disambiguation is not replaced so the suggested link is unambiguous
            ])
        }
        try assertPathRaisesErrorMessage("/MixedFramework/CollisionsWithEscapedKeywords/init-init", in: tree, context: context, expectedErrorMessage: """
        'init-init' doesn't exist at '/MixedFramework/CollisionsWithEscapedKeywords'
        """) { error in
            XCTAssertEqual(error.solutions, [
                .init(summary: "Replace 'init' with 'init()'", replacements: [("init()", 46, 50)]), // The disambiguation is not replaced so the suggested link is unambiguous
            ])
        }
        try assertPathRaisesErrorMessage("/MixedFramework/CollisionsWithEscapedKeywords/init-type.method", in: tree, context: context, expectedErrorMessage: """
        'init-type.method' doesn't exist at '/MixedFramework/CollisionsWithEscapedKeywords'
        """) { error in
            XCTAssertEqual(error.solutions, [
                .init(summary: "Replace 'init' with 'init()'", replacements: [("init()", 46, 50)]), // The disambiguation is not replaced so the suggested link is unambiguous
            ])
        }
        
        try assertPathCollision("/MixedFramework/CollisionsWithEscapedKeywords/subscript()", in: tree, collisions: [
            (symbolID: "s:14MixedFramework29CollisionsWithEscapedKeywordsC9subscriptyyF", disambiguation: "method"),
            (symbolID: "s:14MixedFramework29CollisionsWithEscapedKeywordsCSiycip", disambiguation: "subscript"),
            (symbolID: "s:14MixedFramework29CollisionsWithEscapedKeywordsC9subscriptyyFZ", disambiguation: "type.method"),
        ])
        try assertPathRaisesErrorMessage("/MixedFramework/CollisionsWithEscapedKeywords/subscript()", in: tree, context: context, expectedErrorMessage: """
        'subscript()' is ambiguous at '/MixedFramework/CollisionsWithEscapedKeywords'
        """) { error in
            XCTAssertEqual(error.solutions, [
                .init(summary: "Insert 'method' for \n'func `subscript`()'", replacements: [("-method", 57, 57)]),
                .init(summary: "Insert 'type.method' for \n'static func `subscript`()'", replacements: [("-type.method", 57, 57)]),
                .init(summary: "Insert 'subscript' for \n'subscript() -> Int { get }'", replacements: [("-subscript", 57, 57)]),
            ])
        }
        
        // public enum CollisionsWithDifferentFunctionArguments {
        //     public func something(argument: Int) -> Int { 0 }
        //     public func something(argument: String) -> Int { 0 }
        // }
        try assertPathCollision("/MixedFramework/CollisionsWithDifferentFunctionArguments/something(argument:)", in: tree, collisions: [
            (symbolID: "s:14MixedFramework40CollisionsWithDifferentFunctionArgumentsO9something8argumentS2i_tF", disambiguation: "(Int)"),
            (symbolID: "s:14MixedFramework40CollisionsWithDifferentFunctionArgumentsO9something8argumentSiSS_tF", disambiguation: "(String)"),
        ])
        try assertPathRaisesErrorMessage("/MixedFramework/CollisionsWithDifferentFunctionArguments/something(argument:)", in: tree, context: context, expectedErrorMessage: """
        'something(argument:)' is ambiguous at '/MixedFramework/CollisionsWithDifferentFunctionArguments'
        """) { error in
            XCTAssertEqual(error.solutions, [
                .init(summary: "Insert '(Int)' for \n'func something(argument: Int) -> Int'", replacements: [("-(Int)", 77, 77)]),
                .init(summary: "Insert '(String)' for \n'func something(argument: String) -> Int'", replacements: [("-(String)", 77, 77)]),
            ])
        }
        // The path starts with "/documentation" which is optional
        try assertPathRaisesErrorMessage("/documentation/MixedFramework/CollisionsWithDifferentFunctionArguments/something(argument:)", in: tree, context: context, expectedErrorMessage: """
        'something(argument:)' is ambiguous at '/MixedFramework/CollisionsWithDifferentFunctionArguments'
        """) { error in
            XCTAssertEqual(error.solutions, [
                .init(summary: "Insert '(Int)' for \n'func something(argument: Int) -> Int'", replacements: [("-(Int)", 91, 91)]),
                .init(summary: "Insert '(String)' for \n'func something(argument: String) -> Int'", replacements: [("-(String)", 91, 91)]),
            ])
        }
        try assertPathRaisesErrorMessage("/MixedFramework/CollisionsWithDifferentFunctionArguments/something(argument:)-abc123", in: tree, context: context, expectedErrorMessage: """
        'abc123' isn't a disambiguation for 'something(argument:)' at '/MixedFramework/CollisionsWithDifferentFunctionArguments'
        """) { error in
            XCTAssertEqual(error.solutions, [
<<<<<<< HEAD
                .init(summary: "Replace 'abc123' with '(Int)' for \n'func something(argument: Int) -> Int'", replacements: [("-(Int)", 77, 84)]),
                .init(summary: "Replace 'abc123' with '(String)' for \n'func something(argument: String) -> Int'", replacements: [("-(String)", 77, 84)]),
=======
                .init(summary: "Replace '-abc123' with '-1cyvp' for\n'func something(argument: Int) -> Int'", replacements: [("-1cyvp", 77, 84)]),
                .init(summary: "Replace '-abc123' with '-2vke2' for\n'func something(argument: String) -> Int'", replacements: [("-2vke2", 77, 84)]),
>>>>>>> aa0a99eb
            ])
        }
        // Providing disambiguation will narrow down the suggestions. Note that `argument` label is missing in the last path component
        try assertPathRaisesErrorMessage("/MixedFramework/CollisionsWithDifferentFunctionArguments/something(_:)-1cyvp", in: tree, context: context, expectedErrorMessage: """
        'something(_:)-1cyvp' doesn't exist at '/MixedFramework/CollisionsWithDifferentFunctionArguments'
        """) { error in
            XCTAssertEqual(error.solutions, [
                .init(summary: "Replace 'something(_:)' with 'something(argument:)'", replacements: [("something(argument:)", 57, 70)]), // The disambiguation is not replaced so the suggested link is unambiguous
            ])
        }
        try assertPathRaisesErrorMessage("/MixedFramework/CollisionsWithDifferentFunctionArguments/something(_:)-2vke2", in: tree, context: context, expectedErrorMessage: """
        'something(_:)-2vke2' doesn't exist at '/MixedFramework/CollisionsWithDifferentFunctionArguments'
        """) { error in
            XCTAssertEqual(error.solutions, [
                .init(summary: "Replace 'something(_:)' with 'something(argument:)'", replacements: [("something(argument:)", 57, 70)]), // The disambiguation is not replaced so the suggested link is unambiguous
            ])
        }
        
        try assertPathRaisesErrorMessage("/MixedFramework/CollisionsWithDifferentFunctionArguments/something(argument:)-method", in: tree, context: context, expectedErrorMessage: """
        'something(argument:)-method' is ambiguous at '/MixedFramework/CollisionsWithDifferentFunctionArguments'
        """) { error in
            XCTAssertEqual(error.solutions, [
                .init(summary: "Replace 'method' with '(Int)' for \n'func something(argument: Int) -> Int'", replacements: [("-(Int)", 77, 84)]),
                .init(summary: "Replace 'method' with '(String)' for \n'func something(argument: String) -> Int'", replacements: [("-(String)", 77, 84)]),
            ])
        }
        // The path starts with "/documentation" which is optional
        try assertPathRaisesErrorMessage("/documentation/MixedFramework/CollisionsWithDifferentFunctionArguments/something(argument:)-method", in: tree, context: context, expectedErrorMessage: """
        'something(argument:)-method' is ambiguous at '/MixedFramework/CollisionsWithDifferentFunctionArguments'
        """) { error in
            XCTAssertEqual(error.solutions, [
                .init(summary: "Replace 'method' with '(Int)' for \n'func something(argument: Int) -> Int'", replacements: [("-(Int)", 91, 98)]),
                .init(summary: "Replace 'method' with '(String)' for \n'func something(argument: String) -> Int'", replacements: [("-(String)", 91, 98)]),
            ])
        }
        
        // public enum CollisionsWithDifferentSubscriptArguments {
        //     public subscript(something: Int) -> Int { 0 }
        //     public subscript(somethingElse: String) -> Int { 0 }
        // }
        try assertPathCollision("/MixedFramework/CollisionsWithDifferentSubscriptArguments/subscript(_:)", in: tree, collisions: [
            (symbolID: "s:14MixedFramework41CollisionsWithDifferentSubscriptArgumentsOyS2icip", disambiguation: "(Int)"),
            (symbolID: "s:14MixedFramework41CollisionsWithDifferentSubscriptArgumentsOySiSScip", disambiguation: "(String)"),
        ])
        try assertPathRaisesErrorMessage("/MixedFramework/CollisionsWithDifferentSubscriptArguments/subscript(_:)", in: tree, context: context, expectedErrorMessage: """
        'subscript(_:)' is ambiguous at '/MixedFramework/CollisionsWithDifferentSubscriptArguments'
        """) { error in
            XCTAssertEqual(error.solutions, [
                .init(summary: "Insert '(Int)' for \n'subscript(something: Int) -> Int { get }'", replacements: [("-(Int)", 71, 71)]),
                .init(summary: "Insert '(String)' for \n'subscript(somethingElse: String) -> Int { get }'", replacements: [("-(String)", 71, 71)]),
            ])
        }
        
        try assertPathRaisesErrorMessage("/MixedFramework/CollisionsWithDifferentSubscriptArguments/subscript(_:)-subscript", in: tree, context: context, expectedErrorMessage: """
        'subscript(_:)-subscript' is ambiguous at '/MixedFramework/CollisionsWithDifferentSubscriptArguments'
        """) { error in
            XCTAssertEqual(error.solutions, [
                .init(summary: "Replace 'subscript' with '(Int)' for \n'subscript(something: Int) -> Int { get }'", replacements: [("-(Int)", 71, 81)]),
                .init(summary: "Replace 'subscript' with '(String)' for \n'subscript(somethingElse: String) -> Int { get }'", replacements: [("-(String)", 71, 81)]),
            ])
        }
        
        // typedef NS_OPTIONS(NSInteger, MyObjectiveCOption) {
        //     MyObjectiveCOptionNone                                      = 0,
        //     MyObjectiveCOptionFirst                                     = 1 << 0,
        //     MyObjectiveCOptionSecond NS_SWIFT_NAME(secondCaseSwiftName) = 1 << 1
        // };
        try assertFindsPath("/MixedFramework/MyObjectiveCOption", in: tree, asSymbolID: "c:@E@MyObjectiveCOption")
        try assertFindsPath("/MixedFramework/MyObjectiveCOption-enum", in: tree, asSymbolID: "c:@E@MyObjectiveCOption")
        try assertFindsPath("/MixedFramework/MyObjectiveCOption-struct", in: tree, asSymbolID: "c:@E@MyObjectiveCOption")
        // Since both collisions are the same symbol (in different languages) it can be disambiguated as one of the values.
        //
        // Resolving subpaths will pick to the version of the symbol that has those descendants.
        try assertFindsPath("/MixedFramework/MyObjectiveCOption/MyObjectiveCOptionNone", in: tree, asSymbolID: "c:@E@MyObjectiveCOption@MyObjectiveCOptionNone")
        try assertFindsPath("/MixedFramework/MyObjectiveCOption/MyObjectiveCOptionFirst", in: tree, asSymbolID: "c:@E@MyObjectiveCOption@MyObjectiveCOptionFirst")
        try assertFindsPath("/MixedFramework/MyObjectiveCOption/MyObjectiveCOptionSecond", in: tree, asSymbolID: "c:@E@MyObjectiveCOption@MyObjectiveCOptionSecond")
        
        try assertFindsPath("/MixedFramework/MyObjectiveCOption/first", in: tree, asSymbolID: "c:@E@MyObjectiveCOption@MyObjectiveCOptionFirst")
        try assertFindsPath("/MixedFramework/MyObjectiveCOption/secondCaseSwiftName", in: tree, asSymbolID: "c:@E@MyObjectiveCOption@MyObjectiveCOptionSecond")
        // Using a disambiguation suffix to pick a specific version of the symbol can only find the descendants in that language ...
        try assertFindsPath("/MixedFramework/MyObjectiveCOption-enum/MyObjectiveCOptionNone", in: tree, asSymbolID: "c:@E@MyObjectiveCOption@MyObjectiveCOptionNone")
        try assertFindsPath("/MixedFramework/MyObjectiveCOption-enum/MyObjectiveCOptionFirst", in: tree, asSymbolID: "c:@E@MyObjectiveCOption@MyObjectiveCOptionFirst")
        try assertFindsPath("/MixedFramework/MyObjectiveCOption-enum/MyObjectiveCOptionSecond", in: tree, asSymbolID: "c:@E@MyObjectiveCOption@MyObjectiveCOptionSecond")
        
        try assertFindsPath("/MixedFramework/MyObjectiveCOption-struct/first", in: tree, asSymbolID: "c:@E@MyObjectiveCOption@MyObjectiveCOptionFirst")
        try assertFindsPath("/MixedFramework/MyObjectiveCOption-struct/secondCaseSwiftName", in: tree, asSymbolID: "c:@E@MyObjectiveCOption@MyObjectiveCOptionSecond")
        // ... but not the descendants in the other language.
        try assertPathNotFound("/MixedFramework/MyObjectiveCOption-struct/MyObjectiveCOptionNone", in: tree)
        try assertPathNotFound("/MixedFramework/MyObjectiveCOption-struct/MyObjectiveCOptionFirst", in: tree)
        try assertPathNotFound("/MixedFramework/MyObjectiveCOption-struct/MyObjectiveCOptionSecond", in: tree)
        
        try assertPathNotFound("/MixedFramework/MyObjectiveCOption-enum/first", in: tree)
        try assertPathNotFound("/MixedFramework/MyObjectiveCOption-enum/secondCaseSwiftName", in: tree)
        
        // typedef NSInteger MyTypedObjectiveCEnum NS_TYPED_ENUM;
        //
        // MyTypedObjectiveCEnum const MyTypedObjectiveCEnumFirst;
        // MyTypedObjectiveCEnum const MyTypedObjectiveCEnumSecond;
        try assertFindsPath("/MixedFramework/MyTypedObjectiveCEnum", in: tree, asSymbolID: "c:ObjectiveCDeclarations.h@T@MyTypedObjectiveCEnum")
        try assertFindsPath("/MixedFramework/MyTypedObjectiveCEnum-struct", in: tree, asSymbolID: "c:ObjectiveCDeclarations.h@T@MyTypedObjectiveCEnum")
        try assertFindsPath("/MixedFramework/MyTypedObjectiveCEnum-typealias", in: tree, asSymbolID: "c:ObjectiveCDeclarations.h@T@MyTypedObjectiveCEnum")
        // Since both collisions are the same symbol (in different languages) it can be disambiguated as one of the values.
        //
        // Resolving subpaths will pick to the version of the symbol that has those descendants.
        try assertFindsPath("/MixedFramework/MyTypedObjectiveCEnum/first", in: tree, asSymbolID: "c:@MyTypedObjectiveCEnumFirst")
        try assertFindsPath("/MixedFramework/MyTypedObjectiveCEnum/second", in: tree, asSymbolID: "c:@MyTypedObjectiveCEnumSecond")
        
        try assertFindsPath("/MixedFramework/MyTypedObjectiveCEnumFirst", in: tree, asSymbolID: "c:@MyTypedObjectiveCEnumFirst")
        try assertFindsPath("/MixedFramework/MyTypedObjectiveCEnumSecond", in: tree, asSymbolID: "c:@MyTypedObjectiveCEnumSecond")
        // Using a disambiguation suffix to pick a specific version of the symbol can only find the descendants in that language ...
        try assertFindsPath("/MixedFramework/MyTypedObjectiveCEnum-struct/first", in: tree, asSymbolID: "c:@MyTypedObjectiveCEnumFirst")
        try assertFindsPath("/MixedFramework/MyTypedObjectiveCEnum-struct/second", in: tree, asSymbolID: "c:@MyTypedObjectiveCEnumSecond")
        // ... but not the descendants in the other language.
        try assertPathNotFound("MixedFramework/MyTypedObjectiveCEnum-typealias/first", in: tree)
        try assertPathNotFound("MixedFramework/MyTypedObjectiveCEnum-typealias/second", in: tree)
        
        // typedef NSInteger MyTypedObjectiveCExtensibleEnum NS_TYPED_EXTENSIBLE_ENUM;
        //
        // MyTypedObjectiveCExtensibleEnum const MyTypedObjectiveCExtensibleEnumFirst;
        // MyTypedObjectiveCExtensibleEnum const MyTypedObjectiveCExtensibleEnumSecond;
        try assertFindsPath("/MixedFramework/MyTypedObjectiveCExtensibleEnum", in: tree, asSymbolID: "c:ObjectiveCDeclarations.h@T@MyTypedObjectiveCExtensibleEnum")
        try assertFindsPath("/MixedFramework/MyTypedObjectiveCExtensibleEnum-struct", in: tree, asSymbolID: "c:ObjectiveCDeclarations.h@T@MyTypedObjectiveCExtensibleEnum")
        try assertFindsPath("/MixedFramework/MyTypedObjectiveCExtensibleEnum-typealias", in: tree, asSymbolID: "c:ObjectiveCDeclarations.h@T@MyTypedObjectiveCExtensibleEnum")
        // Since both collisions are the same symbol (in different languages) it can be disambiguated as one of the values.
        //
        // Resolving subpaths will pick to the version of the symbol that has those descendants.
        try assertFindsPath("/MixedFramework/MyTypedObjectiveCExtensibleEnum/first", in: tree, asSymbolID: "c:@MyTypedObjectiveCExtensibleEnumFirst")
        try assertFindsPath("/MixedFramework/MyTypedObjectiveCExtensibleEnum/second", in: tree, asSymbolID: "c:@MyTypedObjectiveCExtensibleEnumSecond")
        
        try assertFindsPath("/MixedFramework/MyTypedObjectiveCExtensibleEnumFirst", in: tree, asSymbolID: "c:@MyTypedObjectiveCExtensibleEnumFirst")
        try assertFindsPath("/MixedFramework/MyTypedObjectiveCExtensibleEnumSecond", in: tree, asSymbolID: "c:@MyTypedObjectiveCExtensibleEnumSecond")
        // Using a disambiguation suffix to pick a specific version of the symbol can only find the descendants in that language ...
        try assertFindsPath("/MixedFramework/MyTypedObjectiveCExtensibleEnum-struct/first", in: tree, asSymbolID: "c:@MyTypedObjectiveCExtensibleEnumFirst")
        try assertFindsPath("/MixedFramework/MyTypedObjectiveCExtensibleEnum-struct/second", in: tree, asSymbolID: "c:@MyTypedObjectiveCExtensibleEnumSecond")
        // ... but not the descendants in the other language.
        try assertPathNotFound("MixedFramework/MyTypedObjectiveCExtensibleEnum-typealias/first", in: tree)
        try assertPathNotFound("MixedFramework/MyTypedObjectiveCExtensibleEnum-typealias/second", in: tree)
    }
    
    func testRedundantKindDisambiguation() throws {
        let (_, context) = try testBundleAndContext(named: "MixedLanguageFrameworkWithLanguageRefinements")
        let tree = context.linkResolver.localResolver.pathHierarchy
        
        try assertFindsPath("/MixedFramework-module", in: tree, asSymbolID: "MixedFramework")
        
        // @objc public enum MyEnum: Int {
        //     case firstCase
        //     case secondCase
        //     public func myEnumFunction() { }
        //     public typealias MyEnumTypeAlias = Int
        //     public var myEnumProperty: MyEnumTypeAlias { 0 }
        // }
        try assertFindsPath("/MixedFramework-module/MyEnum-enum", in: tree, asSymbolID: "c:@M@MixedFramework@E@MyEnum")
        try assertFindsPath("/MixedFramework-module/MyEnum-enum/firstCase-enum.case", in: tree, asSymbolID: "c:@M@MixedFramework@E@MyEnum@MyEnumFirstCase")
        try assertFindsPath("/MixedFramework-module/MyEnum-enum/secondCase-enum.case", in: tree, asSymbolID: "c:@M@MixedFramework@E@MyEnum@MyEnumSecondCase")
        try assertFindsPath("/MixedFramework-module/MyEnum-enum/myEnumFunction()-method", in: tree, asSymbolID: "s:14MixedFramework6MyEnumO02myD8FunctionyyF")
        try assertFindsPath("/MixedFramework-module/MyEnum-enum/MyEnumTypeAlias-typealias", in: tree, asSymbolID: "s:14MixedFramework6MyEnumO0cD9TypeAliasa")
        try assertFindsPath("/MixedFramework-module/MyEnum-enum/myEnumProperty-property", in: tree, asSymbolID: "s:14MixedFramework6MyEnumO02myD8PropertySivp")
        
        // public struct MyStruct {
        //     public func myStructFunction() { }
        //     public typealias MyStructTypeAlias = Int
        //     public var myStructProperty: MyStructTypeAlias { 0 }
        //     public static var myStructTypeProperty: MyStructTypeAlias { 0 }
        // }
        try assertFindsPath("/MixedFramework-module/MyStruct-struct", in: tree, asSymbolID: "s:14MixedFramework8MyStructV")
        try assertFindsPath("/MixedFramework-module/MyStruct-struct/myStructFunction()-method", in: tree, asSymbolID: "s:14MixedFramework8MyStructV02myD8FunctionyyF")
        try assertFindsPath("/MixedFramework-module/MyStruct-struct/MyStructTypeAlias-typealias", in: tree, asSymbolID: "s:14MixedFramework8MyStructV0cD9TypeAliasa")
        try assertFindsPath("/MixedFramework-module/MyStruct-struct/myStructProperty-property", in: tree, asSymbolID: "s:14MixedFramework8MyStructV02myD8PropertySivp")
        try assertFindsPath("/MixedFramework-module/MyStruct-struct/myStructTypeProperty-type.property", in: tree, asSymbolID: "s:14MixedFramework8MyStructV02myD12TypePropertySivpZ")
        
        // public protocol MySwiftProtocol {
        //     func myProtocolMethod()
        //     associatedtype MyProtocolAssociatedType
        //     typealias MyProtocolTypeAlias = MyStruct
        //     var myProtocolProperty: MyProtocolAssociatedType { get }
        //     static var myProtocolTypeProperty: MyProtocolAssociatedType { get }
        // }
        try assertFindsPath("/MixedFramework-module/MySwiftProtocol-protocol", in: tree, asSymbolID: "s:14MixedFramework15MySwiftProtocolP")
        try assertFindsPath("/MixedFramework-module/MySwiftProtocol-protocol/myProtocolMethod()-method", in: tree, asSymbolID: "s:14MixedFramework15MySwiftProtocolP02myE6MethodyyF")
        try assertFindsPath("/MixedFramework-module/MySwiftProtocol-protocol/MyProtocolAssociatedType-associatedtype", in: tree, asSymbolID: "s:14MixedFramework15MySwiftProtocolP0cE14AssociatedTypeQa")
        try assertFindsPath("/MixedFramework-module/MySwiftProtocol-protocol/MyProtocolTypeAlias-typealias", in: tree, asSymbolID: "s:14MixedFramework15MySwiftProtocolP0cE9TypeAliasa")
        try assertFindsPath("/MixedFramework-module/MySwiftProtocol-protocol/myProtocolProperty-property", in: tree, asSymbolID: "s:14MixedFramework15MySwiftProtocolP02myE8Property0cE14AssociatedTypeQzvp")
        try assertFindsPath("/MixedFramework-module/MySwiftProtocol-protocol/myProtocolTypeProperty-type.property", in: tree, asSymbolID: "s:14MixedFramework15MySwiftProtocolP02myE12TypeProperty0ce10AssociatedG0QzvpZ")
        
        // public func myTopLevelFunction() { }
        // public var myTopLevelVariable = true
        try assertFindsPath("/MixedFramework/myTopLevelFunction()-func", in: tree, asSymbolID: "s:14MixedFramework18myTopLevelFunctionyyF")
        try assertFindsPath("/MixedFramework/myTopLevelVariable-var", in: tree, asSymbolID: "s:14MixedFramework18myTopLevelVariableSbvp")
    }
    
    func testBothRedundantDisambiguations() throws {
        let (_, context) = try testBundleAndContext(named: "MixedLanguageFrameworkWithLanguageRefinements")
        let tree = context.linkResolver.localResolver.pathHierarchy
        
        try assertFindsPath("/MixedFramework-module-9r7pl", in: tree, asSymbolID: "MixedFramework")
        
        // @objc public enum MyEnum: Int {
        //     case firstCase
        //     case secondCase
        //     public func myEnumFunction() { }
        //     public typealias MyEnumTypeAlias = Int
        //     public var myEnumProperty: MyEnumTypeAlias { 0 }
        // }
        try assertFindsPath("/MixedFramework-module-9r7pl/MyEnum-enum-1m96o", in: tree, asSymbolID: "c:@M@MixedFramework@E@MyEnum")
        try assertFindsPath("/MixedFramework-module-9r7pl/MyEnum-enum-1m96o/firstCase-enum.case-5ocr4", in: tree, asSymbolID: "c:@M@MixedFramework@E@MyEnum@MyEnumFirstCase")
        try assertFindsPath("/MixedFramework-module-9r7pl/MyEnum-enum-1m96o/secondCase-enum.case-ihyt", in: tree, asSymbolID: "c:@M@MixedFramework@E@MyEnum@MyEnumSecondCase")
        try assertFindsPath("/MixedFramework-module-9r7pl/MyEnum-enum-1m96o/myEnumFunction()-method-2pa9q", in: tree, asSymbolID: "s:14MixedFramework6MyEnumO02myD8FunctionyyF")
        try assertFindsPath("/MixedFramework-module-9r7pl/MyEnum-enum-1m96o/MyEnumTypeAlias-typealias-5ejt4", in: tree, asSymbolID: "s:14MixedFramework6MyEnumO0cD9TypeAliasa")
        try assertFindsPath("/MixedFramework-module-9r7pl/MyEnum-enum-1m96o/myEnumProperty-property-6cz2q", in: tree, asSymbolID: "s:14MixedFramework6MyEnumO02myD8PropertySivp")
        
        // public struct MyStruct {
        //     public func myStructFunction() { }
        //     public typealias MyStructTypeAlias = Int
        //     public var myStructProperty: MyStructTypeAlias { 0 }
        //     public static var myStructTypeProperty: MyStructTypeAlias { 0 }
        // }
        try assertFindsPath("/MixedFramework-module-9r7pl/MyStruct-struct-23xcd", in: tree, asSymbolID: "s:14MixedFramework8MyStructV")
        try assertFindsPath("/MixedFramework-module-9r7pl/MyStruct-struct-23xcd/myStructFunction()-method-9p92r", in: tree, asSymbolID: "s:14MixedFramework8MyStructV02myD8FunctionyyF")
        try assertFindsPath("/MixedFramework-module-9r7pl/MyStruct-struct-23xcd/MyStructTypeAlias-typealias-630hf", in: tree, asSymbolID: "s:14MixedFramework8MyStructV0cD9TypeAliasa")
        try assertFindsPath("/MixedFramework-module-9r7pl/MyStruct-struct-23xcd/myStructProperty-property-5ywbx", in: tree, asSymbolID: "s:14MixedFramework8MyStructV02myD8PropertySivp")
        try assertFindsPath("/MixedFramework-module-9r7pl/MyStruct-struct-23xcd/myStructTypeProperty-type.property-8ti6m", in: tree, asSymbolID: "s:14MixedFramework8MyStructV02myD12TypePropertySivpZ")
        
        // public protocol MySwiftProtocol {
        //     func myProtocolMethod()
        //     associatedtype MyProtocolAssociatedType
        //     typealias MyProtocolTypeAlias = MyStruct
        //     var myProtocolProperty: MyProtocolAssociatedType { get }
        //     static var myProtocolTypeProperty: MyProtocolAssociatedType { get }
        // }
        try assertFindsPath("/MixedFramework-module-9r7pl/MySwiftProtocol-protocol-xmee", in: tree, asSymbolID: "s:14MixedFramework15MySwiftProtocolP")
        try assertFindsPath("/MixedFramework-module-9r7pl/MySwiftProtocol-protocol-xmee/myProtocolMethod()-method-6srz6", in: tree, asSymbolID: "s:14MixedFramework15MySwiftProtocolP02myE6MethodyyF")
        try assertFindsPath("/MixedFramework-module-9r7pl/MySwiftProtocol-protocol-xmee/MyProtocolAssociatedType-associatedtype-33siz", in: tree, asSymbolID: "s:14MixedFramework15MySwiftProtocolP0cE14AssociatedTypeQa")
        try assertFindsPath("/MixedFramework-module-9r7pl/MySwiftProtocol-protocol-xmee/MyProtocolTypeAlias-typealias-9rpv6", in: tree, asSymbolID: "s:14MixedFramework15MySwiftProtocolP0cE9TypeAliasa")
        try assertFindsPath("/MixedFramework-module-9r7pl/MySwiftProtocol-protocol-xmee/myProtocolProperty-property-qer2", in: tree, asSymbolID: "s:14MixedFramework15MySwiftProtocolP02myE8Property0cE14AssociatedTypeQzvp")
        try assertFindsPath("/MixedFramework-module-9r7pl/MySwiftProtocol-protocol-xmee/myProtocolTypeProperty-type.property-8h7hm", in: tree, asSymbolID: "s:14MixedFramework15MySwiftProtocolP02myE12TypeProperty0ce10AssociatedG0QzvpZ")
        
        // public func myTopLevelFunction() { }
        // public var myTopLevelVariable = true
        try assertFindsPath("/MixedFramework-module-9r7pl/myTopLevelFunction()-func-55lhl", in: tree, asSymbolID: "s:14MixedFramework18myTopLevelFunctionyyF")
        try assertFindsPath("/MixedFramework-module-9r7pl/myTopLevelVariable-var-520ez", in: tree, asSymbolID: "s:14MixedFramework18myTopLevelVariableSbvp")
    }
    
    func testDefaultImplementationWithCollidingTargetSymbol() throws {
 
        // ---- Inner
        // public protocol Something {
        //     func doSomething()
        // }
        // public extension Something {
        //     func doSomething() {}
        // }
        //
        // ---- Outer
        // @_exported import Inner
        // public typealias Something = Inner.Something
        let (_, context) = try testBundleAndContext(named: "DefaultImplementationsWithExportedImport")
        let tree = context.linkResolver.localResolver.pathHierarchy
        
        // The @_export imported protocol can be found
        try assertFindsPath("/DefaultImplementationsWithExportedImport/Something-protocol", in: tree, asSymbolID: "s:5Inner9SomethingP")
        // The wrapping type alias can be found
        try assertFindsPath("/DefaultImplementationsWithExportedImport/Something-typealias", in: tree, asSymbolID: "s:40DefaultImplementationsWithExportedImport9Somethinga")
        
        // The protocol requirement and the default implementation both exist at the @_export imported Something protocol.
        let paths = tree.caseInsensitiveDisambiguatedPaths()
        XCTAssertEqual(paths["s:5Inner9SomethingP02doB0yyF"],    "/DefaultImplementationsWithExportedImport/Something/doSomething()-8skxc")
        XCTAssertEqual(paths["s:5Inner9SomethingPAAE02doB0yyF"], "/DefaultImplementationsWithExportedImport/Something/doSomething()-scj9")
        
        // Test disfavoring a default implementation in a symbol collision
        try assertFindsPath("DefaultImplementationsWithExportedImport/Something-protocol/doSomething()", in: tree, asSymbolID: "s:5Inner9SomethingP02doB0yyF")
        try assertFindsPath("DefaultImplementationsWithExportedImport/Something-protocol/doSomething()-method", in: tree, asSymbolID: "s:5Inner9SomethingP02doB0yyF")
        try assertFindsPath("DefaultImplementationsWithExportedImport/Something-protocol/doSomething()-8skxc", in: tree, asSymbolID: "s:5Inner9SomethingP02doB0yyF")
        // Only with disambiguation does the link resolve to the default implementation symbol
        try assertFindsPath("DefaultImplementationsWithExportedImport/Something-protocol/doSomething()-scj9", in: tree, asSymbolID: "s:5Inner9SomethingPAAE02doB0yyF")
    }
    
    func testDisambiguatedPaths() throws {
        let (_, context) = try testBundleAndContext(named: "MixedLanguageFrameworkWithLanguageRefinements")
        let tree = context.linkResolver.localResolver.pathHierarchy
        
        let paths = tree.caseInsensitiveDisambiguatedPaths()
        // @objc public enum MyEnum: Int {
        //     case firstCase
        //     case secondCase
        //     public func myEnumFunction() { }
        //     public typealias MyEnumTypeAlias = Int
        //     public var myEnumProperty: MyEnumTypeAlias { 0 }
        // }
        XCTAssertEqual(
            paths["c:@M@MixedFramework@E@MyEnum"],
            "/MixedFramework/MyEnum")
        XCTAssertEqual(
            paths["s:SQsE2neoiySbx_xtFZ::SYNTHESIZED::c:@M@MixedFramework@E@MyEnum"],
            "/MixedFramework/MyEnum/!=(_:_:)")
        XCTAssertEqual(
            paths["c:@M@MixedFramework@E@MyEnum@MyEnumFirstCase"],
            "/MixedFramework/MyEnum/firstCase")
        XCTAssertEqual(
            paths["s:SYsSHRzSH8RawValueSYRpzrlE4hash4intoys6HasherVz_tF::SYNTHESIZED::c:@M@MixedFramework@E@MyEnum"],
            "/MixedFramework/MyEnum/hash(into:)")
        XCTAssertEqual(
            paths["s:SYsSHRzSH8RawValueSYRpzrlE04hashB0Sivp::SYNTHESIZED::c:@M@MixedFramework@E@MyEnum"],
            "/MixedFramework/MyEnum/hashValue")
        XCTAssertEqual(
            paths["s:14MixedFramework6MyEnumO8rawValueACSgSi_tcfc"],
            "/MixedFramework/MyEnum/init(rawValue:)")
        XCTAssertEqual(
            paths["s:14MixedFramework6MyEnumO02myD8FunctionyyF"],
            "/MixedFramework/MyEnum/myEnumFunction()")
        XCTAssertEqual(
            paths["s:14MixedFramework6MyEnumO02myD8PropertySivp"],
            "/MixedFramework/MyEnum/myEnumProperty")
        XCTAssertEqual(
            paths["c:@M@MixedFramework@E@MyEnum@MyEnumSecondCase"],
            "/MixedFramework/MyEnum/secondCase")
        XCTAssertEqual(
            paths["s:14MixedFramework6MyEnumO0cD9TypeAliasa"],
            "/MixedFramework/MyEnum/MyEnumTypeAlias")
        
        // public final class CollisionsWithDifferentCapitalization {
        //     public var something: Int = 0
        //     public var someThing: Int = 0
        // }
        XCTAssertEqual(
            paths["s:14MixedFramework37CollisionsWithDifferentCapitalizationC9somethingSivp"],
            "/MixedFramework/CollisionsWithDifferentCapitalization/something-2c4k6")
        XCTAssertEqual(
            paths["s:14MixedFramework37CollisionsWithDifferentCapitalizationC9someThingSivp"],
            "/MixedFramework/CollisionsWithDifferentCapitalization/someThing-90i4h")
        
        // public enum CollisionsWithDifferentKinds {
        //     case something
        //     public var something: String { "" }
        //     public typealias Something = Int
        // }
        XCTAssertEqual(
            paths["s:14MixedFramework28CollisionsWithDifferentKindsO9somethingyA2CmF"],
            "/MixedFramework/CollisionsWithDifferentKinds/something-enum.case")
        XCTAssertEqual(
            paths["s:14MixedFramework28CollisionsWithDifferentKindsO9somethingSSvp"],
            "/MixedFramework/CollisionsWithDifferentKinds/something-property")
        XCTAssertEqual(
            paths["s:14MixedFramework28CollisionsWithDifferentKindsO9Somethinga"],
            "/MixedFramework/CollisionsWithDifferentKinds/Something-typealias")
        
        // public final class CollisionsWithEscapedKeywords {
        //     public subscript() -> Int { 0 }
        //     public func `subscript`() { }
        //     public static func `subscript`() { }
        //
        //     public init() { }
        //     public func `init`() { }
        //     public static func `init`() { }
        // }
        XCTAssertEqual(
            paths["s:14MixedFramework29CollisionsWithEscapedKeywordsC9subscriptyyF"],
            "/MixedFramework/CollisionsWithEscapedKeywords/subscript()-method")
        XCTAssertEqual(
            paths["s:14MixedFramework29CollisionsWithEscapedKeywordsCSiycip"],
            "/MixedFramework/CollisionsWithEscapedKeywords/subscript()-subscript")
        XCTAssertEqual(
            paths["s:14MixedFramework29CollisionsWithEscapedKeywordsC9subscriptyyFZ"],
            "/MixedFramework/CollisionsWithEscapedKeywords/subscript()-type.method")
        
        XCTAssertEqual(
            paths["s:14MixedFramework29CollisionsWithEscapedKeywordsCACycfc"],
            "/MixedFramework/CollisionsWithEscapedKeywords/init()-init")
        XCTAssertEqual(
            paths["s:14MixedFramework29CollisionsWithEscapedKeywordsC4inityyF"],
            "/MixedFramework/CollisionsWithEscapedKeywords/init()-method")
        XCTAssertEqual(
            paths["s:14MixedFramework29CollisionsWithEscapedKeywordsC4inityyFZ"],
            "/MixedFramework/CollisionsWithEscapedKeywords/init()-type.method")
        
        // public enum CollisionsWithDifferentFunctionArguments {
        //     public func something(argument: Int) -> Int { 0 }
        //     public func something(argument: String) -> Int { 0 }
        // }
        XCTAssertEqual(
            paths["s:14MixedFramework40CollisionsWithDifferentFunctionArgumentsO9something8argumentS2i_tF"],
            "/MixedFramework/CollisionsWithDifferentFunctionArguments/something(argument:)-(Int)")
        XCTAssertEqual(
            paths["s:14MixedFramework40CollisionsWithDifferentFunctionArgumentsO9something8argumentSiSS_tF"],
            "/MixedFramework/CollisionsWithDifferentFunctionArguments/something(argument:)-(String)")
            
        let hashAndKindDisambiguatedPaths = tree.caseInsensitiveDisambiguatedPaths(allowAdvancedDisambiguation: false)

        XCTAssertEqual(
            hashAndKindDisambiguatedPaths["s:14MixedFramework40CollisionsWithDifferentFunctionArgumentsO9something8argumentS2i_tF"],
            "/MixedFramework/CollisionsWithDifferentFunctionArguments/something(argument:)-1cyvp")
        XCTAssertEqual(
            hashAndKindDisambiguatedPaths["s:14MixedFramework40CollisionsWithDifferentFunctionArgumentsO9something8argumentSiSS_tF"],
            "/MixedFramework/CollisionsWithDifferentFunctionArguments/something(argument:)-2vke2")
        
        // public enum CollisionsWithDifferentSubscriptArguments {
        //     public subscript(something: Int) -> Int { 0 }
        //     public subscript(somethingElse: String) -> Int { 0 }
        // }
        XCTAssertEqual(
            paths["s:14MixedFramework41CollisionsWithDifferentSubscriptArgumentsOyS2icip"],
            "/MixedFramework/CollisionsWithDifferentSubscriptArguments/subscript(_:)-(Int)")
        XCTAssertEqual(
            paths["s:14MixedFramework41CollisionsWithDifferentSubscriptArgumentsOySiSScip"],
            "/MixedFramework/CollisionsWithDifferentSubscriptArguments/subscript(_:)-(String)")
        
        XCTAssertEqual(
            hashAndKindDisambiguatedPaths["s:14MixedFramework41CollisionsWithDifferentSubscriptArgumentsOyS2icip"],
            "/MixedFramework/CollisionsWithDifferentSubscriptArguments/subscript(_:)-4fd0l")
        XCTAssertEqual(
            hashAndKindDisambiguatedPaths["s:14MixedFramework41CollisionsWithDifferentSubscriptArgumentsOySiSScip"],
            "/MixedFramework/CollisionsWithDifferentSubscriptArguments/subscript(_:)-757cj")
    }
    
    func testDisambiguatedOperatorPaths() throws {
        let (_, context) = try testBundleAndContext(named: "InheritedOperators")
        let tree = context.linkResolver.localResolver.pathHierarchy
        
        let paths = tree.caseInsensitiveDisambiguatedPaths()
        let hashAndKindDisambiguatedPaths = tree.caseInsensitiveDisambiguatedPaths(allowAdvancedDisambiguation: false)
        
        // Operators where all characters in the operator name are also allowed in URL paths
        
        XCTAssertEqual(
            // static func * (lhs: MyNumber, rhs: MyNumber) -> MyNumber
            paths["s:9Operators8MyNumberV1moiyA2C_ACtFZ"],
            "/Operators/MyNumber/*(_:_:)")
        XCTAssertEqual(
            // static func *= (lhs: inout MyNumber, rhs: MyNumber)
            paths["s:9Operators8MyNumberV2meoiyyACz_ACtFZ"],
            "/Operators/MyNumber/*=(_:_:)")
        XCTAssertEqual(
            // static func - (lhs: MyNumber, rhs: MyNumber) -> MyNumber
            paths["s:9Operators8MyNumberV1soiyA2C_ACtFZ"],
            "/Operators/MyNumber/-(_:_:)")
        XCTAssertEqual(
            // static func + (lhs: MyNumber, rhs: MyNumber) -> MyNumber
            paths["s:9Operators8MyNumberV1poiyA2C_ACtFZ"],
            "/Operators/MyNumber/+(_:_:)")
        
        // Characters that are not allowed in URL paths are replaced with "_" (adding disambiguation if the replacement introduces conflicts)
        
        XCTAssertEqual(
            // static func < (lhs: MyNumber, rhs: MyNumber) -> Bool
            paths["s:9Operators8MyNumberV1loiySbAC_ACtFZ"],
            "/Operators/MyNumber/_(_:_:)-736gk")
        XCTAssertEqual(
            // static func <= (lhs: Self, rhs: Self) -> Bool
            paths["s:SLsE2leoiySbx_xtFZ::SYNTHESIZED::s:9Operators8MyNumberV"],
            "/Operators/MyNumber/_=(_:_:)-9uewk")
        XCTAssertEqual(
            // static func > (lhs: Self, rhs: Self) -> Bool
            paths["s:SLsE1goiySbx_xtFZ::SYNTHESIZED::s:9Operators8MyNumberV"],
            "/Operators/MyNumber/_(_:_:)-(Self,_)")
        XCTAssertEqual(
            // static func > (lhs: Self, rhs: Self) -> Bool
            hashAndKindDisambiguatedPaths["s:SLsE1goiySbx_xtFZ::SYNTHESIZED::s:9Operators8MyNumberV"],
            "/Operators/MyNumber/_(_:_:)-21jxf")
        XCTAssertEqual(
            // static func >= (lhs: Self, rhs: Self) -> Bool
            paths["s:SLsE2geoiySbx_xtFZ::SYNTHESIZED::s:9Operators8MyNumberV"],
            "/Operators/MyNumber/_=(_:_:)-70j0d")
        
        // "/" is a separator in URL paths so it's replaced with with "_" (adding disambiguation if the replacement introduces conflicts)
        
        XCTAssertEqual(
            // static func / (lhs: MyNumber, rhs: MyNumber) -> MyNumber
            paths["s:9Operators8MyNumberV1doiyA2C_ACtFZ"],
            "/Operators/MyNumber/_(_:_:)->MyNumber")
        XCTAssertEqual(
            // static func /= (lhs: inout MyNumber, rhs: MyNumber) -> MyNumber
            paths["s:9Operators8MyNumberV2deoiyA2Cz_ACtFZ"],
            "/Operators/MyNumber/_=(_:_:)->MyNumber")
        XCTAssertEqual(
            // static func / (lhs: MyNumber, rhs: MyNumber) -> MyNumber
            hashAndKindDisambiguatedPaths["s:9Operators8MyNumberV1doiyA2C_ACtFZ"],
            "/Operators/MyNumber/_(_:_:)-7am4")
        XCTAssertEqual(
            // static func /= (lhs: inout MyNumber, rhs: MyNumber) -> MyNumber
            hashAndKindDisambiguatedPaths["s:9Operators8MyNumberV2deoiyA2Cz_ACtFZ"],
            "/Operators/MyNumber/_=(_:_:)-3m4ko")
        
    }
    
    func testFindingRelativePaths() throws {
        let (_, context) = try testBundleAndContext(named: "MixedLanguageFrameworkWithLanguageRefinements")
        let tree = context.linkResolver.localResolver.pathHierarchy
        
        let moduleID = try tree.find(path: "/MixedFramework", onlyFindSymbols: true)
        
        // @objc public enum MyEnum: Int {
        //     case firstCase
        //     case secondCase
        //     public func myEnumFunction() { }
        //     public typealias MyEnumTypeAlias = Int
        //     public var myEnumProperty: MyEnumTypeAlias { 0 }
        // }
        //
        // public struct MyStruct {
        //     public func myStructFunction() { }
        //     public typealias MyStructTypeAlias = Int
        //     public var myStructProperty: MyStructTypeAlias { 0 }
        //     public static var myStructTypeProperty: MyStructTypeAlias { 0 }
        // }
        let myEnumID = try tree.find(path: "MyEnum", parent: moduleID, onlyFindSymbols: true)
        XCTAssertEqual(try tree.findSymbol(path: "firstCase", parent: myEnumID).identifier.precise, "c:@M@MixedFramework@E@MyEnum@MyEnumFirstCase")
        XCTAssertEqual(try tree.findSymbol(path: "secondCase", parent: myEnumID).identifier.precise, "c:@M@MixedFramework@E@MyEnum@MyEnumSecondCase")
        XCTAssertEqual(try tree.findSymbol(path: "myEnumFunction()", parent: myEnumID).identifier.precise, "s:14MixedFramework6MyEnumO02myD8FunctionyyF")
        XCTAssertEqual(try tree.findSymbol(path: "MyEnumTypeAlias", parent: myEnumID).identifier.precise, "s:14MixedFramework6MyEnumO0cD9TypeAliasa")
        XCTAssertEqual(try tree.findSymbol(path: "myEnumProperty", parent: myEnumID).identifier.precise, "s:14MixedFramework6MyEnumO02myD8PropertySivp")
        
        let myStructID = try tree.find(path: "MyStruct", parent: moduleID, onlyFindSymbols: true)
        XCTAssertEqual(try tree.findSymbol(path: "myStructFunction()", parent: myStructID).identifier.precise, "s:14MixedFramework8MyStructV02myD8FunctionyyF")
        XCTAssertEqual(try tree.findSymbol(path: "MyStructTypeAlias", parent: myStructID).identifier.precise, "s:14MixedFramework8MyStructV0cD9TypeAliasa")
        XCTAssertEqual(try tree.findSymbol(path: "myStructProperty", parent: myStructID).identifier.precise, "s:14MixedFramework8MyStructV02myD8PropertySivp")
        XCTAssertEqual(try tree.findSymbol(path: "myStructTypeProperty", parent: myStructID).identifier.precise, "s:14MixedFramework8MyStructV02myD12TypePropertySivpZ")
        
        // Resolve symbols with the same parent
        let myFirstCaseID = try tree.find(path: "firstCase", parent: myEnumID, onlyFindSymbols: true)
        XCTAssertEqual(try tree.findSymbol(path: "firstCase", parent: myFirstCaseID).identifier.precise, "c:@M@MixedFramework@E@MyEnum@MyEnumFirstCase")
        XCTAssertEqual(try tree.findSymbol(path: "secondCase", parent: myFirstCaseID).identifier.precise, "c:@M@MixedFramework@E@MyEnum@MyEnumSecondCase")
        XCTAssertEqual(try tree.findSymbol(path: "myEnumFunction()", parent: myFirstCaseID).identifier.precise, "s:14MixedFramework6MyEnumO02myD8FunctionyyF")
        XCTAssertEqual(try tree.findSymbol(path: "MyEnumTypeAlias", parent: myFirstCaseID).identifier.precise, "s:14MixedFramework6MyEnumO0cD9TypeAliasa")
        XCTAssertEqual(try tree.findSymbol(path: "myEnumProperty", parent: myFirstCaseID).identifier.precise, "s:14MixedFramework6MyEnumO02myD8PropertySivp")
        
        let myStructFunctionID = try tree.find(path: "myStructFunction()", parent: myStructID, onlyFindSymbols: true)
        XCTAssertEqual(try tree.findSymbol(path: "myStructFunction()", parent: myStructFunctionID).identifier.precise, "s:14MixedFramework8MyStructV02myD8FunctionyyF")
        XCTAssertEqual(try tree.findSymbol(path: "MyStructTypeAlias", parent: myStructFunctionID).identifier.precise, "s:14MixedFramework8MyStructV0cD9TypeAliasa")
        XCTAssertEqual(try tree.findSymbol(path: "myStructProperty", parent: myStructFunctionID).identifier.precise, "s:14MixedFramework8MyStructV02myD8PropertySivp")
        XCTAssertEqual(try tree.findSymbol(path: "myStructTypeProperty", parent: myStructFunctionID).identifier.precise, "s:14MixedFramework8MyStructV02myD12TypePropertySivpZ")
        
        // Resolve symbols accessible from the parent's parent
        XCTAssertEqual(try tree.findSymbol(path: "MyEnum", parent: myFirstCaseID).identifier.precise, "c:@M@MixedFramework@E@MyEnum")
        XCTAssertEqual(try tree.findSymbol(path: "MyEnum/firstCase", parent: myFirstCaseID).identifier.precise, "c:@M@MixedFramework@E@MyEnum@MyEnumFirstCase")
        XCTAssertEqual(try tree.findSymbol(path: "MyEnum/secondCase", parent: myFirstCaseID).identifier.precise, "c:@M@MixedFramework@E@MyEnum@MyEnumSecondCase")
        XCTAssertEqual(try tree.findSymbol(path: "MyEnum/myEnumFunction()", parent: myFirstCaseID).identifier.precise, "s:14MixedFramework6MyEnumO02myD8FunctionyyF")
        XCTAssertEqual(try tree.findSymbol(path: "MyEnum/MyEnumTypeAlias", parent: myFirstCaseID).identifier.precise, "s:14MixedFramework6MyEnumO0cD9TypeAliasa")
        XCTAssertEqual(try tree.findSymbol(path: "MyEnum/myEnumProperty", parent: myFirstCaseID).identifier.precise, "s:14MixedFramework6MyEnumO02myD8PropertySivp")
        
        XCTAssertEqual(try tree.findSymbol(path: "MyStruct", parent: myFirstCaseID).identifier.precise, "s:14MixedFramework8MyStructV")
        XCTAssertEqual(try tree.findSymbol(path: "MyStruct/myStructFunction()", parent: myFirstCaseID).identifier.precise, "s:14MixedFramework8MyStructV02myD8FunctionyyF")
        XCTAssertEqual(try tree.findSymbol(path: "MyStruct/MyStructTypeAlias", parent: myFirstCaseID).identifier.precise, "s:14MixedFramework8MyStructV0cD9TypeAliasa")
        XCTAssertEqual(try tree.findSymbol(path: "MyStruct/myStructProperty", parent: myFirstCaseID).identifier.precise, "s:14MixedFramework8MyStructV02myD8PropertySivp")
        XCTAssertEqual(try tree.findSymbol(path: "MyStruct/myStructTypeProperty", parent: myFirstCaseID).identifier.precise, "s:14MixedFramework8MyStructV02myD12TypePropertySivpZ")
        
        XCTAssertEqual(try tree.findSymbol(path: "MyEnum", parent: myStructFunctionID).identifier.precise, "c:@M@MixedFramework@E@MyEnum")
        XCTAssertEqual(try tree.findSymbol(path: "MyEnum/firstCase", parent: myStructFunctionID).identifier.precise, "c:@M@MixedFramework@E@MyEnum@MyEnumFirstCase")
        XCTAssertEqual(try tree.findSymbol(path: "MyEnum/secondCase", parent: myStructFunctionID).identifier.precise, "c:@M@MixedFramework@E@MyEnum@MyEnumSecondCase")
        XCTAssertEqual(try tree.findSymbol(path: "MyEnum/myEnumFunction()", parent: myStructFunctionID).identifier.precise, "s:14MixedFramework6MyEnumO02myD8FunctionyyF")
        XCTAssertEqual(try tree.findSymbol(path: "MyEnum/MyEnumTypeAlias", parent: myStructFunctionID).identifier.precise, "s:14MixedFramework6MyEnumO0cD9TypeAliasa")
        XCTAssertEqual(try tree.findSymbol(path: "MyEnum/myEnumProperty", parent: myStructFunctionID).identifier.precise, "s:14MixedFramework6MyEnumO02myD8PropertySivp")
        
        XCTAssertEqual(try tree.findSymbol(path: "MyStruct", parent: myStructFunctionID).identifier.precise, "s:14MixedFramework8MyStructV")
        XCTAssertEqual(try tree.findSymbol(path: "MyStruct/myStructFunction()", parent: myStructFunctionID).identifier.precise, "s:14MixedFramework8MyStructV02myD8FunctionyyF")
        XCTAssertEqual(try tree.findSymbol(path: "MyStruct/MyStructTypeAlias", parent: myStructFunctionID).identifier.precise, "s:14MixedFramework8MyStructV0cD9TypeAliasa")
        XCTAssertEqual(try tree.findSymbol(path: "MyStruct/myStructProperty", parent: myStructFunctionID).identifier.precise, "s:14MixedFramework8MyStructV02myD8PropertySivp")
        XCTAssertEqual(try tree.findSymbol(path: "MyStruct/myStructTypeProperty", parent: myStructFunctionID).identifier.precise, "s:14MixedFramework8MyStructV02myD12TypePropertySivpZ")
        
        XCTAssertEqual(try tree.findSymbol(path: "MixedFramework", parent: myFirstCaseID).identifier.precise, "MixedFramework")
        XCTAssertEqual(try tree.findSymbol(path: "MixedFramework", parent: myStructFunctionID).identifier.precise, "MixedFramework")
        
        // All the way up and all the way down
        XCTAssertEqual(try tree.findSymbol(path: "MixedFramework-module/MyEnum-enum/firstCase-enum.case", parent: myFirstCaseID).identifier.precise, "c:@M@MixedFramework@E@MyEnum@MyEnumFirstCase")
        XCTAssertEqual(try tree.findSymbol(path: "MixedFramework-module/MyEnum-enum/secondCase-enum.case", parent: myFirstCaseID).identifier.precise, "c:@M@MixedFramework@E@MyEnum@MyEnumSecondCase")
        XCTAssertEqual(try tree.findSymbol(path: "MixedFramework-module/MyEnum-enum/myEnumFunction()-method", parent: myFirstCaseID).identifier.precise, "s:14MixedFramework6MyEnumO02myD8FunctionyyF")
        XCTAssertEqual(try tree.findSymbol(path: "MixedFramework-module/MyEnum-enum/MyEnumTypeAlias-typealias", parent: myFirstCaseID).identifier.precise, "s:14MixedFramework6MyEnumO0cD9TypeAliasa")
        XCTAssertEqual(try tree.findSymbol(path: "MixedFramework-module/MyEnum-enum/myEnumProperty-property", parent: myFirstCaseID).identifier.precise, "s:14MixedFramework6MyEnumO02myD8PropertySivp")
        
        XCTAssertEqual(try tree.findSymbol(path: "MixedFramework-module/MyStruct-struct/myStructFunction()-method", parent: myStructFunctionID).identifier.precise, "s:14MixedFramework8MyStructV02myD8FunctionyyF")
        XCTAssertEqual(try tree.findSymbol(path: "MixedFramework-module/MyStruct-struct/MyStructTypeAlias-typealias", parent: myStructFunctionID).identifier.precise, "s:14MixedFramework8MyStructV0cD9TypeAliasa")
        XCTAssertEqual(try tree.findSymbol(path: "MixedFramework-module/MyStruct-struct/myStructProperty-property", parent: myStructFunctionID).identifier.precise, "s:14MixedFramework8MyStructV02myD8PropertySivp")
        XCTAssertEqual(try tree.findSymbol(path: "MixedFramework-module/MyStruct-struct/myStructTypeProperty-type.property", parent: myStructFunctionID).identifier.precise, "s:14MixedFramework8MyStructV02myD12TypePropertySivpZ")
        
        // Absolute links
        XCTAssertEqual(try tree.findSymbol(path: "/MixedFramework-module/MyEnum-enum/firstCase-enum.case", parent: myFirstCaseID).identifier.precise, "c:@M@MixedFramework@E@MyEnum@MyEnumFirstCase")
        XCTAssertEqual(try tree.findSymbol(path: "/MixedFramework-module/MyEnum-enum/secondCase-enum.case", parent: myFirstCaseID).identifier.precise, "c:@M@MixedFramework@E@MyEnum@MyEnumSecondCase")
        XCTAssertEqual(try tree.findSymbol(path: "/MixedFramework-module/MyEnum-enum/myEnumFunction()-method", parent: myFirstCaseID).identifier.precise, "s:14MixedFramework6MyEnumO02myD8FunctionyyF")
        XCTAssertEqual(try tree.findSymbol(path: "/MixedFramework-module/MyEnum-enum/MyEnumTypeAlias-typealias", parent: myFirstCaseID).identifier.precise, "s:14MixedFramework6MyEnumO0cD9TypeAliasa")
        XCTAssertEqual(try tree.findSymbol(path: "/MixedFramework-module/MyEnum-enum/myEnumProperty-property", parent: myFirstCaseID).identifier.precise, "s:14MixedFramework6MyEnumO02myD8PropertySivp")
        
        XCTAssertEqual(try tree.findSymbol(path: "/MixedFramework-module/MyStruct-struct/myStructFunction()-method", parent: myStructFunctionID).identifier.precise, "s:14MixedFramework8MyStructV02myD8FunctionyyF")
        XCTAssertEqual(try tree.findSymbol(path: "/MixedFramework-module/MyStruct-struct/MyStructTypeAlias-typealias", parent: myStructFunctionID).identifier.precise, "s:14MixedFramework8MyStructV0cD9TypeAliasa")
        XCTAssertEqual(try tree.findSymbol(path: "/MixedFramework-module/MyStruct-struct/myStructProperty-property", parent: myStructFunctionID).identifier.precise, "s:14MixedFramework8MyStructV02myD8PropertySivp")
        XCTAssertEqual(try tree.findSymbol(path: "/MixedFramework-module/MyStruct-struct/myStructTypeProperty-type.property", parent: myStructFunctionID).identifier.precise, "s:14MixedFramework8MyStructV02myD12TypePropertySivpZ")
        
        // @objc(MySwiftClassObjectiveCName)
        // public class MySwiftClassSwiftName: NSObject {
        //     @objc(myPropertyObjectiveCName)
        //     public var myPropertySwiftName: Int { 0 }
        //
        //     @objc(myMethodObjectiveCName)
        //     public func myMethodSwiftName() -> Int { 0 }
        // }
        let mySwiftClassSwiftID = try tree.find(path: "MySwiftClassSwiftName", parent: moduleID, onlyFindSymbols: true)
        XCTAssertEqual(try tree.findSymbol(path: "myPropertySwiftName", parent: mySwiftClassSwiftID).identifier.precise, "c:@M@MixedFramework@objc(cs)MySwiftClassObjectiveCName(py)myPropertyObjectiveCName")
        XCTAssertEqual(try tree.findSymbol(path: "myMethodSwiftName()", parent: mySwiftClassSwiftID).identifier.precise, "c:@M@MixedFramework@objc(cs)MySwiftClassObjectiveCName(im)myMethodObjectiveCName")
        // Relative links can start with either language representation. This enabled documentation extension files to use relative links.
        XCTAssertEqual(try tree.findSymbol(path: "myPropertyObjectiveCName", parent: mySwiftClassSwiftID).identifier.precise, "c:@M@MixedFramework@objc(cs)MySwiftClassObjectiveCName(py)myPropertyObjectiveCName")
        XCTAssertEqual(try tree.findSymbol(path: "myMethodObjectiveCName", parent: mySwiftClassSwiftID).identifier.precise, "c:@M@MixedFramework@objc(cs)MySwiftClassObjectiveCName(im)myMethodObjectiveCName")
        // Links can't mix languages
        XCTAssertThrowsError(try tree.findSymbol(path: "MySwiftClassSwiftName/myPropertyObjectiveCName", parent: moduleID))
        XCTAssertThrowsError(try tree.findSymbol(path: "MySwiftClassSwiftName/myMethodObjectiveCName", parent: moduleID))
        
        let mySwiftClassObjCID = try tree.find(path: "MySwiftClassObjectiveCName", parent: moduleID, onlyFindSymbols: true)
        XCTAssertEqual(try tree.findSymbol(path: "myPropertyObjectiveCName", parent: mySwiftClassObjCID).identifier.precise, "c:@M@MixedFramework@objc(cs)MySwiftClassObjectiveCName(py)myPropertyObjectiveCName")
        XCTAssertEqual(try tree.findSymbol(path: "myMethodObjectiveCName", parent: mySwiftClassObjCID).identifier.precise, "c:@M@MixedFramework@objc(cs)MySwiftClassObjectiveCName(im)myMethodObjectiveCName")
        // Relative links can use either language representation. This enabled documentation extension files to use relative links.
        XCTAssertEqual(try tree.findSymbol(path: "myPropertySwiftName", parent: mySwiftClassObjCID).identifier.precise, "c:@M@MixedFramework@objc(cs)MySwiftClassObjectiveCName(py)myPropertyObjectiveCName")
        XCTAssertEqual(try tree.findSymbol(path: "myMethodSwiftName()", parent: mySwiftClassObjCID).identifier.precise, "c:@M@MixedFramework@objc(cs)MySwiftClassObjectiveCName(im)myMethodObjectiveCName")
        // Absolute links can't mix languages
        XCTAssertThrowsError(try tree.findSymbol(path: "myPropertySwiftName", parent: moduleID))
        XCTAssertThrowsError(try tree.findSymbol(path: "myMethodSwiftName()", parent: moduleID))
        
        // typedef NS_OPTIONS(NSInteger, MyObjectiveCOption) {
        //     MyObjectiveCOptionNone                                      = 0,
        //     MyObjectiveCOptionFirst                                     = 1 << 0,
        //     MyObjectiveCOptionSecond NS_SWIFT_NAME(secondCaseSwiftName) = 1 << 1
        // };
        let myOptionAsEnumID = try tree.find(path: "MyObjectiveCOption-enum", parent: moduleID, onlyFindSymbols: true)
        XCTAssertEqual(try tree.findSymbol(path: "MyObjectiveCOptionNone", parent: myOptionAsEnumID).identifier.precise, "c:@E@MyObjectiveCOption@MyObjectiveCOptionNone")
        XCTAssertEqual(try tree.findSymbol(path: "MyObjectiveCOptionFirst", parent: myOptionAsEnumID).identifier.precise, "c:@E@MyObjectiveCOption@MyObjectiveCOptionFirst")
        XCTAssertEqual(try tree.findSymbol(path: "MyObjectiveCOptionSecond", parent: myOptionAsEnumID).identifier.precise, "c:@E@MyObjectiveCOption@MyObjectiveCOptionSecond")
        // These names don't exist in either language representation
        XCTAssertThrowsError(try tree.findSymbol(path: "none", parent: myOptionAsEnumID))
        XCTAssertThrowsError(try tree.findSymbol(path: "second", parent: myOptionAsEnumID))
        // Relative links can start with either language representation. This enabled documentation extension files to use relative links.
        XCTAssertEqual(try tree.findSymbol(path: "first", parent: myOptionAsEnumID).identifier.precise, "c:@E@MyObjectiveCOption@MyObjectiveCOptionFirst")
        XCTAssertEqual(try tree.findSymbol(path: "secondCaseSwiftName", parent: myOptionAsEnumID).identifier.precise, "c:@E@MyObjectiveCOption@MyObjectiveCOptionSecond")
        // Links can't mix languages
        XCTAssertThrowsError(try tree.findSymbol(path: "MyObjectiveCOption-enum/first", parent: myOptionAsEnumID))
        XCTAssertThrowsError(try tree.findSymbol(path: "MyObjectiveCOption-enum/secondCaseSwiftName", parent: myOptionAsEnumID))
        
        let myOptionAsStructID = try tree.find(path: "MyObjectiveCOption-struct", parent: moduleID, onlyFindSymbols: true)
        XCTAssertEqual(try tree.findSymbol(path: "first", parent: myOptionAsStructID).identifier.precise, "c:@E@MyObjectiveCOption@MyObjectiveCOptionFirst")
        XCTAssertEqual(try tree.findSymbol(path: "secondCaseSwiftName", parent: myOptionAsStructID).identifier.precise, "c:@E@MyObjectiveCOption@MyObjectiveCOptionSecond")
        // These names don't exist in either language representation
        XCTAssertThrowsError(try tree.findSymbol(path: "none", parent: myOptionAsStructID))
        XCTAssertThrowsError(try tree.findSymbol(path: "second", parent: myOptionAsStructID))
        // Relative links can start with either language representation. This enabled documentation extension files to use relative links.
        XCTAssertEqual(try tree.findSymbol(path: "MyObjectiveCOptionNone", parent: myOptionAsStructID).identifier.precise, "c:@E@MyObjectiveCOption@MyObjectiveCOptionNone")
        XCTAssertEqual(try tree.findSymbol(path: "MyObjectiveCOptionFirst", parent: myOptionAsStructID).identifier.precise, "c:@E@MyObjectiveCOption@MyObjectiveCOptionFirst")
        XCTAssertEqual(try tree.findSymbol(path: "MyObjectiveCOptionSecond", parent: myOptionAsStructID).identifier.precise, "c:@E@MyObjectiveCOption@MyObjectiveCOptionSecond")
        // Links can't mix languages
        XCTAssertThrowsError(try tree.findSymbol(path: "MyObjectiveCOption-struct/MyObjectiveCOptionNone", parent: moduleID))
        XCTAssertThrowsError(try tree.findSymbol(path: "MyObjectiveCOption-struct/MyObjectiveCOptionFirst", parent: moduleID))
        XCTAssertThrowsError(try tree.findSymbol(path: "MyObjectiveCOption-struct/MyObjectiveCOptionSecond", parent: moduleID))
        
        // typedef NSInteger MyTypedObjectiveCExtensibleEnum NS_TYPED_EXTENSIBLE_ENUM;
        //
        // MyTypedObjectiveCExtensibleEnum const MyTypedObjectiveCExtensibleEnumFirst;
        // MyTypedObjectiveCExtensibleEnum const MyTypedObjectiveCExtensibleEnumSecond;
        let myTypedExtensibleEnumID = try tree.find(path: "MyTypedObjectiveCExtensibleEnum-struct", parent: moduleID, onlyFindSymbols: true)
        XCTAssertEqual(try tree.findSymbol(path: "first", parent: myTypedExtensibleEnumID).identifier.precise, "c:@MyTypedObjectiveCExtensibleEnumFirst")
        XCTAssertEqual(try tree.findSymbol(path: "second", parent: myTypedExtensibleEnumID).identifier.precise, "c:@MyTypedObjectiveCExtensibleEnumSecond")
    }
    
    func testPathWithDocumentationPrefix() throws {
        let (_, context) = try testBundleAndContext(named: "MixedLanguageFrameworkWithLanguageRefinements")
        let tree = context.linkResolver.localResolver.pathHierarchy
        
        let moduleID = try tree.find(path: "/MixedFramework", onlyFindSymbols: true)
        
        XCTAssertEqual(try tree.findSymbol(path: "MyEnum", parent: moduleID).identifier.precise, "c:@M@MixedFramework@E@MyEnum")
        XCTAssertEqual(try tree.findSymbol(path: "MixedFramework/MyEnum", parent: moduleID).identifier.precise, "c:@M@MixedFramework@E@MyEnum")
        XCTAssertEqual(try tree.findSymbol(path: "documentation/MixedFramework/MyEnum", parent: moduleID).identifier.precise, "c:@M@MixedFramework@E@MyEnum")
        XCTAssertEqual(try tree.findSymbol(path: "/documentation/MixedFramework/MyEnum", parent: moduleID).identifier.precise, "c:@M@MixedFramework@E@MyEnum")
        
        assertParsedPathComponents("documentation/MixedFramework/MyEnum", [("documentation", nil), ("MixedFramework", nil), ("MyEnum", nil)])
        assertParsedPathComponents("/documentation/MixedFramework/MyEnum", [("documentation", nil), ("MixedFramework", nil), ("MyEnum", nil)])
    }
    
    func testTestBundle() throws {
        let (bundle, context) = try testBundleAndContext(named: "TestBundle")
        let linkResolver = try XCTUnwrap(context.linkResolver.localResolver)
        let tree = try XCTUnwrap(linkResolver.pathHierarchy)
        
        // Test finding the parent via the `fromTopicReference` integration shim.
        let parentID = linkResolver.resolvedReferenceMap[ResolvedTopicReference(bundleIdentifier: bundle.identifier, path: "/documentation/MyKit", sourceLanguage: .swift)]!
        XCTAssertNotNil(parentID)
        XCTAssertEqual(try tree.findSymbol(path: "globalFunction(_:considering:)", parent: parentID).identifier.precise, "s:5MyKit14globalFunction_11consideringy10Foundation4DataV_SitF")
        XCTAssertEqual(try tree.findSymbol(path: "MyKit/globalFunction(_:considering:)", parent: parentID).identifier.precise, "s:5MyKit14globalFunction_11consideringy10Foundation4DataV_SitF")
        XCTAssertEqual(try tree.findSymbol(path: "/MyKit/globalFunction(_:considering:)", parent: parentID).identifier.precise, "s:5MyKit14globalFunction_11consideringy10Foundation4DataV_SitF")
          
        let myKidModuleID = try tree.find(path: "/MyKit", onlyFindSymbols: true)
        XCTAssertEqual(try tree.findSymbol(path: "globalFunction(_:considering:)", parent: myKidModuleID).identifier.precise, "s:5MyKit14globalFunction_11consideringy10Foundation4DataV_SitF")
        XCTAssertEqual(try tree.findSymbol(path: "MyKit/globalFunction(_:considering:)", parent: myKidModuleID).identifier.precise, "s:5MyKit14globalFunction_11consideringy10Foundation4DataV_SitF")
        XCTAssertEqual(try tree.findSymbol(path: "/MyKit/globalFunction(_:considering:)", parent: myKidModuleID).identifier.precise, "s:5MyKit14globalFunction_11consideringy10Foundation4DataV_SitF")
        
        XCTAssertEqual(try tree.findSymbol(path: "MyClass/init()-33vaw", parent: myKidModuleID).identifier.precise, "s:5MyKit0A5ClassCACycfcDUPLICATE")
        
        // Test finding symbol from an extension
        let sideKidModuleID = try tree.find(path: "/SideKit", onlyFindSymbols: true)
        XCTAssertEqual(try tree.findSymbol(path: "UncuratedClass/angle", parent: sideKidModuleID).identifier.precise, "s:So14UncuratedClassCV5MyKitE5angle12CoreGraphics7CGFloatVSgvp")
        try assertFindsPath("/SideKit/SideClass/Element", in: tree, asSymbolID: "s:7SideKit0A5ClassC7Elementa")
        try assertFindsPath("/SideKit/SideClass/Element/inherited()", in: tree, asSymbolID: "s:7SideKit0A5::SYNTHESIZED::inheritedFF")
        
        // Test disfavoring a default implementation in a symbol collision
        try assertFindsPath("/SideKit/SideProtocol/func()", in: tree, asSymbolID: "s:5MyKit0A5MyProtocol0Afunc()")
        try assertFindsPath("/SideKit/SideProtocol/func()-method", in: tree, asSymbolID: "s:5MyKit0A5MyProtocol0Afunc()")
        try assertFindsPath("/SideKit/SideProtocol/func()-6ijsi", in: tree, asSymbolID: "s:5MyKit0A5MyProtocol0Afunc()")
        // Only with disambiguation does the link resolve to the default implementation symbol
        try assertFindsPath("/SideKit/SideProtocol/func()-2dxqn", in: tree, asSymbolID: "s:5MyKit0A5MyProtocol0Afunc()DefaultImp")
        
        try assertFindsPath("/FillIntroduced/iOSOnlyDeprecated()", in: tree, asSymbolID: "s:14FillIntroduced17iOSOnlyDeprecatedyyF")
        try assertFindsPath("/FillIntroduced/macCatalystOnlyIntroduced()", in: tree, asSymbolID: "s:14FillIntroduced015macCatalystOnlyB0yyF")
        
        let paths = tree.caseInsensitiveDisambiguatedPaths()
        try assertFindsPath("/SideKit/UncuratedClass", in: tree, asSymbolID: "s:7SideKit14UncuratedClassC")
        XCTAssertEqual(paths["s:7SideKit14UncuratedClassC"],
                       "/SideKit/UncuratedClass")
        
        // Test finding non-symbol children
        let discussionID = try tree.find(path: "/SideKit#Discussion", onlyFindSymbols: false)
        XCTAssertNil(tree.lookup[discussionID]!.symbol)
        XCTAssertEqual(tree.lookup[discussionID]!.name, "Discussion")
        
        let protocolImplementationsID = try tree.find(path: "/SideKit/SideClass/Element/Protocol-Implementations", onlyFindSymbols: false)
        XCTAssertNil(tree.lookup[protocolImplementationsID]!.symbol)
        XCTAssertEqual(tree.lookup[protocolImplementationsID]!.name, "Protocol-Implementations")
        
        let landmarkID = try tree.find(path: "/Test-Bundle/TestTutorial#Create-a-New-AR-Project-💻", onlyFindSymbols: false)
        XCTAssertNil(tree.lookup[landmarkID]!.symbol)
        XCTAssertEqual(tree.lookup[landmarkID]!.name, "Create-a-New-AR-Project-💻")
        
        let articleID = try tree.find(path: "/Test-Bundle/Default-Code-Listing-Syntax", onlyFindSymbols: false)
        XCTAssertNil(tree.lookup[articleID]!.symbol)
        XCTAssertEqual(tree.lookup[articleID]!.name, "Default-Code-Listing-Syntax")
        
        let modulePageTaskGroupID = try tree.find(path: "/MyKit#Extensions-to-other-frameworks", onlyFindSymbols: false)
        XCTAssertNil(tree.lookup[modulePageTaskGroupID]!.symbol)
        XCTAssertEqual(tree.lookup[modulePageTaskGroupID]!.name, "Extensions-to-other-frameworks")
        
        let symbolPageTaskGroupID = try tree.find(path: "/MyKit/MyProtocol#Task-Group-Exercising-Symbol-Links", onlyFindSymbols: false)
        XCTAssertNil(tree.lookup[symbolPageTaskGroupID]!.symbol)
        XCTAssertEqual(tree.lookup[symbolPageTaskGroupID]!.name, "Task-Group-Exercising-Symbol-Links")
    }
    
    func testMixedLanguageFramework() throws {
        let (_, context) = try testBundleAndContext(named: "MixedLanguageFramework")
        let tree = context.linkResolver.localResolver.pathHierarchy
        
        try assertFindsPath("MixedLanguageFramework/Bar/myStringFunction(_:)", in: tree, asSymbolID: "c:objc(cs)Bar(cm)myStringFunction:error:")
        try assertFindsPath("MixedLanguageFramework/Bar/myStringFunction:error:", in: tree, asSymbolID: "c:objc(cs)Bar(cm)myStringFunction:error:")

        try assertPathCollision("MixedLanguageFramework/Foo", in: tree, collisions: [
            ("c:@E@Foo", "enum"),
            ("c:@E@Foo", "struct"),
            ("c:MixedLanguageFramework.h@T@Foo", "typealias"),
        ])
        try assertPathRaisesErrorMessage("MixedLanguageFramework/Foo", in: tree, context: context, expectedErrorMessage: """
        'Foo' is ambiguous at '/MixedLanguageFramework'
        """) { error in
            XCTAssertEqual(error.solutions, [
                .init(summary: "Insert 'struct' for \n'struct Foo'", replacements: [("-struct", 26, 26)]),
                .init(summary: "Insert 'enum' for \n'typedef enum Foo : NSString { ... } Foo;'", replacements: [("-enum", 26, 26)]),
                .init(summary: "Insert 'typealias' for \n'typedef enum Foo : NSString { ... } Foo;'", replacements: [("-typealias", 26, 26)]),
            ])
        } // The 'enum' and 'typealias' symbols have multi-line declarations that are presented on a single line
        
        try assertFindsPath("MixedLanguageFramework/Foo/first", in: tree, asSymbolID: "c:@E@Foo@first")
        
        try assertFindsPath("MixedLanguageFramework/Foo-enum/first", in: tree, asSymbolID: "c:@E@Foo@first")
        try assertFindsPath("MixedLanguageFramework/Foo-struct/first", in: tree, asSymbolID: "c:@E@Foo@first")
        try assertFindsPath("MixedLanguageFramework/Foo-c.enum/first", in: tree, asSymbolID: "c:@E@Foo@first")
        try assertFindsPath("MixedLanguageFramework/Foo-swift.struct/first", in: tree, asSymbolID: "c:@E@Foo@first")
        
        try assertFindsPath("MixedLanguageFramework/Foo/first-enum.case", in: tree, asSymbolID: "c:@E@Foo@first")
        try assertFindsPath("MixedLanguageFramework/Foo/first-c.enum.case", in: tree, asSymbolID: "c:@E@Foo@first")
        try assertFindsPath("MixedLanguageFramework/Foo/first-type.property", in: tree, asSymbolID: "c:@E@Foo@first")
        try assertFindsPath("MixedLanguageFramework/Foo/first-swift.type.property", in: tree, asSymbolID: "c:@E@Foo@first")

        try assertFindsPath("MixedLanguageFramework/MixedLanguageProtocol/mixedLanguageMethod()", in: tree, asSymbolID: "c:@M@TestFramework@objc(pl)MixedLanguageProtocol(im)mixedLanguageMethod")
        try assertFindsPath("MixedLanguageFramework/MixedLanguageProtocol/mixedLanguageMethod", in: tree, asSymbolID: "c:@M@TestFramework@objc(pl)MixedLanguageProtocol(im)mixedLanguageMethod")
        
        let paths = tree.caseInsensitiveDisambiguatedPaths()
        XCTAssertEqual(paths["c:@E@Foo"],
                       "/MixedLanguageFramework/Foo-struct")
        XCTAssertEqual(paths["c:MixedLanguageFramework.h@T@Foo"],
                       "/MixedLanguageFramework/Foo-typealias")
        XCTAssertEqual(paths["c:@E@Foo@first"],
                       "/MixedLanguageFramework/Foo/first")
        XCTAssertEqual(paths["c:@E@Foo@second"],
                       "/MixedLanguageFramework/Foo/second")
        XCTAssertEqual(paths["s:So3FooV8rawValueABSu_tcfc"],
                       "/MixedLanguageFramework/Foo/init(rawValue:)")
        XCTAssertEqual(paths["c:objc(cs)Bar(cm)myStringFunction:error:"],
                       "/MixedLanguageFramework/Bar/myStringFunction(_:)")
        XCTAssertEqual(paths["s:22MixedLanguageFramework15SwiftOnlyStructV4tadayyF"],
                       "/MixedLanguageFramework/SwiftOnlyStruct/tada()")
    }
    
    func testArticleAndSymbolCollisions() throws {
        let (_, _, context) = try testBundleAndContext(copying: "MixedLanguageFramework") { url in
            try """
            # An article
            
            This article has the same path as a symbol
            """.write(to: url.appendingPathComponent("Bar.md"), atomically: true, encoding: .utf8)
        }
        let tree = context.linkResolver.localResolver.pathHierarchy
        
        // The added article above has the same path as an existing symbol in the this module.
        let symbolNode = try tree.findNode(path: "/MixedLanguageFramework/Bar", onlyFindSymbols: true)
        XCTAssertNotNil(symbolNode.symbol, "Symbol link finds the symbol")
        let articleNode = try tree.findNode(path: "/MixedLanguageFramework/Bar", onlyFindSymbols: false)
        XCTAssertNil(articleNode.symbol, "General documentation link find the article")
    }
    
    func testArticleSelfAnchorLinks() throws {
        let (_, _, context) = try testBundleAndContext(copying: "MixedLanguageFramework") { url in
            try """
            # ArticleWithHeading

            ## TestTargetHeading

            This article has the same path as a symbol. See also:
            - <doc:TestTargetHeading>
            - <doc:#TestTargetHeading>

            """.write(to: url.appendingPathComponent("ArticleWithHeading.md"), atomically: true, encoding: .utf8)
        }

        let tree = context.linkResolver.localResolver.pathHierarchy
        let articleNode = try tree.findNode(path: "/MixedLanguageFramework/ArticleWithHeading", onlyFindSymbols: false)

        let linkNode = try tree.find(path: "TestTargetHeading", parent: articleNode.identifier, onlyFindSymbols: false)
        let anchorLinkNode = try tree.find(path: "#TestTargetHeading", parent: articleNode.identifier, onlyFindSymbols: false)
        XCTAssertNotNil(linkNode)
        XCTAssertNotNil(anchorLinkNode)
    }

    func testOverloadedSymbols() throws {
        let (_, context) = try testBundleAndContext(named: "OverloadedSymbols")
        let tree = context.linkResolver.localResolver.pathHierarchy
        
        let paths = tree.caseInsensitiveDisambiguatedPaths()
        
        XCTAssertEqual(paths["s:8ShapeKit22OverloadedParentStructV"],
                       "/ShapeKit/OverloadedParentStruct-1jr3p")
        XCTAssertEqual(paths["s:8ShapeKit22overloadedparentstructV"],
                       "/ShapeKit/overloadedparentstruct-6a7lx")
        
        // These need to be disambiguated in two path components
        XCTAssertEqual(paths["s:8ShapeKit22OverloadedParentStructV15fifthTestMemberSivpZ"],
                       "/ShapeKit/OverloadedParentStruct-1jr3p/fifthTestMember")
        XCTAssertEqual(paths["s:8ShapeKit22overloadedparentstructV15fifthTestMemberSivp"],
                       "/ShapeKit/overloadedparentstruct-6a7lx/fifthTestMember")
        
        // This is the only enum case and can be disambiguated as such
        XCTAssertEqual(paths["s:8ShapeKit14OverloadedEnumO19firstTestMemberNameyACSScACmF"],
                       "/ShapeKit/OverloadedEnum/firstTestMemberName(_:)-enum.case")
        
        // These methods have different parameter types and use that for disambiguation.
        XCTAssertEqual(paths["s:8ShapeKit14OverloadedEnumO19firstTestMemberNameySdSiF"],
                       "/ShapeKit/OverloadedEnum/firstTestMemberName(_:)-(Int)")
        XCTAssertEqual(paths["s:8ShapeKit14OverloadedEnumO19firstTestMemberNameySdSfF"],
                       "/ShapeKit/OverloadedEnum/firstTestMemberName(_:)-(Float)")
        XCTAssertEqual(paths["s:8ShapeKit14OverloadedEnumO19firstTestMemberNameySdSSF"],
                       "/ShapeKit/OverloadedEnum/firstTestMemberName(_:)-(String)")
        XCTAssertEqual(paths["s:8ShapeKit14OverloadedEnumO19firstTestMemberNameyS2dF"],
                       "/ShapeKit/OverloadedEnum/firstTestMemberName(_:)-(Double)")
        XCTAssertEqual(paths["s:8ShapeKit14OverloadedEnumO19firstTestMemberNameySdSaySdGF"],
                       "/ShapeKit/OverloadedEnum/firstTestMemberName(_:)-([Double])")
        
        let hashAndKindDisambiguatedPaths = tree.caseInsensitiveDisambiguatedPaths(allowAdvancedDisambiguation: false)
        
        XCTAssertEqual(hashAndKindDisambiguatedPaths["s:8ShapeKit14OverloadedEnumO19firstTestMemberNameySdSiF"],
                       "/ShapeKit/OverloadedEnum/firstTestMemberName(_:)-14g8s")
        XCTAssertEqual(hashAndKindDisambiguatedPaths["s:8ShapeKit14OverloadedEnumO19firstTestMemberNameySdSfF"],
                       "/ShapeKit/OverloadedEnum/firstTestMemberName(_:)-14ife")
        XCTAssertEqual(hashAndKindDisambiguatedPaths["s:8ShapeKit14OverloadedEnumO19firstTestMemberNameySdSSF"],
                       "/ShapeKit/OverloadedEnum/firstTestMemberName(_:)-14ob0")
    }

    func testOverloadedSymbolsWithOverloadGroups() throws {
        enableFeatureFlag(\.isExperimentalOverloadedSymbolPresentationEnabled)

        let (_, context) = try testBundleAndContext(named: "OverloadedSymbols")
        let tree = context.linkResolver.localResolver.pathHierarchy

        let paths = tree.caseInsensitiveDisambiguatedPaths()

        XCTAssertEqual(paths["s:8ShapeKit22OverloadedParentStructV"],
                       "/ShapeKit/OverloadedParentStruct-1jr3p")
        XCTAssertEqual(paths["s:8ShapeKit22overloadedparentstructV"],
                       "/ShapeKit/overloadedparentstruct-6a7lx")

        // These need to be disambiguated in two path components
        XCTAssertEqual(paths["s:8ShapeKit22OverloadedParentStructV15fifthTestMemberSivpZ"],
                       "/ShapeKit/OverloadedParentStruct-1jr3p/fifthTestMember")
        XCTAssertEqual(paths["s:8ShapeKit22overloadedparentstructV15fifthTestMemberSivp"],
                       "/ShapeKit/overloadedparentstruct-6a7lx/fifthTestMember")

        // This is the only enum case and can be disambiguated as such
        XCTAssertEqual(paths["s:8ShapeKit14OverloadedEnumO19firstTestMemberNameyACSScACmF"],
                       "/ShapeKit/OverloadedEnum/firstTestMemberName(_:)-enum.case")
        // These 4 methods have different parameter types and use that for disambiguation.
        XCTAssertEqual(paths["s:8ShapeKit14OverloadedEnumO19firstTestMemberNameySdSiF"],
                       "/ShapeKit/OverloadedEnum/firstTestMemberName(_:)-(Int)")
        XCTAssertEqual(paths["s:8ShapeKit14OverloadedEnumO19firstTestMemberNameySdSfF"],
                       "/ShapeKit/OverloadedEnum/firstTestMemberName(_:)-(Float)")
        XCTAssertEqual(paths["s:8ShapeKit14OverloadedEnumO19firstTestMemberNameySdSSF"],
                       "/ShapeKit/OverloadedEnum/firstTestMemberName(_:)-(String)")
        XCTAssertEqual(paths["s:8ShapeKit14OverloadedEnumO19firstTestMemberNameySdSaySdGF"],
                       "/ShapeKit/OverloadedEnum/firstTestMemberName(_:)-([Double])")
        
        // The overload group is cloned from this symbol and therefore have the same function signature.
        // Because there are two collisions with the same signature, this method can only be uniquely disambiguated with its hash.
        XCTAssertEqual(paths["s:8ShapeKit14OverloadedEnumO19firstTestMemberNameyS2dF"],
                       "/ShapeKit/OverloadedEnum/firstTestMemberName(_:)-4ja8m")
    }
    
    func testApplyingSyntaxSugarToTypeName() {
        func functionSignatureParameterTypeName(_ fragments: [SymbolGraph.Symbol.DeclarationFragments.Fragment]) -> String? {
            return PathHierarchy.functionSignatureTypeNames(for: SymbolGraph.Symbol(
                identifier: SymbolGraph.Symbol.Identifier(precise: "some-symbol-id", interfaceLanguage: SourceLanguage.swift.id),
                names: .init(title: "SymbolName", navigator: nil, subHeading: nil, prose: nil),
                pathComponents: ["SymbolName"], docComment: nil, accessLevel: .public, kind: .init(parsedIdentifier: .class, displayName: "Kind Display NAme"), mixins: [
                    SymbolGraph.Symbol.FunctionSignature.mixinKey: SymbolGraph.Symbol.FunctionSignature(
                        parameters: [
                            .init(name: "someName", externalName: "with", declarationFragments: [
                                .init(kind: .identifier, spelling: "someName", preciseIdentifier: nil),
                                .init(kind: .text, spelling: ": ", preciseIdentifier: nil),
                            ] + fragments, children: [])
                        ],
                        returns: []
                    )
                ])
            )?.parameterTypeNames.first
        }
        
        // Int
        XCTAssertEqual("Int", functionSignatureParameterTypeName([
            .init(kind: .typeIdentifier, spelling: "Int", preciseIdentifier: "s:Si"),
        ]))
        
        // Array<Int>
        XCTAssertEqual("[Int]", functionSignatureParameterTypeName([
            .init(kind: .typeIdentifier, spelling: "Array", preciseIdentifier: "s:Sa"),
            .init(kind: .text, spelling: "<", preciseIdentifier: nil),
            .init(kind: .typeIdentifier, spelling: "Int", preciseIdentifier: "s:Si"),
            .init(kind: .text, spelling: ">", preciseIdentifier: nil),
        ]))
        
        // Array<(Int,Double)>
        XCTAssertEqual("[(Int,Double)]", functionSignatureParameterTypeName([
            .init(kind: .typeIdentifier, spelling: "Array", preciseIdentifier: "s:Sa"),
            .init(kind: .text, spelling: "<(", preciseIdentifier: nil),
            .init(kind: .typeIdentifier, spelling: "Int", preciseIdentifier: "s:Si"),
            .init(kind: .text, spelling: ",", preciseIdentifier: nil),
            .init(kind: .typeIdentifier, spelling: "Double", preciseIdentifier: "s:Sd"),
            .init(kind: .text, spelling: ")>", preciseIdentifier: nil),
        ]))
        
        // Optional<Int>
        XCTAssertEqual("Int?", functionSignatureParameterTypeName([
            .init(kind: .typeIdentifier, spelling: "Optional", preciseIdentifier: "s:Sq"),
            .init(kind: .text, spelling: "<", preciseIdentifier: nil),
            .init(kind: .typeIdentifier, spelling: "Int", preciseIdentifier: "s:Si"),
            .init(kind: .text, spelling: ">", preciseIdentifier: nil),
        ]))
        
        // Optional<(Int,Double)>
        XCTAssertEqual("(Int,Double)?", functionSignatureParameterTypeName([
            .init(kind: .typeIdentifier, spelling: "Optional", preciseIdentifier: "s:Sq"),
            .init(kind: .text, spelling: "<(", preciseIdentifier: nil),
            .init(kind: .typeIdentifier, spelling: "Int", preciseIdentifier: "s:Si"),
            .init(kind: .text, spelling: ",", preciseIdentifier: nil),
            .init(kind: .typeIdentifier, spelling: "Double", preciseIdentifier: "s:Sd"),
            .init(kind: .text, spelling: ")>", preciseIdentifier: nil),
        ]))
        
        // Array<(Array<Int>,Optional<Optional<Double>>)>
        XCTAssertEqual("[([Int],Double??)]", functionSignatureParameterTypeName([
            .init(kind: .typeIdentifier, spelling: "Array", preciseIdentifier: "s:Sa"),
            .init(kind: .text, spelling: "<(", preciseIdentifier: nil),
            .init(kind: .typeIdentifier, spelling: "Array", preciseIdentifier: "s:Sa"),
            .init(kind: .text, spelling: "<", preciseIdentifier: nil),
            .init(kind: .typeIdentifier, spelling: "Int", preciseIdentifier: "s:Si"),
            .init(kind: .text, spelling: ">,", preciseIdentifier: nil),
            .init(kind: .typeIdentifier, spelling: "Optional", preciseIdentifier: "s:Sq"),
            .init(kind: .text, spelling: "<", preciseIdentifier: nil),
            .init(kind: .typeIdentifier, spelling: "Optional", preciseIdentifier: "s:Sq"),
            .init(kind: .text, spelling: "<", preciseIdentifier: nil),
            .init(kind: .typeIdentifier, spelling: "Double", preciseIdentifier: "s:Sd"),
            .init(kind: .text, spelling: ">>)>", preciseIdentifier: nil),
        ]))
        
        // Dictionary<Key,Value>
        XCTAssertEqual("[Double:Int]", functionSignatureParameterTypeName([
            .init(kind: .typeIdentifier, spelling: "Dictionary", preciseIdentifier: "s:SD"),
            .init(kind: .text, spelling: "<", preciseIdentifier: nil),
            .init(kind: .typeIdentifier, spelling: "Double", preciseIdentifier: "s:Sd"),
            .init(kind: .text, spelling: ",", preciseIdentifier: nil),
            .init(kind: .typeIdentifier, spelling: "Int", preciseIdentifier: "s:Si"),
            .init(kind: .text, spelling: ">", preciseIdentifier: nil),
        ]))
        
        // Dictionary<(Optional<Int>,String),Array<Optional<String>>>
        XCTAssertEqual("[(Int?,String):[Double?]]", functionSignatureParameterTypeName([
            .init(kind: .typeIdentifier, spelling: "Dictionary", preciseIdentifier: "s:SD"),
            .init(kind: .text, spelling: "<(", preciseIdentifier: nil),
            .init(kind: .typeIdentifier, spelling: "Optional", preciseIdentifier: "s:Sq"),
            .init(kind: .text, spelling: "<", preciseIdentifier: nil),
            .init(kind: .typeIdentifier, spelling: "Int", preciseIdentifier: "s:Si"),
            .init(kind: .text, spelling: ">,", preciseIdentifier: nil),
            .init(kind: .typeIdentifier, spelling: "String", preciseIdentifier: "s:SS"),
            .init(kind: .text, spelling: "),", preciseIdentifier: nil),
            .init(kind: .typeIdentifier, spelling: "Array", preciseIdentifier: "s:Sa"),
            .init(kind: .text, spelling: "<", preciseIdentifier: nil),
            .init(kind: .typeIdentifier, spelling: "Optional", preciseIdentifier: "s:Sq"),
            .init(kind: .text, spelling: "<", preciseIdentifier: nil),
            .init(kind: .typeIdentifier, spelling: "Double", preciseIdentifier: "s:Sd"),
            .init(kind: .text, spelling: ">>>", preciseIdentifier: nil),
        ]))
        
        // Dictionary<Optional<Dictionary<Int,Dictionary<String,Double>>>,Array<Dictionary<Int,Dictionary<String,Double>>>>
        XCTAssertEqual("[[Int:[String:Double]]?:[[Int:[String:Double]]]]", functionSignatureParameterTypeName([
            .init(kind: .typeIdentifier, spelling: "Dictionary", preciseIdentifier: "s:SD"),
            .init(kind: .text, spelling: "<", preciseIdentifier: nil),
            .init(kind: .typeIdentifier, spelling: "Optional", preciseIdentifier: "s:Sq"),
            .init(kind: .text, spelling: "<", preciseIdentifier: nil),
            .init(kind: .typeIdentifier, spelling: "Dictionary", preciseIdentifier: "s:SD"),
            .init(kind: .text, spelling: "<", preciseIdentifier: nil),
            .init(kind: .typeIdentifier, spelling: "Int", preciseIdentifier: "s:Si"),
            .init(kind: .text, spelling: ",", preciseIdentifier: nil),
            .init(kind: .typeIdentifier, spelling: "Dictionary", preciseIdentifier: "s:SD"),
            .init(kind: .text, spelling: "<", preciseIdentifier: nil),
            .init(kind: .typeIdentifier, spelling: "String", preciseIdentifier: "s:SS"),
            .init(kind: .text, spelling: ",", preciseIdentifier: nil),
            .init(kind: .typeIdentifier, spelling: "Double", preciseIdentifier: "s:Sd"),
            .init(kind: .text, spelling: ">>>,", preciseIdentifier: nil),
            .init(kind: .typeIdentifier, spelling: "Array", preciseIdentifier: "s:Sa"),
            .init(kind: .text, spelling: "<", preciseIdentifier: nil),
            .init(kind: .typeIdentifier, spelling: "Dictionary", preciseIdentifier: "s:SD"),
            .init(kind: .text, spelling: "<", preciseIdentifier: nil),
            .init(kind: .typeIdentifier, spelling: "Int", preciseIdentifier: "s:Si"),
            .init(kind: .text, spelling: ",", preciseIdentifier: nil),
            .init(kind: .typeIdentifier, spelling: "Dictionary", preciseIdentifier: "s:SD"),
            .init(kind: .text, spelling: "<", preciseIdentifier: nil),
            .init(kind: .typeIdentifier, spelling: "String", preciseIdentifier: "s:SS"),
            .init(kind: .text, spelling: ",", preciseIdentifier: nil),
            .init(kind: .typeIdentifier, spelling: "Double", preciseIdentifier: "s:Sd"),
            .init(kind: .text, spelling: ">>>>", preciseIdentifier: nil),
        ]))
    }
    
    func testTypeNamesFromSymbolSignature() throws {
        func functionSignatureTypeNames(_ signature: SymbolGraph.Symbol.FunctionSignature) -> (parameterTypeNames: [String], returnTypeNames: [String])? {
            return PathHierarchy.functionSignatureTypeNames(for: SymbolGraph.Symbol(
                identifier: SymbolGraph.Symbol.Identifier(precise: "some-symbol-id", interfaceLanguage: SourceLanguage.swift.id),
                names: .init(title: "SymbolName", navigator: nil, subHeading: nil, prose: nil),
                pathComponents: ["SymbolName"], docComment: nil, accessLevel: .public, kind: .init(parsedIdentifier: .class, displayName: "Kind Display NAme"), mixins: [
                    SymbolGraph.Symbol.FunctionSignature.mixinKey: signature
                ])
            )
        }
        
        // Objective-C types
        do {
            // - (id)doSomething:(NSString *)someName;
            let stringArgument = functionSignatureTypeNames(.init(
                parameters: [
                    .init(name: "someName", externalName: nil, declarationFragments: [
                        .init(kind: .text, spelling: "(", preciseIdentifier: nil),
                        .init(kind: .typeIdentifier, spelling: "NSString", preciseIdentifier: "c:objc(cs)NSString"),
                        .init(kind: .text, spelling: " * )", preciseIdentifier: nil),
                        .init(kind: .internalParameter, spelling: "someName", preciseIdentifier: nil),
                    ], children: [])
                ],
                returns: [
                    .init(kind: .typeIdentifier, spelling: "id", preciseIdentifier: "c:*Qo"),
                ])
            )
            XCTAssertEqual(stringArgument?.parameterTypeNames, ["NSString*"])
            XCTAssertEqual(stringArgument?.returnTypeNames, ["id"])
            
            // - (void)doSomething:(NSArray<NSString *> *)someName;
            let genericArrayArgument = functionSignatureTypeNames(.init(
                parameters: [
                    .init(name: "someName", externalName: nil, declarationFragments: [
                        .init(kind: .text, spelling: "(", preciseIdentifier: nil),
                        .init(kind: .typeIdentifier, spelling: "NSArray<NSString *>", preciseIdentifier: "c:Q$objc(cs)NSArray"),
                        .init(kind: .text, spelling: " * )", preciseIdentifier: nil),
                        .init(kind: .internalParameter, spelling: "someName", preciseIdentifier: nil),
                    ], children: [])
                ],
                returns: [
                    .init(kind: .typeIdentifier, spelling: "void", preciseIdentifier: "c:v"),
                ])
            )
            XCTAssertEqual(genericArrayArgument?.parameterTypeNames, ["NSArray<NSString*>*"])
            XCTAssertEqual(genericArrayArgument?.returnTypeNames, [])
            
            // // - (void)doSomething:(id<MyProtocol>)someName;
            let protocolArgument = functionSignatureTypeNames(.init(
                parameters: [
                    .init(name: "someName", externalName: nil, declarationFragments: [
                        .init(kind: .text, spelling: "(", preciseIdentifier: nil),
                        .init(kind: .typeIdentifier, spelling: "id<MyProtocol>", preciseIdentifier: "c:Qoobjc(pl)MyProtocol"),
                        .init(kind: .text, spelling: ")", preciseIdentifier: nil),
                        .init(kind: .internalParameter, spelling: "someName", preciseIdentifier: nil),
                    ], children: [])
                ],
                returns: [])
            )
            XCTAssertEqual(protocolArgument?.parameterTypeNames, ["id<MyProtocol>"])
            
            // - (void)doSomething:(NSError **)someName;
            let errorArgument = functionSignatureTypeNames(.init(
                parameters: [
                    .init(name: "someName", externalName: nil, declarationFragments: [
                        .init(kind: .text, spelling: "(", preciseIdentifier: nil),
                        .init(kind: .typeIdentifier, spelling: "NSError", preciseIdentifier: "c:objc(cs)NSError"),
                        .init(kind: .text, spelling: " * *)", preciseIdentifier: nil),
                        .init(kind: .internalParameter, spelling: "someName", preciseIdentifier: nil),
                    ], children: [])
                ],
                returns: [])
            )
            XCTAssertEqual(errorArgument?.parameterTypeNames, ["NSError**"])
            
            // - (void)doSomething:(NSString * (^)(CGFloat, NSInteger))blockName;
            let blockArgument = functionSignatureTypeNames(.init(
                parameters: [
                    .init(name: "blockName", externalName: nil, declarationFragments: [
                        .init(kind: .text, spelling: "(", preciseIdentifier: nil),
                        .init(kind: .typeIdentifier, spelling: "NSString", preciseIdentifier: "c:objc(cs)NSString"),
                        .init(kind: .text, spelling: " * (^", preciseIdentifier: nil),
                        .init(kind: .text, spelling: ")(", preciseIdentifier: nil),
                        .init(kind: .typeIdentifier, spelling: "CGFloat", preciseIdentifier: "c:@T@CGFloat"),
                        .init(kind: .text, spelling: " ", preciseIdentifier: nil),
                        .init(kind: .internalParameter, spelling: "", preciseIdentifier: nil),
                        .init(kind: .text, spelling: ", ", preciseIdentifier: nil),
                        .init(kind: .typeIdentifier, spelling: "NSInteger", preciseIdentifier: "c:@T@NSInteger"),
                        .init(kind: .text, spelling: " ", preciseIdentifier: nil),
                        .init(kind: .internalParameter, spelling: "", preciseIdentifier: nil),
                        .init(kind: .text, spelling: "))", preciseIdentifier: nil),
                        .init(kind: .internalParameter, spelling: "blockName", preciseIdentifier: nil),
                    ], children: [])
                ],
                returns: [])
            )
            XCTAssertEqual(blockArgument?.parameterTypeNames, ["NSString*(^)(CGFloat,NSInteger)"])
        }
        
        // Swift types
        do {
            // func doSomething(someName: ((Int, String), Date)) -> ([Int, String?])
            let tupleArgument = functionSignatureTypeNames(.init(
                parameters: [
                    .init(name: "someName", externalName: nil, declarationFragments: [
                        .init(kind: .identifier, spelling: "someName", preciseIdentifier: nil),
                        .init(kind: .text, spelling: ": ((", preciseIdentifier: nil),
                        .init(kind: .typeIdentifier, spelling: "Int", preciseIdentifier: "s:Si"),
                        .init(kind: .text, spelling: ", ", preciseIdentifier: nil),
                        .init(kind: .typeIdentifier, spelling: "String", preciseIdentifier: "s:SS"),
                        .init(kind: .text, spelling: "), ", preciseIdentifier: nil),
                        .init(kind: .typeIdentifier, spelling: "Date", preciseIdentifier: "s:10Foundation4DateV"),
                        .init(kind: .text, spelling: ")", preciseIdentifier: nil),
                    ], children: [])
                ],
                returns: [
                    .init(kind: .text, spelling: "([", preciseIdentifier: nil),
                    .init(kind: .typeIdentifier, spelling: "Int", preciseIdentifier: "s:Si"),
                    .init(kind: .text, spelling: "], ", preciseIdentifier: nil),
                    .init(kind: .typeIdentifier, spelling: "String", preciseIdentifier: "s:SS"),
                    .init(kind: .text, spelling: "?)", preciseIdentifier: nil),
                ])
            )
            XCTAssertEqual(tupleArgument?.parameterTypeNames, ["((Int,String),Date)"])
            XCTAssertEqual(tupleArgument?.returnTypeNames, ["([Int],String?)"])
            
            // func doSomething(with someName: [Int?: String??])
            let dictionaryWithOptionalsArgument = functionSignatureTypeNames(.init(
                parameters: [
                    .init(name: "someName", externalName: "with", declarationFragments: [
                        .init(kind: .identifier, spelling: "someName", preciseIdentifier: nil),
                        .init(kind: .text, spelling: ": [", preciseIdentifier: nil),
                        .init(kind: .typeIdentifier, spelling: "Int", preciseIdentifier: "s:Si"),
                        .init(kind: .text, spelling: "? : ", preciseIdentifier: nil),
                        .init(kind: .typeIdentifier, spelling: "String", preciseIdentifier: "s:SS"),
                        .init(kind: .text, spelling: "??]", preciseIdentifier: nil),
                    ], children: [])
                ],
                returns: [
                    .init(kind: .typeIdentifier, spelling: "Void", preciseIdentifier: "s:s4Voida"),
                ])
            )
            XCTAssertEqual(dictionaryWithOptionalsArgument?.parameterTypeNames, ["[Int?:String??]"])
            XCTAssertEqual(dictionaryWithOptionalsArgument?.returnTypeNames, [])
            
            // func doSomething(with someName: Dictionary<Optional<Int>, Optional<(Optional<String>, Array<Double>)>>)
            let unsugaredDictionaryWithOptionalsArgument = functionSignatureTypeNames(.init(
                parameters: [
                    .init(name: "someName", externalName: "with", declarationFragments: [
                        .init(kind: .identifier, spelling: "someName", preciseIdentifier: nil),
                        .init(kind: .text, spelling: ": ", preciseIdentifier: nil),
                        .init(kind: .typeIdentifier, spelling: "Dictionary", preciseIdentifier: "s:SD"),
                        .init(kind: .text, spelling: "<", preciseIdentifier: nil),
                        .init(kind: .typeIdentifier, spelling: "Optional", preciseIdentifier: "s:Sq"),
                        .init(kind: .text, spelling: "<", preciseIdentifier: nil),
                        .init(kind: .typeIdentifier, spelling: "Int", preciseIdentifier: "s:Si"),
                        .init(kind: .text, spelling: ">, ", preciseIdentifier: nil),
                        .init(kind: .typeIdentifier, spelling: "Optional", preciseIdentifier: "s:Sq"),
                        .init(kind: .text, spelling: "<(", preciseIdentifier: nil),
                        .init(kind: .typeIdentifier, spelling: "Optional", preciseIdentifier: "s:Sq"),
                        .init(kind: .text, spelling: "<", preciseIdentifier: nil),
                        .init(kind: .typeIdentifier, spelling: "String", preciseIdentifier: "s:SS"),
                        .init(kind: .text, spelling: ">, ", preciseIdentifier: nil),
                        .init(kind: .typeIdentifier, spelling: "Array", preciseIdentifier: "s:Sa"),
                        .init(kind: .text, spelling: "<", preciseIdentifier: nil),
                        .init(kind: .typeIdentifier, spelling: "Double", preciseIdentifier: "s:Sd"),
                        .init(kind: .text, spelling: ">)>>", preciseIdentifier: nil),
                    ], children: [])
                ],
                returns: [])
            )
            XCTAssertEqual(unsugaredDictionaryWithOptionalsArgument?.parameterTypeNames, ["[Int?:(String?,[Double])?]"])
            
            // doSomething<each Value>(someName: repeat each Value) {}
            let parameterPackArgument = functionSignatureTypeNames(.init(
                parameters: [
                    .init(name: "someName", externalName: nil, declarationFragments: [
                        .init(kind: .identifier, spelling: "someName", preciseIdentifier: nil),
                        .init(kind: .text, spelling: ": ", preciseIdentifier: nil),
                        .init(kind: .keyword, spelling: "repeat", preciseIdentifier: "s:SD"),
                        .init(kind: .text, spelling: " ", preciseIdentifier: nil),
                        .init(kind: .keyword, spelling: "each", preciseIdentifier: "s:Sq"),
                        .init(kind: .text, spelling: " ", preciseIdentifier: nil),
                        .init(kind: .typeIdentifier, spelling: "Value", preciseIdentifier: "s:24ComplicatedArgumentTypes11doSomething8someNameyxxQp_tRvzlF5ValueL_xmfp"),
                    ], children: [])
                ],
                returns: [])
            )
            XCTAssertEqual(parameterPackArgument?.parameterTypeNames, ["Value"])
            
            // func doSomething<Value>(someName: @escaping ((inout Int?, consuming Double, (String, Value)) -> ((Int) -> Value?)))
            let complicatedClosureArgument = functionSignatureTypeNames(.init(
                parameters: [
                    .init(name: "someName", externalName: nil, declarationFragments: [
                        .init(kind: .identifier, spelling: "someName", preciseIdentifier: nil),
                        .init(kind: .text, spelling: ": ", preciseIdentifier: nil),
                        .init(kind: .attribute, spelling: "@escaping", preciseIdentifier: nil),
                        .init(kind: .text, spelling: " ((", preciseIdentifier: nil),
                        .init(kind: .keyword, spelling: "inout", preciseIdentifier: nil),
                        .init(kind: .text, spelling: " ", preciseIdentifier: nil),
                        .init(kind: .typeIdentifier, spelling: "Int", preciseIdentifier: "s:Si"),
                        .init(kind: .text, spelling: "?, ", preciseIdentifier: nil),
                        .init(kind: .keyword, spelling: "consuming", preciseIdentifier: nil),
                        .init(kind: .text, spelling: " ", preciseIdentifier: nil),
                        .init(kind: .typeIdentifier, spelling: "Double", preciseIdentifier: "s:Sd"),
                        .init(kind: .text, spelling: ", (", preciseIdentifier: nil),
                        .init(kind: .typeIdentifier, spelling: "String", preciseIdentifier: "s:SS"),
                        .init(kind: .text, spelling: ", ", preciseIdentifier: nil),
                        .init(kind: .typeIdentifier, spelling: "Value", preciseIdentifier: "s:24ComplicatedArgumentTypes11doSomething8someNameyxSgSicSiSgz_SdnSS_xttcSg_tlF5ValueL_xmfp"),
                        .init(kind: .text, spelling: ")) -> ((", preciseIdentifier: nil),
                        .init(kind: .typeIdentifier, spelling: "Int", preciseIdentifier: "s:Si"),
                        .init(kind: .text, spelling: ") -> ", preciseIdentifier: nil),
                        .init(kind: .typeIdentifier, spelling: "Value", preciseIdentifier: "s:24ComplicatedArgumentTypes11doSomething8someNameyxSgSicSiSgz_SdnSS_xttcSg_tlF5ValueL_xmfp"),
                        .init(kind: .text, spelling: "))", preciseIdentifier: nil),
                    ], children: [])
                ],
                returns: [])
            )
            XCTAssertEqual(complicatedClosureArgument?.parameterTypeNames, ["(Int?,Double,(String,Value))->((Int)->Value)"])
            
            
        }
    }
    
    func testOverloadGroupSymbolsResolveLinksWithoutHash() throws {
        enableFeatureFlag(\.isExperimentalOverloadedSymbolPresentationEnabled)

        let (_, context) = try testBundleAndContext(named: "OverloadedSymbols")
        let tree = context.linkResolver.localResolver.pathHierarchy

        // The enum case should continue to resolve by kind, since it has no hash collision
        XCTAssertNoThrow(try tree.findNode(path: "/ShapeKit/OverloadedEnum/firstTestMemberName(_:)-enum.case", onlyFindSymbols: true))

        // The overloaded enum method should now be able to resolve by kind, which will point to the overload group
        let overloadedEnumMethod = try tree.findNode(path: "/ShapeKit/OverloadedEnum/firstTestMemberName(_:)-method", onlyFindSymbols: true)
        XCTAssert(overloadedEnumMethod.symbol?.identifier.precise.hasSuffix(SymbolGraph.Symbol.overloadGroupIdentifierSuffix) == true)

        // This overloaded protocol method should be able to resolve without a suffix at all, since it doesn't conflict with anything
        let overloadedProtocolMethod = try tree.findNode(path: "/ShapeKit/OverloadedProtocol/fourthTestMemberName(test:)", onlyFindSymbols: true)
        XCTAssert(overloadedProtocolMethod.symbol?.identifier.precise.hasSuffix(SymbolGraph.Symbol.overloadGroupIdentifierSuffix) == true)

    }

    func testAmbiguousPathsForOverloadedGroupSymbols() throws {
        enableFeatureFlag(\.isExperimentalOverloadedSymbolPresentationEnabled)
        let (_, context) = try testBundleAndContext(named: "OverloadedSymbols")
        let tree = context.linkResolver.localResolver.pathHierarchy
        try assertPathRaisesErrorMessage("/ShapeKit/OverloadedProtocol/fourthTestMemberName(test:)-abc123", in: tree, context: context, expectedErrorMessage: """
        'abc123' isn't a disambiguation for 'fourthTestMemberName(test:)' at '/ShapeKit/OverloadedProtocol'
        """) { error in
            XCTAssertEqual(error.solutions, [
                .init(summary: "Remove '-abc123' for\n'fourthTestMemberName(test:)'", replacements: [("", 56, 63)]),
                .init(summary: "Replace '-abc123' with '-8iuz7' for\n'func fourthTestMemberName(test: String) -> Double\'", replacements: [("-8iuz7", 56, 63)]),
                .init(summary: "Replace '-abc123' with '-1h173' for\n'func fourthTestMemberName(test: String) -> Float\'", replacements: [("-1h173", 56, 63)]),
                .init(summary: "Replace '-abc123' with '-91hxs' for\n'func fourthTestMemberName(test: String) -> Int\'", replacements: [("-91hxs", 56, 63)]),
                .init(summary: "Replace '-abc123' with '-961zx' for\n'func fourthTestMemberName(test: String) -> String\'", replacements: [("-961zx", 56, 63)]),
            ])
        }
    }

    func testDoesNotSuggestBundleNameForSymbolLink() throws {
        let exampleDocumentation = Folder(name: "Something.docc", content: [
            JSONFile(name: "ModuleName.symbols.json", content: makeSymbolGraph(moduleName: "ModuleName")),
            
            InfoPlist(displayName: "ModuleNaem"), // The bundle name is intentionally misspelled.
            
            // The symbol link in the header is intentionally misspelled.
            TextFile(name: "root.md", utf8Content: """
            # ``ModuleNaem``
            
            A documentation extension file with a misspelled link that happens to match the, also misspelled, bundle name.
            """),
        ])
        let catalogURL = try exampleDocumentation.write(inside: createTemporaryDirectory())
        let (_, _, context) = try loadBundle(from: catalogURL)
        let tree = context.linkResolver.localResolver.pathHierarchy
        
        // This link is intentionally misspelled
        try assertPathRaisesErrorMessage("ModuleNaem", in: tree, context: context, expectedErrorMessage: "Can't resolve 'ModuleNaem'") { errorInfo in
            XCTAssertEqual(errorInfo.solutions.map(\.summary), ["Replace 'ModuleNaem' with 'ModuleName'"])
        }
        
        let linkProblem = try XCTUnwrap(context.problems.first(where: { $0.diagnostic.summary == "No symbol matched 'ModuleNaem'. Can't resolve 'ModuleNaem'."}))
        XCTAssertEqual(linkProblem.possibleSolutions.map(\.summary), ["Replace 'ModuleNaem' with 'ModuleName'"])
    }
        
    func testSymbolsWithSameNameAsModule() throws {
        let (_, context) = try testBundleAndContext(named: "SymbolsWithSameNameAsModule")
        let tree = context.linkResolver.localResolver.pathHierarchy
        
        // /* in a module named "Something "*/
        // public struct Something {
        //     public enum Something {
        //         case first
        //     }
        //     public var second = 0
        // }
        // public struct Wrapper {
        //     public struct Something {
        //         public var third = 0
        //     }
        // }
        try assertFindsPath("Something", in: tree, asSymbolID: "Something")
        try assertFindsPath("/Something", in: tree, asSymbolID: "Something")
        
        let moduleID = try tree.find(path: "/Something", onlyFindSymbols: true)
        XCTAssertEqual(try tree.findSymbol(path: "/Something", parent: moduleID).identifier.precise, "Something")
        XCTAssertEqual(try tree.findSymbol(path: "Something-module", parent: moduleID).identifier.precise, "Something")
        XCTAssertEqual(try tree.findSymbol(path: "Something", parent: moduleID).identifier.precise, "s:9SomethingAAV")
        XCTAssertEqual(try tree.findSymbol(path: "/Something/Something", parent: moduleID).identifier.precise, "s:9SomethingAAV")
        XCTAssertEqual(try tree.findSymbol(path: "Something/Something", parent: moduleID).identifier.precise, "s:9SomethingAAVAAO")
        XCTAssertEqual(try tree.findSymbol(path: "Something/Something/Something", parent: moduleID).identifier.precise, "s:9SomethingAAVAAO")
        XCTAssertEqual(try tree.findSymbol(path: "/Something/Something/Something", parent: moduleID).identifier.precise, "s:9SomethingAAVAAO")
        XCTAssertEqual(try tree.findSymbol(path: "/Something/Something", parent: moduleID).identifier.precise, "s:9SomethingAAV")
        XCTAssertEqual(try tree.findSymbol(path: "Something/second", parent: moduleID).identifier.precise, "s:9SomethingAAV6secondSivp")
        
        let topLevelSymbolID = try tree.find(path: "/Something/Something", onlyFindSymbols: true)
        XCTAssertEqual(try tree.findSymbol(path: "Something", parent: topLevelSymbolID).identifier.precise, "s:9SomethingAAVAAO")
        XCTAssertEqual(try tree.findSymbol(path: "Something/Something", parent: topLevelSymbolID).identifier.precise, "s:9SomethingAAVAAO")
        XCTAssertEqual(try tree.findSymbol(path: "Something/second", parent: topLevelSymbolID).identifier.precise, "s:9SomethingAAV6secondSivp")
        
        let wrapperID = try tree.find(path: "/Something/Wrapper", onlyFindSymbols: true)
        XCTAssertEqual(try tree.findSymbol(path: "Something/second", parent: wrapperID).identifier.precise, "s:9SomethingAAV6secondSivp")
        XCTAssertEqual(try tree.findSymbol(path: "Something/third", parent: wrapperID).identifier.precise, "s:9Something7WrapperVAAV5thirdSivp")
        
        let wrappedID = try tree.find(path: "/Something/Wrapper/Something", onlyFindSymbols: true)
        XCTAssertEqual(try tree.findSymbol(path: "Something/second", parent: wrappedID).identifier.precise, "s:9SomethingAAV6secondSivp")
        XCTAssertEqual(try tree.findSymbol(path: "Something/third", parent: wrappedID).identifier.precise, "s:9Something7WrapperVAAV5thirdSivp")
        
        XCTAssertEqual(try tree.findSymbol(path: "Something/first", parent: topLevelSymbolID).identifier.precise, "s:9SomethingAAVAAO5firstyA2CmF")
        XCTAssertEqual(try tree.findSymbol(path: "Something/second", parent: topLevelSymbolID).identifier.precise, "s:9SomethingAAV6secondSivp")
    }
    
    func testSymbolsWithSameNameAsExtendedModule() throws {
        // ---- Inner
        // public struct InnerStruct {}
        // public class InnerClass {}
        //
        // ---- Outer
        // // Shadow the Inner module with a local type
        // public struct Inner {}
        //
        // public extension InnerStruct {
        //     func something() {}
        // }
        // public extension InnerClass {
        //     func something() {}
        // }
        let (_, context) = try testBundleAndContext(named: "ShadowExtendedModuleWithLocalSymbol")
        let tree = context.linkResolver.localResolver.pathHierarchy

        try assertPathCollision("Outer/Inner", in: tree, collisions: [
            ("s:m:s:e:s:5Inner0A5ClassC5OuterE9somethingyyF", "module.extension"),
            ("s:5Outer5InnerV", "struct"),
        ])
        // If the first path component is ambiguous, it should have the same error as if that was a later path component.
        try assertPathCollision("Inner", in: tree, collisions: [
            ("s:m:s:e:s:5Inner0A5ClassC5OuterE9somethingyyF", "module.extension"),
            ("s:5Outer5InnerV", "struct"),
        ])
        
        try assertFindsPath("Inner-struct", in: tree, asSymbolID: "s:5Outer5InnerV")
        try assertFindsPath("Inner-module.extension", in: tree, asSymbolID: "s:m:s:e:s:5Inner0A5ClassC5OuterE9somethingyyF")
        
        try assertFindsPath("Inner-module.extension/InnerStruct", in: tree, asSymbolID: "s:e:s:5Inner0A6StructV5OuterE9somethingyyF")
        try assertFindsPath("Inner-module.extension/InnerClass", in: tree, asSymbolID: "s:e:s:5Inner0A5ClassC5OuterE9somethingyyF")
        try assertFindsPath("Inner-module.extension/InnerStruct/something()", in: tree, asSymbolID: "s:5Inner0A6StructV5OuterE9somethingyyF")
        try assertFindsPath("Inner-module.extension/InnerClass/something()", in: tree, asSymbolID: "s:5Inner0A5ClassC5OuterE9somethingyyF")
        
        // The "Inner" struct doesn't have "InnerStruct" or "InnerClass" descendants so the path is not ambiguous.
        try assertFindsPath("Inner/InnerStruct", in: tree, asSymbolID: "s:e:s:5Inner0A6StructV5OuterE9somethingyyF")
        try assertFindsPath("Inner/InnerClass", in: tree, asSymbolID: "s:e:s:5Inner0A5ClassC5OuterE9somethingyyF")
        try assertFindsPath("Inner/InnerStruct/something()", in: tree, asSymbolID: "s:5Inner0A6StructV5OuterE9somethingyyF")
        try assertFindsPath("Inner/InnerClass/something()", in: tree, asSymbolID: "s:5Inner0A5ClassC5OuterE9somethingyyF")
    }
    
    func testContinuesSearchingIfNonSymbolMatchesSymbolLink() throws {
        let exampleDocumentation = Folder(name: "CatalogName.docc", content: [
            JSONFile(name: "ModuleName.symbols.json", content: makeSymbolGraph(moduleName: "ModuleName", symbols: [
                ("some-class-id", .swift, ["SomeClass"], .class),
            ])),
            
            TextFile(name: "Some-Article.md", utf8Content: """
             # Some article
             
             An article with a heading with the same name as a symbol and another heading.
             
             ### SomeClass
             
             - ``SomeClass``
             
             ### OtherHeading
             """),
        ])
        let catalogURL = try exampleDocumentation.write(inside: createTemporaryDirectory())
        let (_, _, context) = try loadBundle(from: catalogURL)
        let tree = context.linkResolver.localResolver.pathHierarchy
        
        XCTAssert(context.problems.isEmpty, "Unexpected problems \(context.problems.map(\.diagnostic.summary))")
        
        let articleID = try tree.find(path: "/CatalogName/Some-Article", onlyFindSymbols: false)
        
        XCTAssertEqual(try tree.findNode(path: "SomeClass", onlyFindSymbols: false, parent: articleID).symbol?.identifier.precise, nil,
                       "A general documentation link will find the heading because its closer than the symbol.")
        XCTAssertEqual(try tree.findNode(path: "SomeClass", onlyFindSymbols: true, parent: articleID).symbol?.identifier.precise, "some-class-id",
                       "A symbol link will skip the heading and continue searching until it finds the symbol.")
        
        XCTAssertEqual(try tree.findNode(path: "OtherHeading", onlyFindSymbols: false, parent: articleID).symbol?.identifier.precise, nil,
                       "A general documentation link will find the other heading.")
        XCTAssertThrowsError(
            try tree.findNode(path: "OtherHeading", onlyFindSymbols: true, parent: articleID),
            "A symbol link that find the header but doesn't find a symbol will raise the error about the heading not being a symbol"
        ) { untypedError in
            let error = untypedError as! PathHierarchy.Error
            let referenceError = error.makeTopicReferenceResolutionErrorInfo() { context.linkResolver.localResolver.fullName(of: $0, in: context) }
            XCTAssertEqual(referenceError.message, "Symbol links can only resolve symbols")
        }
    }
    
    func testSnippets() throws {
        let (_, context) = try testBundleAndContext(named: "Snippets")
        let tree = context.linkResolver.localResolver.pathHierarchy
        
        try assertFindsPath("/Snippets/Snippets/MySnippet", in: tree, asSymbolID: "$snippet__Test.Snippets.MySnippet")
        
        let paths = tree.caseInsensitiveDisambiguatedPaths()
        XCTAssertEqual(paths["$snippet__Test.Snippets.MySnippet"],
                       "/Snippets/Snippets/MySnippet")
        
        // Test relative links from the article that overlap with the snippet's path
        let snippetsArticleID = try tree.find(path: "/Snippets/Snippets", onlyFindSymbols: false)
        XCTAssertEqual(try tree.findSymbol(path: "MySnippet", parent: snippetsArticleID).identifier.precise, "$snippet__Test.Snippets.MySnippet")
        XCTAssertEqual(try tree.findSymbol(path: "Snippets/MySnippet", parent: snippetsArticleID).identifier.precise, "$snippet__Test.Snippets.MySnippet")
        XCTAssertEqual(try tree.findSymbol(path: "Snippets/Snippets/MySnippet", parent: snippetsArticleID).identifier.precise, "$snippet__Test.Snippets.MySnippet")
        XCTAssertEqual(try tree.findSymbol(path: "/Snippets/Snippets/MySnippet", parent: snippetsArticleID).identifier.precise, "$snippet__Test.Snippets.MySnippet")
        
        // Test relative links from another article (which doesn't overlap with the snippet's path)
        let sliceArticleID = try tree.find(path: "/Snippets/SliceIndentation", onlyFindSymbols: false)
        XCTAssertThrowsError(try tree.findSymbol(path: "MySnippet", parent: sliceArticleID))
        XCTAssertEqual(try tree.findSymbol(path: "Snippets/MySnippet", parent: sliceArticleID).identifier.precise, "$snippet__Test.Snippets.MySnippet")
        XCTAssertEqual(try tree.findSymbol(path: "Snippets/Snippets/MySnippet", parent: sliceArticleID).identifier.precise, "$snippet__Test.Snippets.MySnippet")
        XCTAssertEqual(try tree.findSymbol(path: "/Snippets/Snippets/MySnippet", parent: sliceArticleID).identifier.precise, "$snippet__Test.Snippets.MySnippet")
    }
    
    func testInheritedOperators() throws {
        let (_, context) = try testBundleAndContext(named: "InheritedOperators")
        let tree = context.linkResolver.localResolver.pathHierarchy
        
        // public struct MyNumber: SignedNumeric, Comparable, Equatable, Hashable {
        //    public static func / (lhs: MyNumber, rhs: MyNumber) -> MyNumber { ... }
        //    public static func /= (lhs: inout MyNumber, rhs: MyNumber) -> MyNumber { ... }
        //     ... stub minimal conformance
        // }
        let myNumberID = try tree.find(path: "/Operators/MyNumber", onlyFindSymbols: true)
        
        XCTAssertEqual(try tree.findSymbol(path: "!=(_:_:)", parent: myNumberID).identifier.precise, "s:SQsE2neoiySbx_xtFZ::SYNTHESIZED::s:9Operators8MyNumberV")
        
        XCTAssertEqual(try tree.findSymbol(path: "+(_:_:)", parent: myNumberID).identifier.precise, "s:9Operators8MyNumberV1poiyA2C_ACtFZ")
        XCTAssertEqual(try tree.findSymbol(path: "+(_:)", parent: myNumberID).identifier.precise, "s:s18AdditiveArithmeticPsE1popyxxFZ::SYNTHESIZED::s:9Operators8MyNumberV")
        XCTAssertEqual(try tree.findSymbol(path: "+=(_:_:)", parent: myNumberID).identifier.precise, "s:s18AdditiveArithmeticPsE2peoiyyxz_xtFZ::SYNTHESIZED::s:9Operators8MyNumberV")
        
        XCTAssertEqual(try tree.findSymbol(path: "-(_:_:)", parent: myNumberID).identifier.precise, "s:9Operators8MyNumberV1soiyA2C_ACtFZ")
        XCTAssertEqual(try tree.findSymbol(path: "-(_:)", parent: myNumberID).identifier.precise, "s:s13SignedNumericPsE1sopyxxFZ::SYNTHESIZED::s:9Operators8MyNumberV")
        XCTAssertEqual(try tree.findSymbol(path: "-=(_:_:)", parent: myNumberID).identifier.precise, "s:s18AdditiveArithmeticPsE2seoiyyxz_xtFZ::SYNTHESIZED::s:9Operators8MyNumberV")
        
        XCTAssertEqual(try tree.findSymbol(path: "*(_:_:)", parent: myNumberID).identifier.precise, "s:9Operators8MyNumberV1moiyA2C_ACtFZ")
        XCTAssertEqual(try tree.findSymbol(path: "*=(_:_:)", parent: myNumberID).identifier.precise, "s:9Operators8MyNumberV2meoiyyACz_ACtFZ")
        
        XCTAssertEqual(try tree.findSymbol(path: "/(_:_:)", parent: myNumberID).identifier.precise, "s:9Operators8MyNumberV1doiyA2C_ACtFZ")
        XCTAssertEqual(try tree.findSymbol(path: "/=(_:_:)", parent: myNumberID).identifier.precise, "s:9Operators8MyNumberV2deoiyA2Cz_ACtFZ")
        
        XCTAssertEqual(try tree.findSymbol(path: "...(_:)->PartialRangeFrom<Self>", parent: myNumberID).identifier.precise, "s:SLsE3zzzoPys16PartialRangeFromVyxGxFZ::SYNTHESIZED::s:9Operators8MyNumberV")
        XCTAssertEqual(try tree.findSymbol(path: "...(_:)-28faz", parent: myNumberID).identifier.precise, "s:SLsE3zzzoPys16PartialRangeFromVyxGxFZ::SYNTHESIZED::s:9Operators8MyNumberV")
        XCTAssertEqual(try tree.findSymbol(path: "...(_:)->PartialRangeThrough<Self>", parent: myNumberID).identifier.precise, "s:SLsE3zzzopys19PartialRangeThroughVyxGxFZ::SYNTHESIZED::s:9Operators8MyNumberV")
        XCTAssertEqual(try tree.findSymbol(path: "...(_:)-8ooeh", parent: myNumberID).identifier.precise, "s:SLsE3zzzopys19PartialRangeThroughVyxGxFZ::SYNTHESIZED::s:9Operators8MyNumberV")
        
        XCTAssertEqual(try tree.findSymbol(path: "...(_:_:)", parent: myNumberID).identifier.precise, "s:SLsE3zzzoiySNyxGx_xtFZ::SYNTHESIZED::s:9Operators8MyNumberV")
        XCTAssertEqual(try tree.findSymbol(path: "..<(_:)", parent: myNumberID).identifier.precise, "s:SLsE3zzlopys16PartialRangeUpToVyxGxFZ::SYNTHESIZED::s:9Operators8MyNumberV")
        XCTAssertEqual(try tree.findSymbol(path: "..<(_:_:)", parent: myNumberID).identifier.precise, "s:SLsE3zzloiySnyxGx_xtFZ::SYNTHESIZED::s:9Operators8MyNumberV")
        
        XCTAssertEqual(try tree.findSymbol(path: "<(_:_:)", parent: myNumberID).identifier.precise, "s:9Operators8MyNumberV1loiySbAC_ACtFZ")
        XCTAssertEqual(try tree.findSymbol(path: ">(_:_:)", parent: myNumberID).identifier.precise, "s:SLsE1goiySbx_xtFZ::SYNTHESIZED::s:9Operators8MyNumberV")
        XCTAssertEqual(try tree.findSymbol(path: "<=(_:_:)", parent: myNumberID).identifier.precise, "s:SLsE2leoiySbx_xtFZ::SYNTHESIZED::s:9Operators8MyNumberV")
        XCTAssertEqual(try tree.findSymbol(path: ">=(_:_:)", parent: myNumberID).identifier.precise, "s:SLsE2geoiySbx_xtFZ::SYNTHESIZED::s:9Operators8MyNumberV")
        
        XCTAssertEqual(try tree.findSymbol(path: "-(_:_:)-22pw2", parent: myNumberID).identifier.precise, "s:9Operators8MyNumberV1soiyA2C_ACtFZ")
        XCTAssertEqual(try tree.findSymbol(path: "-(_:)-9xdx0", parent: myNumberID).identifier.precise, "s:s13SignedNumericPsE1sopyxxFZ::SYNTHESIZED::s:9Operators8MyNumberV")
        XCTAssertEqual(try tree.findSymbol(path: "-=(_:_:)-7w3vn", parent: myNumberID).identifier.precise, "s:s18AdditiveArithmeticPsE2seoiyyxz_xtFZ::SYNTHESIZED::s:9Operators8MyNumberV")
        
        XCTAssertEqual(try tree.findSymbol(path: "-(_:_:)-func.op", parent: myNumberID).identifier.precise, "s:9Operators8MyNumberV1soiyA2C_ACtFZ")
        XCTAssertEqual(try tree.findSymbol(path: "-(_:)-func.op", parent: myNumberID).identifier.precise, "s:s13SignedNumericPsE1sopyxxFZ::SYNTHESIZED::s:9Operators8MyNumberV")
        XCTAssertEqual(try tree.findSymbol(path: "-=(_:_:)-func.op", parent: myNumberID).identifier.precise, "s:s18AdditiveArithmeticPsE2seoiyyxz_xtFZ::SYNTHESIZED::s:9Operators8MyNumberV")
        
        let paths = tree.caseInsensitiveDisambiguatedPaths(allowAdvancedDisambiguation: false)
        
        // Unmodified operator name in the path
        XCTAssertEqual("/Operators/MyNumber/!=(_:_:)", paths["s:SQsE2neoiySbx_xtFZ::SYNTHESIZED::s:9Operators8MyNumberV"])
        XCTAssertEqual("/Operators/MyNumber/+(_:_:)", paths["s:9Operators8MyNumberV1poiyA2C_ACtFZ"])
        XCTAssertEqual("/Operators/MyNumber/+(_:)", paths["s:s18AdditiveArithmeticPsE1popyxxFZ::SYNTHESIZED::s:9Operators8MyNumberV"])
        XCTAssertEqual("/Operators/MyNumber/+=(_:_:)", paths["s:s18AdditiveArithmeticPsE2peoiyyxz_xtFZ::SYNTHESIZED::s:9Operators8MyNumberV"])
        XCTAssertEqual("/Operators/MyNumber/-(_:_:)", paths["s:9Operators8MyNumberV1soiyA2C_ACtFZ"])
        XCTAssertEqual("/Operators/MyNumber/-(_:)", paths["s:s13SignedNumericPsE1sopyxxFZ::SYNTHESIZED::s:9Operators8MyNumberV"])
        XCTAssertEqual("/Operators/MyNumber/-=(_:_:)", paths["s:s18AdditiveArithmeticPsE2seoiyyxz_xtFZ::SYNTHESIZED::s:9Operators8MyNumberV"])
        XCTAssertEqual("/Operators/MyNumber/*(_:_:)", paths["s:9Operators8MyNumberV1moiyA2C_ACtFZ"])
        XCTAssertEqual("/Operators/MyNumber/*=(_:_:)", paths["s:9Operators8MyNumberV2meoiyyACz_ACtFZ"])
        XCTAssertEqual("/Operators/MyNumber/...(_:)-28faz", paths["s:SLsE3zzzoPys16PartialRangeFromVyxGxFZ::SYNTHESIZED::s:9Operators8MyNumberV"])
        XCTAssertEqual("/Operators/MyNumber/...(_:)-8ooeh", paths["s:SLsE3zzzopys19PartialRangeThroughVyxGxFZ::SYNTHESIZED::s:9Operators8MyNumberV"])
        XCTAssertEqual("/Operators/MyNumber/...(_:_:)", paths["s:SLsE3zzzoiySNyxGx_xtFZ::SYNTHESIZED::s:9Operators8MyNumberV"])
        
        // "<" is replaced with "_" without introducing ambiguity
        XCTAssertEqual("/Operators/MyNumber/.._(_:)", paths["s:SLsE3zzlopys16PartialRangeUpToVyxGxFZ::SYNTHESIZED::s:9Operators8MyNumberV"])
        XCTAssertEqual("/Operators/MyNumber/.._(_:_:)", paths["s:SLsE3zzloiySnyxGx_xtFZ::SYNTHESIZED::s:9Operators8MyNumberV"])
        
        // "<" and ">" are not allowed in paths of URLs resulting in added ambiguity.
        XCTAssertEqual("/Operators/MyNumber/_(_:_:)-736gk",  /* <(_:_:) */ paths["s:9Operators8MyNumberV1loiySbAC_ACtFZ"])
        XCTAssertEqual("/Operators/MyNumber/_(_:_:)-21jxf",  /* >(_:_:) */ paths["s:SLsE1goiySbx_xtFZ::SYNTHESIZED::s:9Operators8MyNumberV"])
        XCTAssertEqual("/Operators/MyNumber/_=(_:_:)-9uewk", /* <=(_:_:) */ paths["s:SLsE2leoiySbx_xtFZ::SYNTHESIZED::s:9Operators8MyNumberV"])
        XCTAssertEqual("/Operators/MyNumber/_=(_:_:)-70j0d", /* >=(_:_:) */ paths["s:SLsE2geoiySbx_xtFZ::SYNTHESIZED::s:9Operators8MyNumberV"])
        
        // "/" is an allowed character in URL paths.
        XCTAssertEqual("/Operators/MyNumber/_(_:_:)-7am4", paths["s:9Operators8MyNumberV1doiyA2C_ACtFZ"])
        XCTAssertEqual("/Operators/MyNumber/_=(_:_:)-3m4ko", paths["s:9Operators8MyNumberV2deoiyA2Cz_ACtFZ"])
        
        // Some of these have more human readable disambiguation alternatives
        let humanReadablePaths = tree.caseInsensitiveDisambiguatedPaths()
        
        XCTAssertEqual("/Operators/MyNumber/...(_:)->PartialRangeFrom<Self>", humanReadablePaths["s:SLsE3zzzoPys16PartialRangeFromVyxGxFZ::SYNTHESIZED::s:9Operators8MyNumberV"])
        XCTAssertEqual("/Operators/MyNumber/...(_:)->PartialRangeThrough<Self>", humanReadablePaths["s:SLsE3zzzopys19PartialRangeThroughVyxGxFZ::SYNTHESIZED::s:9Operators8MyNumberV"])
        
        XCTAssertEqual("/Operators/MyNumber/_(_:_:)-(Self,_)",  /* >(_:_:) */ humanReadablePaths["s:SLsE1goiySbx_xtFZ::SYNTHESIZED::s:9Operators8MyNumberV"])
        
        XCTAssertEqual("/Operators/MyNumber/_(_:_:)->MyNumber", humanReadablePaths["s:9Operators8MyNumberV1doiyA2C_ACtFZ"])
        XCTAssertEqual("/Operators/MyNumber/_=(_:_:)->MyNumber", humanReadablePaths["s:9Operators8MyNumberV2deoiyA2Cz_ACtFZ"])
    }
    
    func testSameNameForSymbolAndContainer() throws {
        let (_, context) = try testBundleAndContext(named: "BundleWithSameNameForSymbolAndContainer")
        let tree = context.linkResolver.localResolver.pathHierarchy
        
        // public struct Something {
        //     public struct Something {
        //         public enum SomethingElse {}
        //     }
        //     public enum SomethingElse {}
        // }
        let moduleID = try tree.find(path: "/SameNames", onlyFindSymbols: true)
        let outerStructID = try tree.find(path: "Something", parent: moduleID, onlyFindSymbols: true)
        
        XCTAssertEqual(try tree.findSymbol(path: "Something", parent: moduleID).identifier.precise, "s:9SameNames9SomethingV") // the outer Something struct
        XCTAssertEqual(try tree.findSymbol(path: "Something", parent: moduleID).absolutePath, "Something")
        XCTAssertEqual(try tree.findSymbol(path: "Something", parent: outerStructID).identifier.precise, "s:9SameNames9SomethingVABV") // the inner Something struct
        XCTAssertEqual(try tree.findSymbol(path: "Something", parent: outerStructID).absolutePath, "Something/Something")
        
        let innerStructID = try tree.find(path: "Something", parent: outerStructID, onlyFindSymbols: true)
        
        XCTAssertEqual(try tree.findSymbol(path: "SomethingElse", parent: outerStructID).identifier.precise, "s:9SameNames9SomethingV0C4ElseO") // the enum within the outer Something struct
        XCTAssertEqual(try tree.findSymbol(path: "SomethingElse", parent: outerStructID).absolutePath, "Something/SomethingElse")
        XCTAssertEqual(try tree.findSymbol(path: "SomethingElse", parent: innerStructID).identifier.precise, "s:9SameNames9SomethingVABV0C4ElseO") // the enum within the inner Something struct
        XCTAssertEqual(try tree.findSymbol(path: "SomethingElse", parent: innerStructID).absolutePath, "Something/Something/SomethingElse")
        
        XCTAssertEqual(try tree.findSymbol(path: "Something/SomethingElse", parent: outerStructID).identifier.precise, "s:9SameNames9SomethingVABV0C4ElseO") // the enum within the inner Something struct
        XCTAssertEqual(try tree.findSymbol(path: "Something/SomethingElse", parent: outerStructID).absolutePath, "Something/Something/SomethingElse")
        XCTAssertEqual(try tree.findSymbol(path: "Something/SomethingElse", parent: innerStructID).identifier.precise, "s:9SameNames9SomethingVABV0C4ElseO") // the enum within the inner Something struct
        XCTAssertEqual(try tree.findSymbol(path: "Something/SomethingElse", parent: innerStructID).absolutePath, "Something/Something/SomethingElse")
        
        XCTAssertEqual(try tree.findSymbol(path: "Something/SomethingElse", parent: moduleID).identifier.precise, "s:9SameNames9SomethingV0C4ElseO") // the enum within the outer Something struct
        XCTAssertEqual(try tree.findSymbol(path: "Something/SomethingElse", parent: moduleID).absolutePath, "Something/SomethingElse")
    }
    
    func testPrefersNonSymbolsWhenOnlyFindSymbolIsFalse() throws {
        let (_, _, context) = try testBundleAndContext(copying: "SymbolsWithSameNameAsModule") { url in
            // This bundle has a top-level struct named "Wrapper". Adding an article named "Wrapper.md" introduces a possibility for a link collision
            try """
            # An article
            
            This is an article with the same name as a top-level symbol
            """.write(to: url.appendingPathComponent("Wrapper.md"), atomically: true, encoding: .utf8)
            
            // Also change the display name so that the article container has the same name as the module.
            try InfoPlist(displayName: "Something", identifier: "com.example.Something").write(inside: url)
        }
        let tree = context.linkResolver.localResolver.pathHierarchy
        
        do {
            // Links to non-symbols can use only the file name, without specifying the module or catalog name.
            let articleID = try tree.find(path: "Wrapper", onlyFindSymbols: false)
            let articleMatch = try XCTUnwrap(tree.lookup[articleID])
            XCTAssertNil(articleMatch.symbol, "Should have found the article")
        }
        do {
            // Links to non-symbols can also use module-relative links.
            let articleID = try tree.find(path: "/Something/Wrapper", onlyFindSymbols: false)
            let articleMatch = try XCTUnwrap(tree.lookup[articleID])
            XCTAssertNil(articleMatch.symbol, "Should have found the article")
        }
        // Symbols can only use absolute links or be found relative to another page.
        let symbolID = try tree.find(path: "/Something/Wrapper", onlyFindSymbols: true)
        let symbolMatch = try XCTUnwrap(tree.lookup[symbolID])
        XCTAssertNotNil(symbolMatch.symbol, "Should have found the struct")
    }
    
    func testOneSymbolPathsWithKnownDisambiguation() throws {
        let exampleDocumentation = Folder(name: "MyKit.docc", content: [
            CopyOfFile(original: Bundle.module.url(forResource: "mykit-one-symbol.symbols", withExtension: "json", subdirectory: "Test Resources")!),
            InfoPlist(displayName: "MyKit", identifier: "com.test.MyKit"),
        ])
        let tempURL = try createTemporaryDirectory()
        let bundleURL = try exampleDocumentation.write(inside: tempURL)

        do {
            let (_, _, context) = try loadBundle(from: bundleURL)
            let tree = context.linkResolver.localResolver.pathHierarchy
            
            try assertFindsPath("/MyKit/MyClass/myFunction()", in: tree, asSymbolID: "s:5MyKit0A5ClassC10myFunctionyyF")
            try assertPathNotFound("/MyKit/MyClass-swift.class/myFunction()", in: tree)
            try assertPathNotFound("/MyKit/MyClass", in: tree)
            
            XCTAssertEqual(tree.caseInsensitiveDisambiguatedPaths()["s:5MyKit0A5ClassC10myFunctionyyF"],
                           "/MyKit/MyClass/myFunction()")
            
            XCTAssertEqual(context.documentationCache.reference(symbolID: "s:5MyKit0A5ClassC10myFunctionyyF")?.path,
                           "/documentation/MyKit/MyClass/myFunction()")
        }
        
        do {
            let (_, _, context) = try loadBundle(from: bundleURL) { context in
                context.knownDisambiguatedSymbolPathComponents = [
                    "s:5MyKit0A5ClassC10myFunctionyyF": ["MyClass-swift.class", "myFunction()"]
                ]
            }
            let tree = context.linkResolver.localResolver.pathHierarchy
            
            try assertFindsPath("/MyKit/MyClass-swift.class/myFunction()", in: tree, asSymbolID: "s:5MyKit0A5ClassC10myFunctionyyF")
            try assertPathNotFound("/MyKit/MyClass", in: tree)
            try assertPathNotFound("/MyKit/MyClass-swift.class", in: tree)
            
            XCTAssertEqual(tree.caseInsensitiveDisambiguatedPaths()["s:5MyKit0A5ClassC10myFunctionyyF"],
                           "/MyKit/MyClass-class/myFunction()")
            
            XCTAssertEqual(context.documentationCache.reference(symbolID: "s:5MyKit0A5ClassC10myFunctionyyF")?.path,
                           "/documentation/MyKit/MyClass-swift.class/myFunction()")
        }
        
        do {
            let (_, _, context) = try loadBundle(from: bundleURL) { context in
                context.knownDisambiguatedSymbolPathComponents = [
                    "s:5MyKit0A5ClassC10myFunctionyyF": ["MyClass-swift.class-hash", "myFunction()"]
                ]
            }
            let tree = context.linkResolver.localResolver.pathHierarchy
            
            try assertFindsPath("/MyKit/MyClass-swift.class-hash/myFunction()", in: tree, asSymbolID: "s:5MyKit0A5ClassC10myFunctionyyF")
            try assertPathNotFound("/MyKit/MyClass", in: tree)
            try assertPathNotFound("/MyKit/MyClass-swift.class", in: tree)
            try assertPathNotFound("/MyKit/MyClass-swift.class-hash", in: tree)
            
            
            XCTAssertEqual(tree.caseInsensitiveDisambiguatedPaths()["s:5MyKit0A5ClassC10myFunctionyyF"],
                           "/MyKit/MyClass-class-hash/myFunction()")
            
            XCTAssertEqual(context.documentationCache.reference(symbolID: "s:5MyKit0A5ClassC10myFunctionyyF")?.path,
                           "/documentation/MyKit/MyClass-swift.class-hash/myFunction()")
        }
    }
    
    func testArticleWithDisambiguationLookingName() throws {
        let exampleDocumentation = Folder(name: "MyKit.docc", content: [
            CopyOfFile(original: Bundle.module.url(forResource: "BaseKit.symbols", withExtension: "json", subdirectory: "Test Resources")!),
            InfoPlist(displayName: "BaseKit", identifier: "com.test.BaseKit"),
            TextFile(name: "basekit.md", utf8Content: """
            # ``BaseKit``
            
            Curate an article that look like a disambiguated symbol
            
            ## Topics
            
            - <doc:OtherStruct>
            - <doc:OtherStruct-abcd>
            """),
            TextFile(name: "OtherStruct-abcd.md", utf8Content: """
            # Some article
            
            An article with a file name that resembles a disambiguated symbol name.
            """),
        ])
        let tempURL = try createTemporaryDirectory()
        let bundleURL = try exampleDocumentation.write(inside: tempURL)

        do {
            let (_, _, context) = try loadBundle(from: bundleURL)
            XCTAssert(context.problems.isEmpty, "Unexpected problems: \(context.problems.map { DiagnosticConsoleWriter.formattedDescription(for: $0) })")
            
            let tree = context.linkResolver.localResolver.pathHierarchy
            
            let baseKitID = try tree.find(path: "/BaseKit", onlyFindSymbols: true)
            
            XCTAssertEqual(try tree.findSymbol(path: "OtherStruct", parent: baseKitID).identifier.precise, "s:7BaseKit11OtherStructV")
            
            let articleID = try tree.find(path: "OtherStruct-abcd", parent: baseKitID, onlyFindSymbols: false)
            let articleNode = try XCTUnwrap(tree.lookup[articleID])
            XCTAssertNil(articleNode.symbol)
            XCTAssertEqual(articleNode.name, "OtherStruct-abcd")
        }
    }
    
    func testGeometricalShapes() throws {
        let (_, context) = try testBundleAndContext(named: "GeometricalShapes")
        let tree = context.linkResolver.localResolver.pathHierarchy
        
        let paths = tree.caseInsensitiveDisambiguatedPaths().values.sorted()
        XCTAssertEqual(paths, [
            "/GeometricalShapes",
            "/GeometricalShapes/Circle",
            "/GeometricalShapes/Circle/center",
            "/GeometricalShapes/Circle/debugDescription",
            "/GeometricalShapes/Circle/defaultRadius",
            "/GeometricalShapes/Circle/init()",
            "/GeometricalShapes/Circle/init(center:radius:)",
            "/GeometricalShapes/Circle/init(string:)",
            "/GeometricalShapes/Circle/intersects(_:)",
            "/GeometricalShapes/Circle/isEmpty",
            "/GeometricalShapes/Circle/isNull",
            "/GeometricalShapes/Circle/null",
            "/GeometricalShapes/Circle/radius",
            "/GeometricalShapes/Circle/zero",
            "/GeometricalShapes/TLACircleMake",
        ])
    }
    
    func testPartialSymbolGraphPaths() throws {
        let symbolPaths = [
            ["A", "B", "C"],
            ["A", "B", "C2"],
            ["X", "Y"],
            ["X", "Y2", "Z", "W"],
        ]
        let exampleDocumentation = Folder(name: "unit-test.docc", content: [
            JSONFile(name: "Module.symbols.json", content: makeSymbolGraph(
                moduleName: "Module",
                symbols: symbolPaths.map { ($0.joined(separator: "."), .swift, $0, .class) }
            )),
        ])
        let tempURL = try createTemporaryDirectory()
        let bundleURL = try exampleDocumentation.write(inside: tempURL)
        
        let (_, _, context) = try loadBundle(from: bundleURL)
        let tree = context.linkResolver.localResolver.pathHierarchy
        
        try assertPathNotFound("/Module/A", in: tree)
        try assertPathNotFound("/Module/A/B", in: tree)
        try assertFindsPath("/Module/A/B/C", in: tree, asSymbolID: "A.B.C")
        try assertFindsPath("/Module/A/B/C2", in: tree, asSymbolID: "A.B.C2")
        
        try assertPathNotFound("/Module/X", in: tree)
        try assertFindsPath("/Module/X/Y", in: tree, asSymbolID: "X.Y")
        try assertPathNotFound("/Module/X/Y2", in: tree)
        try assertPathNotFound("/Module/X/Y2/Z", in: tree)
        try assertFindsPath("/Module/X/Y2/Z/W", in: tree, asSymbolID: "X.Y2.Z.W")
        
        let paths = tree.caseInsensitiveDisambiguatedPaths()
        XCTAssertEqual(paths.keys.sorted(), ["A.B.C", "A.B.C2", "Module", "X.Y", "X.Y2.Z.W"])
        XCTAssertEqual(paths["A.B.C"], "/Module/A/B/C")
        XCTAssertEqual(paths["A.B.C2"], "/Module/A/B/C2")
        XCTAssertEqual(paths["X.Y"], "/Module/X/Y")
        XCTAssertEqual(paths["X.Y2.Z.W"], "/Module/X/Y2/Z/W")
    }
    
    func testMixedLanguageSymbolWithSameKindAndAddedMemberFromExtendingModule() throws {
        let containerID = "some-container-symbol-id"
        let memberID = "some-member-symbol-id"
        
        let exampleDocumentation = Folder(name: "unit-test.docc", content: [
            Folder(name: "clang", content: [
                JSONFile(name: "ModuleName.symbols.json", content: makeSymbolGraph(
                    moduleName: "ModuleName", 
                    symbols: [
                        (containerID, .objectiveC, ["ContainerName"], .class)
                    ]
                )),
            ]),
            
            Folder(name: "swift", content: [
                JSONFile(name: "ModuleName.symbols.json", content: makeSymbolGraph(
                    moduleName: "ModuleName",
                    symbols: [
                        (containerID, .swift, ["ContainerName"], .class)
                    ]
                )),
                
                JSONFile(name: "ExtendingModule@ModuleName.symbols.json", content: makeSymbolGraph(
                    moduleName: "ExtendingModule",
                    symbols: [
                        (memberID, .swift, ["ContainerName", "MemberName"], .property)
                    ],
                    relationships: [
                        .init(source: memberID, target: containerID, kind: .memberOf, targetFallback: nil)
                    ]
                )),
            ])
        ])
        
        let tempURL = try createTempFolder(content: [exampleDocumentation])
        let (_, _, context) = try loadBundle(from: tempURL)
        let tree = context.linkResolver.localResolver.pathHierarchy
        
        let paths = tree.caseInsensitiveDisambiguatedPaths()
        XCTAssertEqual(paths[containerID], "/ModuleName/ContainerName")
        XCTAssertEqual(paths[memberID], "/ModuleName/ContainerName/MemberName")
    }
    
    func testMixedLanguageSymbolWithDifferentKindsAndAddedMemberFromExtendingModule() throws {
        let containerID = "some-container-symbol-id"
        let memberID = "some-member-symbol-id"
        
        let exampleDocumentation = Folder(name: "unit-test.docc", content: [
            Folder(name: "clang", content: [
                JSONFile(name: "ModuleName.symbols.json", content: makeSymbolGraph(
                    moduleName: "ModuleName",
                    symbols: [
                        (containerID, .objectiveC, ["ContainerName"], .typealias)
                    ]
                )),
            ]),
            
            Folder(name: "swift", content: [
                JSONFile(name: "ModuleName.symbols.json", content: makeSymbolGraph(
                    moduleName: "ModuleName",
                    symbols: [
                        (containerID, .swift, ["ContainerName"], .struct)
                    ]
                )),
                
                JSONFile(name: "ExtendingModule@ModuleName.symbols.json", content: makeSymbolGraph(
                    moduleName: "ExtendingModule",
                    symbols: [
                        (memberID, .swift, ["ContainerName", "MemberName"], .property)
                    ],
                    relationships: [
                        .init(source: memberID, target: containerID, kind: .memberOf, targetFallback: nil)
                    ]
                )),
            ])
        ])
        
        let tempURL = try createTempFolder(content: [exampleDocumentation])
        let (_, _, context) = try loadBundle(from: tempURL)
        let tree = context.linkResolver.localResolver.pathHierarchy
        
        let paths = tree.caseInsensitiveDisambiguatedPaths()
        XCTAssertEqual(paths[containerID], "/ModuleName/ContainerName")
        XCTAssertEqual(paths[memberID], "/ModuleName/ContainerName/MemberName")
    }
    
    func testLanguageRepresentationsWithDifferentCapitalization() throws {
        let containerID = "some-container-symbol-id"
        let memberID = "some-member-symbol-id"
        
        let exampleDocumentation = Folder(name: "unit-test.docc", content: [
            Folder(name: "clang", content: [
                JSONFile(name: "ModuleName.symbols.json", content: makeSymbolGraph(
                    moduleName: "ModuleName", 
                    symbols: [
                        (containerID, .objectiveC, ["ContainerName"], .class),
                        (memberID, .objectiveC, ["ContainerName", "MemberName"], .property), // member starts with uppercase "M"
                    ],
                    relationships: [
                        .init(source: memberID, target: containerID, kind: .memberOf, targetFallback: nil)
                    ]
                )),
            ]),
            
            Folder(name: "swift", content: [
                JSONFile(name: "ModuleName.symbols.json", content: makeSymbolGraph(
                    moduleName: "ModuleName",
                    symbols: [
                        (containerID, .swift, ["ContainerName"], .class),
                        (memberID, .swift, ["ContainerName", "memberName"], .property), // member starts with lowercase "m"
                    ],
                    relationships: [
                        .init(source: memberID, target: containerID, kind: .memberOf, targetFallback: nil)
                    ]
                )),
            ])
        ])
        
        let tempURL = try createTempFolder(content: [exampleDocumentation])
        let (_, _, context) = try loadBundle(from: tempURL)
        let tree = context.linkResolver.localResolver.pathHierarchy
        
        let paths = tree.caseInsensitiveDisambiguatedPaths()
        XCTAssertEqual(paths[containerID], "/ModuleName/ContainerName")
        XCTAssertEqual(paths[memberID], "/ModuleName/ContainerName/memberName") // The Swift spelling is preferred
    }
    
    func testMixedLanguageSymbolAndItsExtendingModuleWithDifferentContainerNames() throws {
        let containerID = "some-container-symbol-id"
        let memberID = "some-member-symbol-id"
        
        let exampleDocumentation = Folder(name: "unit-test.docc", content: [
            Folder(name: "clang", content: [
                JSONFile(name: "ModuleName.symbols.json", content: makeSymbolGraph(
                    moduleName: "ModuleName",
                    symbols: [
                        (containerID, .objectiveC, ["ObjectiveCContainerName"], .class)
                    ]
                )),
            ]),
            
            Folder(name: "swift", content: [
                JSONFile(name: "ModuleName.symbols.json", content: makeSymbolGraph(
                    moduleName: "ModuleName",
                    symbols: [
                        (containerID, .swift, ["SwiftContainerName"], .class)
                    ]
                )),
                
                JSONFile(name: "ExtendingModule@ModuleName.symbols.json", content: makeSymbolGraph(
                    moduleName: "ExtendingModule",
                    symbols: [
                        (memberID, .swift, ["SwiftContainerName", "MemberName"], .property)
                    ],
                    relationships: [
                        .init(source: memberID, target: containerID, kind: .memberOf, targetFallback: nil)
                    ]
                )),
            ])
        ])
        
        let tempURL = try createTempFolder(content: [exampleDocumentation])
        let (_, _, context) = try loadBundle(from: tempURL)
        let tree = context.linkResolver.localResolver.pathHierarchy
        
        let paths = tree.caseInsensitiveDisambiguatedPaths()
        XCTAssertEqual(paths[containerID], "/ModuleName/SwiftContainerName")
        XCTAssertEqual(paths[memberID], "/ModuleName/SwiftContainerName/MemberName")
    }
    
    func testOptionalMemberUnderCorrectContainer() throws {
        let containerID = "some-container-symbol-id"
        let otherID = "some-other-symbol-id"
        let memberID = "some-member-symbol-id"
        
        let exampleDocumentation = Folder(name: "unit-test.docc", content: [
            JSONFile(name: "ModuleName.symbols.json", content: makeSymbolGraph(
                moduleName: "ModuleName",
                symbols: [
                    (containerID, .swift, ["ContainerName"], .class),
                    (otherID, .swift, ["ContainerName"], .class),
                    (memberID, .swift, ["ContainerName", "MemberName1"], .property),
                ],
                relationships: [
                    .init(source: memberID, target: containerID, kind: .optionalMemberOf, targetFallback: nil),
                ]
            ))
        ])
        
        let tempURL = try createTempFolder(content: [exampleDocumentation])
        let (_, _, context) = try loadBundle(from: tempURL)
        let tree = context.linkResolver.localResolver.pathHierarchy
        
        let paths = tree.caseInsensitiveDisambiguatedPaths(includeDisambiguationForUnambiguousChildren: true)
        XCTAssertEqual(paths[otherID], "/ModuleName/ContainerName-2vaqf")
        XCTAssertEqual(paths[containerID], "/ModuleName/ContainerName-qwwf")
        XCTAssertEqual(paths[memberID], "/ModuleName/ContainerName-qwwf/MemberName1")
    }
    
    func testLinkToTopicSection() throws {
        let exampleDocumentation = Folder(name: "unit-test.docc", content: [
            JSONFile(name: "ModuleName.symbols.json", content: makeSymbolGraph(
                moduleName: "ModuleName",
                symbols: [
                    ("some-symbol-id", .swift, ["SymbolName"], .class),
                ],
                relationships: []
            )),
            
            TextFile(name: "ModuleName.md", utf8Content: """
            # ``ModuleName``
            
            A module with some named topic sections
            
            ## Other level 2 heading
            
            Some content
            
            ### Other level 3 heading
            
            Some more content
            
            ## Topics
            
            ### My classes
            
            - ``SymbolName``
            
            ### My articles
            
            - <doc:Article>
            """),
            
            TextFile(name: "Article.md", utf8Content: """
            # Some Article
            
            An article with a top-level topic section
            
            ## Topics
            
            - ``SymbolName``
            """)
        ])
        
        let tempURL = try createTempFolder(content: [exampleDocumentation])
        let (_, _, context) = try loadBundle(from: tempURL)
        let tree = context.linkResolver.localResolver.pathHierarchy
        
        let moduleID = try tree.find(path: "/ModuleName", onlyFindSymbols: true)
        // Relative link from the module to a topic section
        do {
            let topicSectionID = try tree.find(path: "#My-classes", parent: moduleID, onlyFindSymbols: false)
            let node = try XCTUnwrap(tree.lookup[topicSectionID])
            XCTAssertNil(node.symbol)
            XCTAssertEqual(node.name, "My-classes")
        }
        
        // Absolute link to a topic section on the module page
        do {
            let topicSectionID = try tree.find(path: "/ModuleName#My-classes", parent: nil, onlyFindSymbols: false)
            let node = try XCTUnwrap(tree.lookup[topicSectionID])
            XCTAssertNil(node.symbol)
            XCTAssertEqual(node.name, "My-classes")
        }
        
        // Absolute link to a heading on the module page
        do {
            let headingID = try tree.find(path: "/ModuleName#Other-level-2-heading", parent: nil, onlyFindSymbols: false)
            let node = try XCTUnwrap(tree.lookup[headingID])
            XCTAssertNil(node.symbol)
            XCTAssertEqual(node.name, "Other-level-2-heading")
        }
        
        // Relative link to a heading on the module page
        do {
            let headingID = try tree.find(path: "#Other-level-3-heading", parent: moduleID, onlyFindSymbols: false)
            let node = try XCTUnwrap(tree.lookup[headingID])
            XCTAssertNil(node.symbol)
            XCTAssertEqual(node.name, "Other-level-3-heading")
        }
        
        // Relative link to a top-level topic section on another page
        do {
            let topicSectionID = try tree.find(path: "Article#Topics", parent: moduleID, onlyFindSymbols: false)
            let node = try XCTUnwrap(tree.lookup[topicSectionID])
            XCTAssertNil(node.symbol)
            XCTAssertEqual(node.name, "Topics")
        }
        
        let paths = tree.caseInsensitiveDisambiguatedPaths(includeDisambiguationForUnambiguousChildren: true)
        XCTAssertEqual(paths.values.sorted(), [
            "/ModuleName",
            "/ModuleName/SymbolName",
        ], "The hierarchy only computes paths for symbols, not for headings or topic sections")
    }
    
    func testModuleAndCollidingTechnologyRootHasPathsForItsSymbols() throws {
        let symbolID = "some-symbol-id"
        
        let exampleDocumentation = Folder(name: "unit-test.docc", content: [
            JSONFile(name: "ModuleName.symbols.json", content: makeSymbolGraph(
                moduleName: "ModuleName",
                symbols: [
                    (symbolID, .swift, ["SymbolName"], .class),
                ],
                relationships: []
            )),
            
            TextFile(name: "ModuleName.md", utf8Content: """
            # Manual Technology Root
            
            @Metadata {
              @TechnologyRoot
            }
            
            A technology root with the same file name as the module name.
            """)
        ])
        
        let tempURL = try createTempFolder(content: [exampleDocumentation])
        let (_, _, context) = try loadBundle(from: tempURL)
        let tree = context.linkResolver.localResolver.pathHierarchy
        
        let paths = tree.caseInsensitiveDisambiguatedPaths(includeDisambiguationForUnambiguousChildren: true)
        XCTAssertEqual(paths[symbolID], "/ModuleName/SymbolName")
    }
    
    func testSameDefaultImplementationOnMultiplePlatforms() throws {
        let protocolID = "some-protocol-symbol-id"
        let protocolRequirementID = "some-protocol-requirement-symbol-id"
        let defaultImplementationID = "some-default-implementation-symbol-id"
        
        func makeSymbolGraphFile(platformName: String) -> JSONFile<SymbolGraph> {
            JSONFile(name: "\(platformName)-ModuleName.symbols.json", content: makeSymbolGraph(
                moduleName: "ModuleName",
                platformName: platformName,
                symbols: [
                    (protocolID, .swift, ["SomeProtocolName"], .class),
                    (protocolRequirementID, .swift, ["SomeProtocolName", "someProtocolRequirement()"], .class),
                    (defaultImplementationID, .swift, ["SomeConformingType", "someProtocolRequirement()"], .class),
                ],
                relationships: [
                    .init(source: protocolRequirementID, target: protocolID, kind: .requirementOf, targetFallback: nil),
                    .init(source: defaultImplementationID, target: protocolRequirementID, kind: .defaultImplementationOf, targetFallback: nil),
                ]
            ))
        }
        
        let multiPlatform = Folder(name: "unit-test.docc", content: [
            makeSymbolGraphFile(platformName: "PlatformOne"),
            makeSymbolGraphFile(platformName: "PlatformTwo"),
        ])
        
        let (_, _, context) = try loadBundle(from: createTempFolder(content: [multiPlatform]))
        let tree = context.linkResolver.localResolver.pathHierarchy
        
        let paths = tree.caseInsensitiveDisambiguatedPaths()
        XCTAssertEqual(paths[protocolRequirementID], "/ModuleName/SomeProtocolName/someProtocolRequirement()-8lcpm")
        XCTAssertEqual(paths[defaultImplementationID], "/ModuleName/SomeProtocolName/someProtocolRequirement()-3docm")
        
        // Verify that the multi platform paths are the same as the single platform paths
        let singlePlatform = Folder(name: "unit-test.docc", content: [
            makeSymbolGraphFile(platformName: "PlatformOne"),
        ])
        let (_, _, singlePlatformContext) = try loadBundle(from: createTempFolder(content: [singlePlatform]))
        let singlePlatformPaths = singlePlatformContext.linkResolver.localResolver.pathHierarchy.caseInsensitiveDisambiguatedPaths()
        XCTAssertEqual(paths[protocolRequirementID], singlePlatformPaths[protocolRequirementID])
        XCTAssertEqual(paths[defaultImplementationID], singlePlatformPaths[defaultImplementationID])
    }
    
    func testMultiPlatformModuleWithExtension() throws {
        let (_, context) = try testBundleAndContext(named: "MultiPlatformModuleWithExtension")
        let tree = context.linkResolver.localResolver.pathHierarchy
        
        try assertFindsPath("/MainModule/TopLevelProtocol/extensionMember(_:)", in: tree, asSymbolID: "extensionMember1")
        try assertFindsPath("/MainModule/TopLevelProtocol/InnerStruct/extensionMember(_:)", in: tree, asSymbolID: "extensionMember2")
    }
    
    func testParsingPaths() {
        // Check path components without disambiguation
        assertParsedPathComponents("", [])
        assertParsedPathComponents("/", [])
        assertParsedPathComponents("/first", [("first", nil)])
        assertParsedPathComponents("first", [("first", nil)])
        assertParsedPathComponents("first/", [("first", nil)])
        assertParsedPathComponents("first/second/third", [("first", nil), ("second", nil), ("third", nil)])
        assertParsedPathComponents("/first/second/third", [("first", nil), ("second", nil), ("third", nil)])
        assertParsedPathComponents("first/", [("first", nil)])
        assertParsedPathComponents("first//second", [("first", nil), ("/second", nil)])
        assertParsedPathComponents("first/second#third", [("first", nil), ("second", nil), ("third", nil)])
        assertParsedPathComponents("#first", [("first", nil)])

        // Check disambiguation
        assertParsedPathComponents("path-hash", [("path", .kindAndHash(kind: nil, hash: "hash"))])
        assertParsedPathComponents("path-struct", [("path", .kindAndHash(kind: "struct", hash: nil))])
        assertParsedPathComponents("path-struct-hash", [("path", .kindAndHash(kind: "struct", hash: "hash"))])
        
        assertParsedPathComponents("path-swift.something", [("path", .kindAndHash(kind: "something", hash: nil))])
        assertParsedPathComponents("path-c.something", [("path", .kindAndHash(kind: "something", hash: nil))])
        
        assertParsedPathComponents("path-swift.something-hash", [("path", .kindAndHash(kind: "something", hash: "hash"))])
        assertParsedPathComponents("path-c.something-hash", [("path", .kindAndHash(kind: "something", hash: "hash"))])
        
        assertParsedPathComponents("path-type.property-hash", [("path", .kindAndHash(kind: "type.property", hash: "hash"))])
        assertParsedPathComponents("path-swift.type.property-hash", [("path", .kindAndHash(kind: "type.property", hash: "hash"))])
        assertParsedPathComponents("path-type.property", [("path", .kindAndHash(kind: "type.property", hash: nil))])
        assertParsedPathComponents("path-swift.type.property", [("path", .kindAndHash(kind: "type.property", hash: nil))])
        
        assertParsedPathComponents("-(_:_:)-hash", [("-(_:_:)", .kindAndHash(kind: nil, hash: "hash"))])
        assertParsedPathComponents("/=(_:_:)", [("/=(_:_:)", nil)])
        assertParsedPathComponents("/(_:_:)-func.op", [("/(_:_:)", .kindAndHash(kind: "func.op", hash: nil))])
        assertParsedPathComponents("//(_:_:)-hash", [("//(_:_:)", .kindAndHash(kind: nil, hash: "hash"))])
        assertParsedPathComponents("+/-(_:_:)", [("+/-(_:_:)", nil)])
        assertParsedPathComponents("+/-(_:_:)-hash", [("+/-(_:_:)", .kindAndHash(kind: nil, hash: "hash"))])
        assertParsedPathComponents("+/-(_:_:)-func.op", [("+/-(_:_:)", .kindAndHash(kind: "func.op", hash: nil))])
        assertParsedPathComponents("+/-(_:_:)-func.op-hash", [("+/-(_:_:)", .kindAndHash(kind: "func.op", hash: "hash"))])
        assertParsedPathComponents("+/-(_:_:)/+/-(_:_:)/+/-(_:_:)/+/-(_:_:)", [("+/-(_:_:)", nil), ("+/-(_:_:)", nil), ("+/-(_:_:)", nil), ("+/-(_:_:)", nil)])
        assertParsedPathComponents("+/-(_:_:)-hash/+/-(_:_:)-func.op/+/-(_:_:)-func.op-hash/+/-(_:_:)", [("+/-(_:_:)", .kindAndHash(kind: nil, hash: "hash")), ("+/-(_:_:)", .kindAndHash(kind: "func.op", hash: nil)), ("+/-(_:_:)", .kindAndHash(kind: "func.op", hash: "hash")), ("+/-(_:_:)", nil)])

        assertParsedPathComponents("MyNumber//=(_:_:)", [("MyNumber", nil), ("/=(_:_:)", nil)])
        assertParsedPathComponents("MyNumber////=(_:_:)", [("MyNumber", nil), ("///=(_:_:)", nil)])
        assertParsedPathComponents("MyNumber/+/-(_:_:)", [("MyNumber", nil), ("+/-(_:_:)", nil)])

        // Check parsing return values and parameter types
        assertParsedPathComponents("..<(_:_:)->Bool", [("..<(_:_:)", .typeSignature(parameterTypes: nil, returnTypes: ["Bool"]))])
        assertParsedPathComponents("..<(_:_:)-(_,Int)", [("..<(_:_:)", .typeSignature(parameterTypes: ["_", "Int"], returnTypes: nil))])
        
        
        assertParsedPathComponents("something(first:second:third:)->(_,_,_)", [("something(first:second:third:)", .typeSignature(parameterTypes: nil, returnTypes: ["_", "_", "_"]))])
        
        assertParsedPathComponents("something(first:second:third:)->(String,_,_)", [("something(first:second:third:)", .typeSignature(parameterTypes: nil, returnTypes: ["String", "_", "_"]))])
        assertParsedPathComponents("something(first:second:third:)->(_,Int,_)", [("something(first:second:third:)", .typeSignature(parameterTypes: nil, returnTypes: ["_", "Int", "_"]))])
        assertParsedPathComponents("something(first:second:third:)->(_,_,Bool)", [("something(first:second:third:)", .typeSignature(parameterTypes: nil, returnTypes: ["_", "_", "Bool"]))])
        
        assertParsedPathComponents("something(first:second:third:)->(String,Int,_)", [("something(first:second:third:)", .typeSignature(parameterTypes: nil, returnTypes: ["String", "Int", "_"]))])
        assertParsedPathComponents("something(first:second:third:)->(String,_,Bool)", [("something(first:second:third:)", .typeSignature(parameterTypes: nil, returnTypes: ["String", "_", "Bool"]))])
        assertParsedPathComponents("something(first:second:third:)->(_,Int,Bool)", [("something(first:second:third:)", .typeSignature(parameterTypes: nil, returnTypes: ["_", "Int", "Bool"]))])
        
        assertParsedPathComponents("something(first:second:third:)->(String,Int,Bool)", [("something(first:second:third:)", .typeSignature(parameterTypes: nil, returnTypes: ["String", "Int", "Bool"]))])
        
        // Check closure parameters
        assertParsedPathComponents("map(_:)-((Element)->T)", [("map(_:)", .typeSignature(parameterTypes: ["(Element)->T"], returnTypes: nil))])
        assertParsedPathComponents("map(_:)->[T]", [("map(_:)", .typeSignature(parameterTypes: nil, returnTypes: ["[T]"]))])
        
        assertParsedPathComponents("filter(_:)-((Element)->Bool)", [("filter(_:)", .typeSignature(parameterTypes: ["(Element)->Bool"], returnTypes: nil))])
        assertParsedPathComponents("filter(_:)->[Element]", [("filter(_:)", .typeSignature(parameterTypes: nil, returnTypes: ["[Element]"]))])
        
        assertParsedPathComponents("reduce(_:_:)-(Result,_)", [("reduce(_:_:)", .typeSignature(parameterTypes: ["Result", "_"], returnTypes: nil))])
        assertParsedPathComponents("reduce(_:_:)-(_,(Result,Element)->Result)", [("reduce(_:_:)", .typeSignature(parameterTypes: ["_", "(Result,Element)->Result"], returnTypes: nil))])
        
        assertParsedPathComponents("partition(by:)-((Element)->Bool)", [("partition(by:)", .typeSignature(parameterTypes: ["(Element)->Bool"], returnTypes: nil))])
        assertParsedPathComponents("partition(by:)->Index", [("partition(by:)", .typeSignature(parameterTypes: nil, returnTypes: ["Index"]))])
        
        assertParsedPathComponents("max(by:)-((Element,Element)->Bool)", [("max(by:)", .typeSignature(parameterTypes: ["(Element,Element)->Bool"], returnTypes: nil))])
        assertParsedPathComponents("max(by:)->Element?", [("max(by:)", .typeSignature(parameterTypes: nil, returnTypes: ["Element?"]))])
        
        // Nested tuples
        assertParsedPathComponents("functionName->((A,(B,C),D),(E,F),G)", [("functionName", .typeSignature(parameterTypes: nil, returnTypes: ["(A,(B,C),D)", "(E,F)", "G"]))])
        assertParsedPathComponents("functionName-((A,(B,C),D),(E,F),G)", [("functionName", .typeSignature(parameterTypes: ["(A,(B,C),D)", "(E,F)", "G"], returnTypes: nil))])
        
        // Nested closures
        assertParsedPathComponents("functionName->((A)->B,(C,(D)->E),(F,(G)->H)->I)", [("functionName", .typeSignature(parameterTypes: nil, returnTypes: ["(A)->B", "(C,(D)->E)", "(F,(G)->H)->I"]))])
        
        // Unicode characters and accents
        assertParsedPathComponents("functionName->((Å,(𝔹,©),Δ),(∃,⨍),𝄞)", [("functionName", .typeSignature(parameterTypes: nil, returnTypes: ["(Å,(𝔹,©),Δ)", "(∃,⨍)", "𝄞"]))])
        assertParsedPathComponents("functionName-((Å,(𝔹,©),Δ),(∃,⨍),𝄞)", [("functionName", .typeSignature(parameterTypes: ["(Å,(𝔹,©),Δ)", "(∃,⨍)", "𝄞"], returnTypes: nil))])
        assertParsedPathComponents("functionName->((Å)->𝔹,(©,(Δ)->∃),(⨍,(𝄞)->ℌ)->𝓲)", [("functionName", .typeSignature(parameterTypes: nil, returnTypes: ["(Å)->𝔹", "(©,(Δ)->∃)", "(⨍,(𝄞)->ℌ)->𝓲"]))])
    }
    
    // MARK: Test helpers
    
    private func makeSymbolGraph(
        moduleName: String,
        platformName: String? = nil,
        symbols: [(identifier: String, language: SourceLanguage, pathComponents: [String], kindID: SymbolGraph.Symbol.KindIdentifier)],
        relationships: [SymbolGraph.Relationship] = []
    ) -> SymbolGraph {
        return SymbolGraph(
            metadata: SymbolGraph.Metadata(formatVersion: .init(major: 0, minor: 5, patch: 3), generator: "unit-test"),
            module: SymbolGraph.Module(name: moduleName, platform: .init(operatingSystem: platformName.map { .init(name: $0) })),
            symbols: symbols.map { identifier, language, pathComponents, kindID in
                SymbolGraph.Symbol(
                    identifier: .init(precise: identifier, interfaceLanguage: language.id),
                    names: .init(title: "SymbolName", navigator: nil, subHeading: nil, prose: nil), // names doesn't matter for path disambiguation
                    pathComponents: pathComponents,
                    docComment: nil,
                    accessLevel: .public,
                    kind: .init(parsedIdentifier: kindID, displayName: "Kind Display Name"), // kind display names doesn't matter for path disambiguation
                    mixins: [:]
                )
            },
            relationships: relationships
        )
    }
    
    private func assertFindsPath(_ path: String, in tree: PathHierarchy, asSymbolID symbolID: String, file: StaticString = #file, line: UInt = #line) throws {
        do {
            let symbol = try tree.findSymbol(path: path)
            XCTAssertEqual(symbol.identifier.precise, symbolID, file: file, line: line)
        } catch PathHierarchy.Error.notFound {
            XCTFail("Symbol for \(path.singleQuoted) not found in tree", file: file, line: line)
        } catch PathHierarchy.Error.unknownName {
            XCTFail("Symbol for \(path.singleQuoted) not found in tree. Only part of path is found.", file: file, line: line)
        } catch PathHierarchy.Error.unknownDisambiguation {
            XCTFail("Symbol for \(path.singleQuoted) not found in tree. Unknown disambiguation.", file: file, line: line)
        } catch PathHierarchy.Error.lookupCollision(_, _, let collisions) {
            let symbols = collisions.map { $0.node.symbol! }
            XCTFail("Unexpected collision for \(path.singleQuoted); \(symbols.map { return "\($0.names.title) - \($0.kind.identifier.identifier) - \($0.identifier.precise.stableHashString)"})", file: file, line: line)
        }
    }
    
    private func assertPathNotFound(_ path: String, in tree: PathHierarchy, file: StaticString = #file, line: UInt = #line) throws {
        do {
            let symbol = try tree.findSymbol(path: path)
            XCTFail("Unexpectedly found symbol with ID \(symbol.identifier.precise) for path \(path.singleQuoted)", file: file, line: line)
        } catch PathHierarchy.Error.notFound, PathHierarchy.Error.unfindableMatch, PathHierarchy.Error.nonSymbolMatchForSymbolLink {
            // This specific error is expected.
        } catch PathHierarchy.Error.unknownName {
            // For the purpose of this assertion, this also counts as "not found".
        } catch PathHierarchy.Error.unknownDisambiguation {
            // For the purpose of this assertion, this also counts as "not found".
        } catch PathHierarchy.Error.lookupCollision(_, _, let collisions) {
            let symbols = collisions.map { $0.node.symbol! }
            XCTFail("Unexpected collision for \(path.singleQuoted); \(symbols.map { return "\($0.names.title) - \($0.kind.identifier.identifier) - \($0.identifier.precise.stableHashString)"})", file: file, line: line)
        }
    }
    
    private func assertPathCollision(_ path: String, in tree: PathHierarchy, collisions expectedCollisions: [(symbolID: String, disambiguation: String)], file: StaticString = #file, line: UInt = #line) throws {
        do {
            let symbol = try tree.findSymbol(path: path)
            XCTFail("Unexpectedly found unambiguous symbol with ID \(symbol.identifier.precise) for path \(path.singleQuoted)", file: file, line: line)
        } catch PathHierarchy.Error.notFound {
            XCTFail("Symbol for \(path.singleQuoted) not found in tree", file: file, line: line)
        } catch PathHierarchy.Error.unknownName {
            XCTFail("Symbol for \(path.singleQuoted) not found in tree. Only part of path is found.", file: file, line: line)
        } catch PathHierarchy.Error.unknownDisambiguation {
            XCTFail("Symbol for \(path.singleQuoted) not found in tree. Unknown disambiguation.", file: file, line: line)
        } catch PathHierarchy.Error.lookupCollision(_, _, let collisions) {
            let sortedCollisions = collisions.sorted(by: \.disambiguation)
            XCTAssertEqual(sortedCollisions.count, expectedCollisions.count, file: file, line: line)
            for (actual, expected) in zip(sortedCollisions, expectedCollisions) {
                XCTAssertEqual(actual.node.symbol?.identifier.precise, expected.symbolID, file: file, line: line)
                XCTAssertEqual(actual.disambiguation, expected.disambiguation, file: file, line: line)
            }
        }
    }
    
    private func assertPathRaisesErrorMessage(_ path: String, in tree: PathHierarchy, context: DocumentationContext, expectedErrorMessage: String, file: StaticString = #file, line: UInt = #line, _ additionalAssertion: (TopicReferenceResolutionErrorInfo) -> Void = { _ in }) throws {
        XCTAssertThrowsError(try tree.findSymbol(path: path), "Finding path \(path) didn't raise an error.",file: file,line: line) { untypedError in
            let error = untypedError as! PathHierarchy.Error
            let referenceError = error.makeTopicReferenceResolutionErrorInfo() { context.linkResolver.localResolver.fullName(of: $0, in: context) }
            XCTAssertEqual(referenceError.message, expectedErrorMessage, file: file, line: line)
            additionalAssertion(referenceError)
        }
    }
    
    private func assertParsedPathComponents(_ path: String, _ expected: [(String, PathHierarchy.PathComponent.Disambiguation?)], file: StaticString = #file, line: UInt = #line) {
        let (actual, _) = PathHierarchy.PathParser.parse(path: path)
        XCTAssertEqual(actual.count, expected.count, file: file, line: line)
        for (actualComponents, expectedComponents) in zip(actual, expected) {
            XCTAssertEqual(String(actualComponents.name), expectedComponents.0, "Incorrect path component", file: file, line: line)
            switch (actualComponents.disambiguation, expectedComponents.1) {
            case (.kindAndHash(let actualKind, let actualHash), .kindAndHash(let expectedKind, let expectedHash)):
                XCTAssertEqual(actualKind, expectedKind, "Incorrect kind disambiguation", file: file, line: line)
                XCTAssertEqual(actualHash, expectedHash, "Incorrect hash disambiguation", file: file, line: line)
            case (.typeSignature(let actualParameters, let actualReturns), .typeSignature(let expectedParameters, let expectedReturns)):
                XCTAssertEqual(actualParameters, expectedParameters, "Incorrect parameter type disambiguation", file: file, line: line)
                XCTAssertEqual(actualReturns, expectedReturns, "Incorrect return type disambiguation", file: file, line: line)
            case (nil, nil):
                continue
            default:
                XCTFail("Incorrect type of disambiguation", file: file, line: line)
            }
        }
    }
}

extension PathHierarchy {
    func findNode(path rawPath: String, onlyFindSymbols: Bool, parent: ResolvedIdentifier? = nil) throws -> PathHierarchy.Node {
        let id = try find(path: rawPath, parent: parent, onlyFindSymbols: onlyFindSymbols)
        return lookup[id]!
    }
    
    func findSymbol(path rawPath: String, parent: ResolvedIdentifier? = nil) throws -> SymbolGraph.Symbol {
        return try findNode(path: rawPath, onlyFindSymbols: true, parent: parent).symbol!
    }
}

private extension TopicReferenceResolutionErrorInfo {
    var solutions: [SimplifiedSolution] {
        self.solutions(referenceSourceRange: SourceLocation(line: 0, column: 0, source: nil)..<SourceLocation(line: 0, column: 0, source: nil)).map { solution in
            SimplifiedSolution(summary: solution.summary, replacements: solution.replacements.map {
                (
                    $0.replacement,
                    start: $0.range.lowerBound.column,
                    end: $0.range.upperBound.column
                )
            })
        }
    }
}

private struct SimplifiedSolution: Equatable {
    let summary: String
    let replacements: [(String, start: Int, end: Int)]
    
    static func == (lhs: SimplifiedSolution, rhs: SimplifiedSolution) -> Bool {
        return lhs.summary == rhs.summary
            && lhs.replacements.elementsEqual(rhs.replacements, by: ==)
    }
}<|MERGE_RESOLUTION|>--- conflicted
+++ resolved
@@ -333,13 +333,8 @@
         'class' isn't a disambiguation for 'something' at '/MixedFramework/CollisionsWithDifferentKinds'
         """) { error in
             XCTAssertEqual(error.solutions, [
-<<<<<<< HEAD
                 .init(summary: "Replace 'class' with 'enum.case' for \n'case something'", replacements: [("-enum.case", 54, 60)]),
                 .init(summary: "Replace 'class' with 'property' for \n'var something: String { get }'", replacements: [("-property", 54, 60)]),
-=======
-                .init(summary: "Replace '-class' with '-enum.case' for\n'case something'", replacements: [("-enum.case", 54, 60)]),
-                .init(summary: "Replace '-class' with '-property' for\n'var something: String { get }'", replacements: [("-property", 54, 60)]),
->>>>>>> aa0a99eb
             ])
         }
         
@@ -361,15 +356,9 @@
         'abc123' isn't a disambiguation for 'init()' at '/MixedFramework/CollisionsWithEscapedKeywords'
         """) { error in
             XCTAssertEqual(error.solutions, [
-<<<<<<< HEAD
                 .init(summary: "Replace 'abc123' with 'method' for \n'func `init`()'", replacements: [("-method", 52, 59)]),
                 .init(summary: "Replace 'abc123' with 'init' for \n'init()'", replacements: [("-init", 52, 59)]),
                 .init(summary: "Replace 'abc123' with 'type.method' for \n'static func `init`()'", replacements: [("-type.method", 52, 59)]),
-=======
-                .init(summary: "Replace '-abc123' with '-method' for\n'func `init`()'", replacements: [("-method", 52, 59)]),
-                .init(summary: "Replace '-abc123' with '-init' for\n'init()'", replacements: [("-init", 52, 59)]),
-                .init(summary: "Replace '-abc123' with '-type.method' for\n'static func `init`()'", replacements: [("-type.method", 52, 59)]),
->>>>>>> aa0a99eb
             ])
         }
         try assertPathRaisesErrorMessage("/MixedFramework/CollisionsWithEscapedKeywords/init()", in: tree, context: context, expectedErrorMessage: """
@@ -448,13 +437,8 @@
         'abc123' isn't a disambiguation for 'something(argument:)' at '/MixedFramework/CollisionsWithDifferentFunctionArguments'
         """) { error in
             XCTAssertEqual(error.solutions, [
-<<<<<<< HEAD
                 .init(summary: "Replace 'abc123' with '(Int)' for \n'func something(argument: Int) -> Int'", replacements: [("-(Int)", 77, 84)]),
                 .init(summary: "Replace 'abc123' with '(String)' for \n'func something(argument: String) -> Int'", replacements: [("-(String)", 77, 84)]),
-=======
-                .init(summary: "Replace '-abc123' with '-1cyvp' for\n'func something(argument: Int) -> Int'", replacements: [("-1cyvp", 77, 84)]),
-                .init(summary: "Replace '-abc123' with '-2vke2' for\n'func something(argument: String) -> Int'", replacements: [("-2vke2", 77, 84)]),
->>>>>>> aa0a99eb
             ])
         }
         // Providing disambiguation will narrow down the suggestions. Note that `argument` label is missing in the last path component
