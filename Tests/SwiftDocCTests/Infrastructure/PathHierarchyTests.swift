/*
 This source file is part of the Swift.org open source project

 Copyright (c) 2022-2023 Apple Inc. and the Swift project authors
 Licensed under Apache License v2.0 with Runtime Library Exception

 See https://swift.org/LICENSE.txt for license information
 See https://swift.org/CONTRIBUTORS.txt for Swift project authors
*/

import XCTest
import SymbolKit
@testable import SwiftDocC
import SwiftDocCTestUtilities
import Markdown

class PathHierarchyTests: XCTestCase {
    
    func testFindingUnambiguousAbsolutePaths() throws {
        let (_, context) = try testBundleAndContext(named: "MixedLanguageFrameworkWithLanguageRefinements")
        let tree = try XCTUnwrap(context.linkResolver.localResolver?.pathHierarchy)
        
        try assertFindsPath("/MixedFramework", in: tree, asSymbolID: "MixedFramework")
        
        // @objc public enum MyEnum: Int {
        //     case firstCase
        //     case secondCase
        //     public func myEnumFunction() { }
        //     public typealias MyEnumTypeAlias = Int
        //     public var myEnumProperty: MyEnumTypeAlias { 0 }
        // }
        try assertFindsPath("/MixedFramework/MyEnum", in: tree, asSymbolID: "c:@M@MixedFramework@E@MyEnum")
        try assertFindsPath("/MixedFramework/MyEnum/firstCase", in: tree, asSymbolID: "c:@M@MixedFramework@E@MyEnum@MyEnumFirstCase")
        try assertFindsPath("/MixedFramework/MyEnum/secondCase", in: tree, asSymbolID: "c:@M@MixedFramework@E@MyEnum@MyEnumSecondCase")
        try assertFindsPath("/MixedFramework/MyEnum/myEnumFunction()", in: tree, asSymbolID: "s:14MixedFramework6MyEnumO02myD8FunctionyyF")
        try assertFindsPath("/MixedFramework/MyEnum/MyEnumTypeAlias", in: tree, asSymbolID: "s:14MixedFramework6MyEnumO0cD9TypeAliasa")
        try assertFindsPath("/MixedFramework/MyEnum/myEnumProperty", in: tree, asSymbolID: "s:14MixedFramework6MyEnumO02myD8PropertySivp")
        
        // public struct MyStruct {
        //     public func myStructFunction() { }
        //     public typealias MyStructTypeAlias = Int
        //     public var myStructProperty: MyStructTypeAlias { 0 }
        //     public static var myStructTypeProperty: MyStructTypeAlias { 0 }
        // }
        try assertFindsPath("/MixedFramework/MyStruct", in: tree, asSymbolID: "s:14MixedFramework8MyStructV")
        try assertFindsPath("/MixedFramework/MyStruct/myStructFunction()", in: tree, asSymbolID: "s:14MixedFramework8MyStructV02myD8FunctionyyF")
        try assertFindsPath("/MixedFramework/MyStruct/MyStructTypeAlias", in: tree, asSymbolID: "s:14MixedFramework8MyStructV0cD9TypeAliasa")
        try assertFindsPath("/MixedFramework/MyStruct/myStructProperty", in: tree, asSymbolID: "s:14MixedFramework8MyStructV02myD8PropertySivp")
        try assertFindsPath("/MixedFramework/MyStruct/myStructTypeProperty", in: tree, asSymbolID: "s:14MixedFramework8MyStructV02myD12TypePropertySivpZ")
        
        // @objc public class MyClass: NSObject {
        //     @objc public func myInstanceMethod() { }
        //     @nonobjc public func mySwiftOnlyInstanceMethod() { }
        //     public typealias MyClassTypeAlias = Int
        //     public var myInstanceProperty: MyClassTypeAlias { 0 }
        //     public static var myClassTypeProperty: MyClassTypeAlias { 0 }
        // }
        try assertFindsPath("/MixedFramework/MyClass", in: tree, asSymbolID: "c:@M@MixedFramework@objc(cs)MyClass")
        try assertFindsPath("/MixedFramework/MyClass/myInstanceMethod", in: tree, asSymbolID: "c:@M@MixedFramework@objc(cs)MyClass(im)myInstanceMethod")
        try assertFindsPath("/MixedFramework/MyClass/myInstanceMethod()", in: tree, asSymbolID: "c:@M@MixedFramework@objc(cs)MyClass(im)myInstanceMethod")
        try assertFindsPath("/MixedFramework/MyClass/mySwiftOnlyInstanceMethod()", in: tree, asSymbolID: "s:14MixedFramework7MyClassC25mySwiftOnlyInstanceMethodyyF")
        try assertPathNotFound("/MixedFramework/MyClass/mySwiftOnlyInstanceMethod", in: tree)
        try assertFindsPath("/MixedFramework/MyClass/MyClassTypeAlias", in: tree, asSymbolID: "s:14MixedFramework7MyClassC0cD9TypeAliasa")
        try assertFindsPath("/MixedFramework/MyClass/myInstanceProperty", in: tree, asSymbolID: "s:14MixedFramework7MyClassC18myInstancePropertySivp")
        try assertFindsPath("/MixedFramework/MyClass/myClassTypeProperty", in: tree, asSymbolID: "s:14MixedFramework7MyClassC02myD12TypePropertySivpZ")
        
        // @objc public protocol MyObjectiveCCompatibleProtocol {
        //     func myProtocolMethod()
        //     typealias MyProtocolTypeAlias = MyClass
        //     var myProtocolProperty: MyProtocolTypeAlias { get }
        //     static var myProtocolTypeProperty: MyProtocolTypeAlias { get }
        //     @objc optional func myPropertyOptionalMethod()
        // }
        try assertFindsPath("/MixedFramework/MyObjectiveCCompatibleProtocol", in: tree, asSymbolID: "c:@M@MixedFramework@objc(pl)MyObjectiveCCompatibleProtocol")
        try assertFindsPath("/MixedFramework/MyObjectiveCCompatibleProtocol/myProtocolMethod", in: tree, asSymbolID: "c:@M@MixedFramework@objc(pl)MyObjectiveCCompatibleProtocol(im)myProtocolMethod")
        try assertFindsPath("/MixedFramework/MyObjectiveCCompatibleProtocol/myProtocolMethod()", in: tree, asSymbolID: "c:@M@MixedFramework@objc(pl)MyObjectiveCCompatibleProtocol(im)myProtocolMethod")
        try assertFindsPath("/MixedFramework/MyObjectiveCCompatibleProtocol/myProtocolProperty", in: tree, asSymbolID: "c:@M@MixedFramework@objc(pl)MyObjectiveCCompatibleProtocol(py)myProtocolProperty")
        try assertFindsPath("/MixedFramework/MyObjectiveCCompatibleProtocol/myProtocolTypeProperty", in: tree, asSymbolID: "c:@M@MixedFramework@objc(pl)MyObjectiveCCompatibleProtocol(cpy)myProtocolTypeProperty")
        try assertFindsPath("/MixedFramework/MyObjectiveCCompatibleProtocol/myPropertyOptionalMethod", in: tree, asSymbolID: "c:@M@MixedFramework@objc(pl)MyObjectiveCCompatibleProtocol(im)myPropertyOptionalMethod")
        try assertFindsPath("/MixedFramework/MyObjectiveCCompatibleProtocol/myPropertyOptionalMethod()", in: tree, asSymbolID: "c:@M@MixedFramework@objc(pl)MyObjectiveCCompatibleProtocol(im)myPropertyOptionalMethod")
        
        // public protocol MySwiftProtocol {
        //     func myProtocolMethod()
        //     associatedtype MyProtocolAssociatedType
        //     typealias MyProtocolTypeAlias = MyStruct
        //     var myProtocolProperty: MyProtocolAssociatedType { get }
        //     static var myProtocolTypeProperty: MyProtocolAssociatedType { get }
        // }
        try assertFindsPath("/MixedFramework/MySwiftProtocol", in: tree, asSymbolID: "s:14MixedFramework15MySwiftProtocolP")
        try assertFindsPath("/MixedFramework/MySwiftProtocol/myProtocolMethod()", in: tree, asSymbolID: "s:14MixedFramework15MySwiftProtocolP02myE6MethodyyF")
        try assertFindsPath("/MixedFramework/MySwiftProtocol/MyProtocolAssociatedType", in: tree, asSymbolID: "s:14MixedFramework15MySwiftProtocolP0cE14AssociatedTypeQa")
        try assertFindsPath("/MixedFramework/MySwiftProtocol/MyProtocolTypeAlias", in: tree, asSymbolID: "s:14MixedFramework15MySwiftProtocolP0cE9TypeAliasa")
        try assertFindsPath("/MixedFramework/MySwiftProtocol/myProtocolProperty", in: tree, asSymbolID: "s:14MixedFramework15MySwiftProtocolP02myE8Property0cE14AssociatedTypeQzvp")
        try assertFindsPath("/MixedFramework/MySwiftProtocol/myProtocolTypeProperty", in: tree, asSymbolID: "s:14MixedFramework15MySwiftProtocolP02myE12TypeProperty0ce10AssociatedG0QzvpZ")
        
        // public typealias MyTypeAlias = MyStruct
        try assertFindsPath("/MixedFramework/MyTypeAlias", in: tree, asSymbolID: "s:14MixedFramework11MyTypeAliasa")
        
        // public func myTopLevelFunction() { }
        // public var myTopLevelVariable = true
        try assertFindsPath("/MixedFramework/myTopLevelFunction()", in: tree, asSymbolID: "s:14MixedFramework18myTopLevelFunctionyyF")
        try assertFindsPath("/MixedFramework/myTopLevelVariable", in: tree, asSymbolID: "s:14MixedFramework18myTopLevelVariableSbvp")
        
        // public protocol MyOtherProtocolThatConformToMySwiftProtocol: MySwiftProtocol {
        //     func myOtherProtocolMethod()
        // }
        try assertFindsPath("/MixedFramework/MyOtherProtocolThatConformToMySwiftProtocol", in: tree, asSymbolID: "s:14MixedFramework028MyOtherProtocolThatConformToc5SwiftE0P")
        try assertFindsPath("/MixedFramework/MyOtherProtocolThatConformToMySwiftProtocol/myOtherProtocolMethod()", in: tree, asSymbolID: "s:14MixedFramework028MyOtherProtocolThatConformToc5SwiftE0P02mydE6MethodyyF")
        
        // @objcMembers public class MyClassThatConformToMyOtherProtocol: NSObject, MyOtherProtocolThatConformToMySwiftProtocol {
        //     public func myOtherProtocolMethod() { }
        //     public func myProtocolMethod() { }
        //     public typealias MyProtocolAssociatedType = MyStruct
        //     public var myProtocolProperty: MyStruct { .init() }
        //     public class var myProtocolTypeProperty: MyStruct { .init() }
        // }
        try assertFindsPath("/MixedFramework/MyClassThatConformToMyOtherProtocol", in: tree, asSymbolID: "c:@M@MixedFramework@objc(cs)MyClassThatConformToMyOtherProtocol")
        try assertFindsPath("/MixedFramework/MyClassThatConformToMyOtherProtocol/myOtherProtocolMethod()", in: tree, asSymbolID: "c:@M@MixedFramework@objc(cs)MyClassThatConformToMyOtherProtocol(im)myOtherProtocolMethod")
        try assertFindsPath("/MixedFramework/MyClassThatConformToMyOtherProtocol/myOtherProtocolMethod", in: tree, asSymbolID: "c:@M@MixedFramework@objc(cs)MyClassThatConformToMyOtherProtocol(im)myOtherProtocolMethod")
        try assertFindsPath("/MixedFramework/MyClassThatConformToMyOtherProtocol/myProtocolMethod()", in: tree, asSymbolID: "c:@M@MixedFramework@objc(cs)MyClassThatConformToMyOtherProtocol(im)myProtocolMethod")
        try assertFindsPath("/MixedFramework/MyClassThatConformToMyOtherProtocol/myProtocolMethod", in: tree, asSymbolID: "c:@M@MixedFramework@objc(cs)MyClassThatConformToMyOtherProtocol(im)myProtocolMethod")
        try assertFindsPath("/MixedFramework/MyClassThatConformToMyOtherProtocol/MyProtocolAssociatedType", in: tree, asSymbolID: "s:14MixedFramework020MyClassThatConformToC13OtherProtocolC0cI14AssociatedTypea")
        try assertFindsPath("/MixedFramework/MyClassThatConformToMyOtherProtocol/myProtocolProperty", in: tree, asSymbolID: "s:14MixedFramework020MyClassThatConformToC13OtherProtocolC02myI8PropertyAA0C6StructVvp")
        try assertFindsPath("/MixedFramework/MyClassThatConformToMyOtherProtocol/myProtocolTypeProperty", in: tree, asSymbolID: "s:14MixedFramework020MyClassThatConformToC13OtherProtocolC02myI12TypePropertyAA0C6StructVvpZ")
        
        // public final class CollisionsWithDifferentCapitalization {
        //     public var something: Int = 0
        //     public var someThing: Int = 0
        // }
        try assertFindsPath("/MixedFramework/CollisionsWithDifferentCapitalization", in: tree, asSymbolID: "s:14MixedFramework37CollisionsWithDifferentCapitalizationC")
        try assertFindsPath("/MixedFramework/CollisionsWithDifferentCapitalization/something", in: tree, asSymbolID: "s:14MixedFramework37CollisionsWithDifferentCapitalizationC9somethingSivp")
        try assertFindsPath("/MixedFramework/CollisionsWithDifferentCapitalization/someThing", in: tree, asSymbolID: "s:14MixedFramework37CollisionsWithDifferentCapitalizationC9someThingSivp")
        
        // public enum CollisionsWithDifferentKinds {
        //     case something
        //     public var something: String { "" }
        //     public typealias Something = Int
        // }
        try assertFindsPath("/MixedFramework/CollisionsWithDifferentKinds", in: tree, asSymbolID: "s:14MixedFramework28CollisionsWithDifferentKindsO")
        try assertFindsPath("/MixedFramework/CollisionsWithDifferentKinds/something-enum.case", in: tree, asSymbolID: "s:14MixedFramework28CollisionsWithDifferentKindsO9somethingyA2CmF")
        try assertFindsPath("/MixedFramework/CollisionsWithDifferentKinds/something-property", in: tree, asSymbolID: "s:14MixedFramework28CollisionsWithDifferentKindsO9somethingSSvp")
        try assertFindsPath("/MixedFramework/CollisionsWithDifferentKinds/Something", in: tree, asSymbolID: "s:14MixedFramework28CollisionsWithDifferentKindsO9Somethinga")
        
        // public final class CollisionsWithEscapedKeywords {
        //     public subscript() -> Int { 0 }
        //     public func `subscript`() { }
        //     public static func `subscript`() { }
        //
        //     public init() { }
        //     public func `init`() { }
        //     public static func `init`() { }
        // }
        try assertFindsPath("/MixedFramework/CollisionsWithEscapedKeywords", in: tree, asSymbolID: "s:14MixedFramework29CollisionsWithEscapedKeywordsC")
        try assertFindsPath("/MixedFramework/CollisionsWithEscapedKeywords/init()-init", in: tree, asSymbolID: "s:14MixedFramework29CollisionsWithEscapedKeywordsCACycfc")
        try assertFindsPath("/MixedFramework/CollisionsWithEscapedKeywords/init()-method", in: tree, asSymbolID: "s:14MixedFramework29CollisionsWithEscapedKeywordsC4inityyF")
        try assertFindsPath("/MixedFramework/CollisionsWithEscapedKeywords/init()-type.method", in: tree, asSymbolID: "s:14MixedFramework29CollisionsWithEscapedKeywordsC4inityyFZ")
        try assertFindsPath("/MixedFramework/CollisionsWithEscapedKeywords/subscript()-subscript", in: tree, asSymbolID: "s:14MixedFramework29CollisionsWithEscapedKeywordsCSiycip")
        try assertFindsPath("/MixedFramework/CollisionsWithEscapedKeywords/subscript()-method", in: tree, asSymbolID: "s:14MixedFramework29CollisionsWithEscapedKeywordsC9subscriptyyF")
        try assertFindsPath("/MixedFramework/CollisionsWithEscapedKeywords/subscript()-type.method", in: tree, asSymbolID: "s:14MixedFramework29CollisionsWithEscapedKeywordsC9subscriptyyFZ")
        
        // public enum CollisionsWithDifferentFunctionArguments {
        //     public func something(argument: Int) -> Int { 0 }
        //     public func something(argument: String) -> Int { 0 }
        // }
        try assertFindsPath("/MixedFramework/CollisionsWithDifferentFunctionArguments", in: tree, asSymbolID: "s:14MixedFramework40CollisionsWithDifferentFunctionArgumentsO")
        try assertFindsPath("/MixedFramework/CollisionsWithDifferentFunctionArguments/something(argument:)-1cyvp", in: tree, asSymbolID: "s:14MixedFramework40CollisionsWithDifferentFunctionArgumentsO9something8argumentS2i_tF")
        try assertFindsPath("/MixedFramework/CollisionsWithDifferentFunctionArguments/something(argument:)-2vke2", in: tree, asSymbolID: "s:14MixedFramework40CollisionsWithDifferentFunctionArgumentsO9something8argumentSiSS_tF")
        
        // public enum CollisionsWithDifferentSubscriptArguments {
        //     public subscript(something: Int) -> Int { 0 }
        //     public subscript(somethingElse: String) -> Int { 0 }
        // }
        try assertFindsPath("/MixedFramework/CollisionsWithDifferentSubscriptArguments", in: tree, asSymbolID: "s:14MixedFramework41CollisionsWithDifferentSubscriptArgumentsO")
        try assertFindsPath("/MixedFramework/CollisionsWithDifferentSubscriptArguments/subscript(_:)-4fd0l", in: tree, asSymbolID: "s:14MixedFramework41CollisionsWithDifferentSubscriptArgumentsOyS2icip")
        try assertFindsPath("/MixedFramework/CollisionsWithDifferentSubscriptArguments/subscript(_:)-757cj", in: tree, asSymbolID: "s:14MixedFramework41CollisionsWithDifferentSubscriptArgumentsOySiSScip")
        
        // @objc(MySwiftClassObjectiveCName)
        // public class MySwiftClassSwiftName: NSObject {
        //     @objc(myPropertyObjectiveCName)
        //     public var myPropertySwiftName: Int { 0 }
        //
        //     @objc(myMethodObjectiveCName)
        //     public func myMethodSwiftName() -> Int { 0 }
        // }
        try assertFindsPath("/MixedFramework/MySwiftClassSwiftName", in: tree, asSymbolID: "c:@M@MixedFramework@objc(cs)MySwiftClassObjectiveCName")
        try assertFindsPath("/MixedFramework/MySwiftClassSwiftName/myPropertySwiftName", in: tree, asSymbolID: "c:@M@MixedFramework@objc(cs)MySwiftClassObjectiveCName(py)myPropertyObjectiveCName")
        try assertFindsPath("/MixedFramework/MySwiftClassSwiftName/myMethodSwiftName()", in: tree, asSymbolID: "c:@M@MixedFramework@objc(cs)MySwiftClassObjectiveCName(im)myMethodObjectiveCName")
        try assertPathNotFound("/MixedFramework/MySwiftClassObjectiveCName/myPropertySwiftName", in: tree)
        try assertPathNotFound("/MixedFramework/MySwiftClassObjectiveCName/myMethodSwiftName()", in: tree)
        
        try assertFindsPath("/MixedFramework/MySwiftClassObjectiveCName", in: tree, asSymbolID: "c:@M@MixedFramework@objc(cs)MySwiftClassObjectiveCName")
        try assertFindsPath("/MixedFramework/MySwiftClassObjectiveCName/myPropertyObjectiveCName", in: tree, asSymbolID: "c:@M@MixedFramework@objc(cs)MySwiftClassObjectiveCName(py)myPropertyObjectiveCName")
        try assertFindsPath("/MixedFramework/MySwiftClassObjectiveCName/myMethodObjectiveCName", in: tree, asSymbolID: "c:@M@MixedFramework@objc(cs)MySwiftClassObjectiveCName(im)myMethodObjectiveCName")
        try assertPathNotFound("/MixedFramework/MySwiftClassSwiftName/myPropertyObjectiveCName", in: tree)
        try assertPathNotFound("/MixedFramework/MySwiftClassSwiftName/myMethoObjectiveCName", in: tree)
        
        // NS_SWIFT_NAME(MyObjectiveCClassSwiftName)
        // @interface MyObjectiveCClassObjectiveCName : NSObject
        //
        // @property (copy, readonly) NSString * myPropertyObjectiveCName NS_SWIFT_NAME(myPropertySwiftName);
        //
        // - (void)myMethodObjectiveCName NS_SWIFT_NAME(myMethodSwiftName());
        // - (void)myMethodWithArgument:(NSString *)argument NS_SWIFT_NAME(myMethod(argument:));
        //
        // @end
        try assertFindsPath("/MixedFramework/MyObjectiveCClassSwiftName", in: tree, asSymbolID: "c:objc(cs)MyObjectiveCClassObjectiveCName")
        try assertFindsPath("/MixedFramework/MyObjectiveCClassSwiftName/myPropertySwiftName", in: tree, asSymbolID: "c:objc(cs)MyObjectiveCClassObjectiveCName(py)myPropertyObjectiveCName")
        try assertFindsPath("/MixedFramework/MyObjectiveCClassSwiftName/myMethodSwiftName()", in: tree, asSymbolID: "c:objc(cs)MyObjectiveCClassObjectiveCName(im)myMethodObjectiveCName")
        try assertFindsPath("/MixedFramework/MyObjectiveCClassSwiftName/myMethod(argument:)", in: tree, asSymbolID: "c:objc(cs)MyObjectiveCClassObjectiveCName(im)myMethodWithArgument:")
        
        try assertFindsPath("/MixedFramework/MyObjectiveCClassObjectiveCName", in: tree, asSymbolID: "c:objc(cs)MyObjectiveCClassObjectiveCName")
        try assertFindsPath("/MixedFramework/MyObjectiveCClassObjectiveCName/myPropertyObjectiveCName", in: tree, asSymbolID: "c:objc(cs)MyObjectiveCClassObjectiveCName(py)myPropertyObjectiveCName")
        try assertFindsPath("/MixedFramework/MyObjectiveCClassObjectiveCName/myMethodObjectiveCName", in: tree, asSymbolID: "c:objc(cs)MyObjectiveCClassObjectiveCName(im)myMethodObjectiveCName")
        try assertFindsPath("/MixedFramework/MyObjectiveCClassObjectiveCName/myMethodWithArgument:", in: tree, asSymbolID: "c:objc(cs)MyObjectiveCClassObjectiveCName(im)myMethodWithArgument:")
        
        // typedef NS_ENUM(NSInteger, MyObjectiveCEnum) {
        //     MyObjectiveCEnumFirst,
        //     MyObjectiveCEnumSecond NS_SWIFT_NAME(secondCaseSwiftName)
        // };
        try assertFindsPath("/MixedFramework/MyObjectiveCEnum", in: tree, asSymbolID: "c:@E@MyObjectiveCEnum")
        try assertFindsPath("/MixedFramework/MyObjectiveCEnum/MyObjectiveCEnumFirst", in: tree, asSymbolID: "c:@E@MyObjectiveCEnum@MyObjectiveCEnumFirst")
        try assertFindsPath("/MixedFramework/MyObjectiveCEnum/first", in: tree, asSymbolID: "c:@E@MyObjectiveCEnum@MyObjectiveCEnumFirst")
        try assertFindsPath("/MixedFramework/MyObjectiveCEnum/MyObjectiveCEnumSecond", in: tree, asSymbolID: "c:@E@MyObjectiveCEnum@MyObjectiveCEnumSecond")
        try assertFindsPath("/MixedFramework/MyObjectiveCEnum/secondCaseSwiftName", in: tree, asSymbolID: "c:@E@MyObjectiveCEnum@MyObjectiveCEnumSecond")
        
        // typedef NS_ENUM(NSInteger, MyObjectiveCEnumObjectiveCName) {
        //     MyObjectiveCEnumObjectiveCNameFirst,
        //     MyObjectiveCEnumObjectiveCNameSecond NS_SWIFT_NAME(secondCaseSwiftName)
        // } NS_SWIFT_NAME(MyObjectiveCEnumSwiftName);
        try assertFindsPath("/MixedFramework/MyObjectiveCEnumObjectiveCName", in: tree, asSymbolID: "c:@E@MyObjectiveCEnumObjectiveCName")
        try assertFindsPath("/MixedFramework/MyObjectiveCEnumObjectiveCName/MyObjectiveCEnumObjectiveCNameFirst", in: tree, asSymbolID: "c:@E@MyObjectiveCEnumObjectiveCName@MyObjectiveCEnumObjectiveCNameFirst")
        try assertFindsPath("/MixedFramework/MyObjectiveCEnumObjectiveCName/MyObjectiveCEnumObjectiveCNameSecond", in: tree, asSymbolID: "c:@E@MyObjectiveCEnumObjectiveCName@MyObjectiveCEnumObjectiveCNameSecond")
        try assertPathNotFound("/MixedFramework/MyObjectiveCEnumObjectiveCName/first", in: tree)
        try assertPathNotFound("/MixedFramework/MyObjectiveCEnumObjectiveCName/secondCaseSwiftName", in: tree)
        
        try assertFindsPath("/MixedFramework/MyObjectiveCEnumSwiftName", in: tree, asSymbolID: "c:@E@MyObjectiveCEnumObjectiveCName")
        try assertFindsPath("/MixedFramework/MyObjectiveCEnumSwiftName/first", in: tree, asSymbolID: "c:@E@MyObjectiveCEnumObjectiveCName@MyObjectiveCEnumObjectiveCNameFirst")
        try assertFindsPath("/MixedFramework/MyObjectiveCEnumSwiftName/secondCaseSwiftName", in: tree, asSymbolID: "c:@E@MyObjectiveCEnumObjectiveCName@MyObjectiveCEnumObjectiveCNameSecond")
        try assertPathNotFound("/MixedFramework/MyObjectiveCEnumSwiftName/MyObjectiveCEnumObjectiveCNameFirst", in: tree)
        try assertPathNotFound("/MixedFramework/MyObjectiveCEnumSwiftName/MyObjectiveCEnumObjectiveCNameSecond", in: tree)
        
        // typedef NS_OPTIONS(NSInteger, MyObjectiveCOption) {
        //     MyObjectiveCOptionNone                                      = 0,
        //     MyObjectiveCOptionFirst                                     = 1 << 0,
        //     MyObjectiveCOptionSecond NS_SWIFT_NAME(secondCaseSwiftName) = 1 << 1
        // };
        try assertFindsPath("/MixedFramework/MyObjectiveCOption-enum", in: tree, asSymbolID: "c:@E@MyObjectiveCOption")
        try assertFindsPath("/MixedFramework/MyObjectiveCOption-enum/MyObjectiveCOptionNone", in: tree, asSymbolID: "c:@E@MyObjectiveCOption@MyObjectiveCOptionNone")
        try assertFindsPath("/MixedFramework/MyObjectiveCOption-enum/MyObjectiveCOptionFirst", in: tree, asSymbolID: "c:@E@MyObjectiveCOption@MyObjectiveCOptionFirst")
        try assertFindsPath("/MixedFramework/MyObjectiveCOption-enum/MyObjectiveCOptionSecond", in: tree, asSymbolID: "c:@E@MyObjectiveCOption@MyObjectiveCOptionSecond")
        
        try assertFindsPath("/MixedFramework/MyObjectiveCOption-struct", in: tree, asSymbolID: "c:@E@MyObjectiveCOption")
        try assertPathNotFound("/MixedFramework/MyObjectiveCOption-struct/MyObjectiveCOptionNone", in: tree)
        try assertPathNotFound("/MixedFramework/MyObjectiveCOption-struct/none", in: tree)
        try assertFindsPath("/MixedFramework/MyObjectiveCOption-struct/first", in: tree, asSymbolID: "c:@E@MyObjectiveCOption@MyObjectiveCOptionFirst")
        try assertFindsPath("/MixedFramework/MyObjectiveCOption-struct/secondCaseSwiftName", in: tree, asSymbolID: "c:@E@MyObjectiveCOption@MyObjectiveCOptionSecond")
        
        // typedef NSInteger MyTypedObjectiveCEnum NS_TYPED_ENUM;
        //
        // MyTypedObjectiveCEnum const MyTypedObjectiveCEnumFirst;
        // MyTypedObjectiveCEnum const MyTypedObjectiveCEnumSecond;
        try assertFindsPath("/MixedFramework/MyTypedObjectiveCEnum-struct", in: tree, asSymbolID: "c:ObjectiveCDeclarations.h@T@MyTypedObjectiveCEnum")
        try assertFindsPath("/MixedFramework/MyTypedObjectiveCEnum-struct/first", in: tree, asSymbolID: "c:@MyTypedObjectiveCEnumFirst")
        try assertFindsPath("/MixedFramework/MyTypedObjectiveCEnum-struct/second", in: tree, asSymbolID: "c:@MyTypedObjectiveCEnumSecond")
        
        try assertFindsPath("/MixedFramework/MyTypedObjectiveCEnum-typealias", in: tree, asSymbolID: "c:ObjectiveCDeclarations.h@T@MyTypedObjectiveCEnum")
        try assertFindsPath("/MixedFramework/MyTypedObjectiveCEnumFirst", in: tree, asSymbolID: "c:@MyTypedObjectiveCEnumFirst")
        try assertFindsPath("/MixedFramework/MyTypedObjectiveCEnumSecond", in: tree, asSymbolID: "c:@MyTypedObjectiveCEnumSecond")
        
        // typedef NSInteger MyTypedObjectiveCExtensibleEnum NS_TYPED_EXTENSIBLE_ENUM;
        //
        // MyTypedObjectiveCExtensibleEnum const MyTypedObjectiveCExtensibleEnumFirst;
        // MyTypedObjectiveCExtensibleEnum const MyTypedObjectiveCExtensibleEnumSecond;
        try assertFindsPath("/MixedFramework/MyTypedObjectiveCExtensibleEnum-struct", in: tree, asSymbolID: "c:ObjectiveCDeclarations.h@T@MyTypedObjectiveCExtensibleEnum")
        try assertFindsPath("/MixedFramework/MyTypedObjectiveCExtensibleEnum-struct/first", in: tree, asSymbolID: "c:@MyTypedObjectiveCExtensibleEnumFirst")
        try assertFindsPath("/MixedFramework/MyTypedObjectiveCExtensibleEnum-struct/second", in: tree, asSymbolID: "c:@MyTypedObjectiveCExtensibleEnumSecond")
        
        try assertFindsPath("/MixedFramework/MyTypedObjectiveCExtensibleEnum-typealias", in: tree, asSymbolID: "c:ObjectiveCDeclarations.h@T@MyTypedObjectiveCExtensibleEnum")
        try assertFindsPath("/MixedFramework/MyTypedObjectiveCExtensibleEnumFirst", in: tree, asSymbolID: "c:@MyTypedObjectiveCExtensibleEnumFirst")
        try assertFindsPath("/MixedFramework/MyTypedObjectiveCExtensibleEnumSecond", in: tree, asSymbolID: "c:@MyTypedObjectiveCExtensibleEnumSecond")
    }
    
    func testAmbiguousPaths() throws {
        let originalFeatureFlagsState = FeatureFlags.current
        FeatureFlags.current.isExperimentalLinkHierarchySerializationEnabled = true
        defer {
            FeatureFlags.current = originalFeatureFlagsState
        }
        
        let (_, context) = try testBundleAndContext(named: "MixedLanguageFrameworkWithLanguageRefinements")
        let tree = try XCTUnwrap(context.linkResolver.localResolver?.pathHierarchy)
        
        // Symbol name not found. Suggestions only include module names (search is not relative to a known page)
        try assertPathRaisesErrorMessage("/MixFramework", in: tree, context: context, expectedErrorMessage: """
        No module named 'MixFramework'
        """) { error in
            XCTAssertEqual(error.solutions, [
                .init(summary: "Replace 'MixFramework' with 'MixedFramework'", replacements: [("MixedFramework", 1, 13)]),
            ])
        }
        try assertPathRaisesErrorMessage("/documentation/MixFramework", in: tree, context: context, expectedErrorMessage: """
        No module named 'MixFramework'
        """) { error in
            XCTAssertEqual(error.solutions, [
                .init(summary: "Replace 'MixFramework' with 'MixedFramework'", replacements: [("MixedFramework", 15, 27)]),
            ])
        }
        
        // public enum CollisionsWithDifferentKinds {
        //     case something
        //     public var something: String { "" }
        //     public typealias Something = Int
        // }
        try assertPathCollision("/MixedFramework/CollisionsWithDifferentKinds/something", in: tree, collisions: [
            (symbolID: "s:14MixedFramework28CollisionsWithDifferentKindsO9somethingyA2CmF", disambiguation: "enum.case"),
            (symbolID: "s:14MixedFramework28CollisionsWithDifferentKindsO9somethingSSvp", disambiguation: "property"),
        ])
        try assertPathRaisesErrorMessage("/MixedFramework/CollisionsWithDifferentKinds/something", in: tree, context: context, expectedErrorMessage: """
        'something' is ambiguous at '/MixedFramework/CollisionsWithDifferentKinds'
        """) { error in
            XCTAssertEqual(error.solutions, [
                .init(summary: "Insert 'enum.case' for\n'case something'", replacements: [("-enum.case", 54, 54)]),
                .init(summary: "Insert 'property' for\n'var something: String { get }'", replacements: [("-property", 54, 54)]),
            ])
        }
        try assertPathRaisesErrorMessage("/MixedFramework/CollisionsWithDifferentKinds/something-class", in: tree, context: context, expectedErrorMessage: """
        'class' isn't a disambiguation for 'something' at '/MixedFramework/CollisionsWithDifferentKinds'
        """) { error in
            XCTAssertEqual(error.solutions, [
                .init(summary: "Replace 'class' with 'enum.case' for\n'case something'", replacements: [("-enum.case", 54, 60)]),
                .init(summary: "Replace 'class' with 'property' for\n'var something: String { get }'", replacements: [("-property", 54, 60)]),
            ])
        }
        
        // public final class CollisionsWithEscapedKeywords {
        //     public subscript() -> Int { 0 }
        //     public func `subscript`() { }
        //     public static func `subscript`() { }
        //
        //     public init() { }
        //     public func `init`() { }
        //     public static func `init`() { }
        // }
        try assertPathCollision("/MixedFramework/CollisionsWithEscapedKeywords/init()", in: tree, collisions: [
            (symbolID: "s:14MixedFramework29CollisionsWithEscapedKeywordsCACycfc", disambiguation: "init"),
            (symbolID: "s:14MixedFramework29CollisionsWithEscapedKeywordsC4inityyF", disambiguation: "method"),
            (symbolID: "s:14MixedFramework29CollisionsWithEscapedKeywordsC4inityyFZ", disambiguation: "type.method"),
        ])
        try assertPathRaisesErrorMessage("/MixedFramework/CollisionsWithEscapedKeywords/init()-abc123", in: tree, context: context, expectedErrorMessage: """
        'abc123' isn't a disambiguation for 'init()' at '/MixedFramework/CollisionsWithEscapedKeywords'
        """) { error in
            XCTAssertEqual(error.solutions, [
                .init(summary: "Replace 'abc123' with 'method' for\n'func `init`()'", replacements: [("-method", 52, 59)]),
                .init(summary: "Replace 'abc123' with 'init' for\n'init()'", replacements: [("-init", 52, 59)]),
                .init(summary: "Replace 'abc123' with 'type.method' for\n'static func `init`()'", replacements: [("-type.method", 52, 59)]),
            ])
        }
        try assertPathRaisesErrorMessage("/MixedFramework/CollisionsWithEscapedKeywords/init()", in: tree, context: context, expectedErrorMessage: """
        'init()' is ambiguous at '/MixedFramework/CollisionsWithEscapedKeywords'
        """) { error in
            XCTAssertEqual(error.solutions, [
                .init(summary: "Insert 'method' for\n'func `init`()'", replacements: [("-method", 52, 52)]),
                .init(summary: "Insert 'init' for\n'init()'", replacements: [("-init", 52, 52)]),
                .init(summary: "Insert 'type.method' for\n'static func `init`()'", replacements: [("-type.method", 52, 52)]),
            ])
        }
        // Providing disambiguation will narrow down the suggestions. Note that `()` is missing in the last path component
        try assertPathRaisesErrorMessage("/MixedFramework/CollisionsWithEscapedKeywords/init-method", in: tree, context: context, expectedErrorMessage: """
        'init-method' doesn't exist at '/MixedFramework/CollisionsWithEscapedKeywords'
        """) { error in
            XCTAssertEqual(error.solutions, [
                .init(summary: "Replace 'init' with 'init()'", replacements: [("init()", 46, 50)]), // The disambiguation is not replaced so the suggested link is unambiguous
            ])
        }
        try assertPathRaisesErrorMessage("/MixedFramework/CollisionsWithEscapedKeywords/init-init", in: tree, context: context, expectedErrorMessage: """
        'init-init' doesn't exist at '/MixedFramework/CollisionsWithEscapedKeywords'
        """) { error in
            XCTAssertEqual(error.solutions, [
                .init(summary: "Replace 'init' with 'init()'", replacements: [("init()", 46, 50)]), // The disambiguation is not replaced so the suggested link is unambiguous
            ])
        }
        try assertPathRaisesErrorMessage("/MixedFramework/CollisionsWithEscapedKeywords/init-type.method", in: tree, context: context, expectedErrorMessage: """
        'init-type.method' doesn't exist at '/MixedFramework/CollisionsWithEscapedKeywords'
        """) { error in
            XCTAssertEqual(error.solutions, [
                .init(summary: "Replace 'init' with 'init()'", replacements: [("init()", 46, 50)]), // The disambiguation is not replaced so the suggested link is unambiguous
            ])
        }
        
        try assertPathCollision("/MixedFramework/CollisionsWithEscapedKeywords/subscript()", in: tree, collisions: [
            (symbolID: "s:14MixedFramework29CollisionsWithEscapedKeywordsC9subscriptyyF", disambiguation: "method"),
            (symbolID: "s:14MixedFramework29CollisionsWithEscapedKeywordsCSiycip", disambiguation: "subscript"),
            (symbolID: "s:14MixedFramework29CollisionsWithEscapedKeywordsC9subscriptyyFZ", disambiguation: "type.method"),
        ])
        try assertPathRaisesErrorMessage("/MixedFramework/CollisionsWithEscapedKeywords/subscript()", in: tree, context: context, expectedErrorMessage: """
        'subscript()' is ambiguous at '/MixedFramework/CollisionsWithEscapedKeywords'
        """) { error in
            XCTAssertEqual(error.solutions, [
                .init(summary: "Insert 'method' for\n'func `subscript`()'", replacements: [("-method", 57, 57)]),
                .init(summary: "Insert 'type.method' for\n'static func `subscript`()'", replacements: [("-type.method", 57, 57)]),
                .init(summary: "Insert 'subscript' for\n'subscript() -> Int { get }'", replacements: [("-subscript", 57, 57)]),
            ])
        }
        
        // public enum CollisionsWithDifferentFunctionArguments {
        //     public func something(argument: Int) -> Int { 0 }
        //     public func something(argument: String) -> Int { 0 }
        // }
        try assertPathCollision("/MixedFramework/CollisionsWithDifferentFunctionArguments/something(argument:)", in: tree, collisions: [
            (symbolID: "s:14MixedFramework40CollisionsWithDifferentFunctionArgumentsO9something8argumentS2i_tF", disambiguation: "1cyvp"),
            (symbolID: "s:14MixedFramework40CollisionsWithDifferentFunctionArgumentsO9something8argumentSiSS_tF", disambiguation: "2vke2"),
        ])
        try assertPathRaisesErrorMessage("/MixedFramework/CollisionsWithDifferentFunctionArguments/something(argument:)", in: tree, context: context, expectedErrorMessage: """
        'something(argument:)' is ambiguous at '/MixedFramework/CollisionsWithDifferentFunctionArguments'
        """) { error in
            XCTAssertEqual(error.solutions, [
                .init(summary: "Insert '1cyvp' for\n'func something(argument: Int) -> Int'", replacements: [("-1cyvp", 77, 77)]),
                .init(summary: "Insert '2vke2' for\n'func something(argument: String) -> Int'", replacements: [("-2vke2", 77, 77)]),
            ])
        }
        // The path starts with "/documentation" which is optional
        try assertPathRaisesErrorMessage("/documentation/MixedFramework/CollisionsWithDifferentFunctionArguments/something(argument:)", in: tree, context: context, expectedErrorMessage: """
        'something(argument:)' is ambiguous at '/MixedFramework/CollisionsWithDifferentFunctionArguments'
        """) { error in
            XCTAssertEqual(error.solutions, [
                .init(summary: "Insert '1cyvp' for\n'func something(argument: Int) -> Int'", replacements: [("-1cyvp", 91, 91)]),
                .init(summary: "Insert '2vke2' for\n'func something(argument: String) -> Int'", replacements: [("-2vke2", 91, 91)]),
            ])
        }
        try assertPathRaisesErrorMessage("/MixedFramework/CollisionsWithDifferentFunctionArguments/something(argument:)-abc123", in: tree, context: context, expectedErrorMessage: """
        'abc123' isn't a disambiguation for 'something(argument:)' at '/MixedFramework/CollisionsWithDifferentFunctionArguments'
        """) { error in
            XCTAssertEqual(error.solutions, [
                .init(summary: "Replace 'abc123' with '1cyvp' for\n'func something(argument: Int) -> Int'", replacements: [("-1cyvp", 77, 84)]),
                .init(summary: "Replace 'abc123' with '2vke2' for\n'func something(argument: String) -> Int'", replacements: [("-2vke2", 77, 84)]),
            ])
        }
        // Providing disambiguation will narrow down the suggestions. Note that `argument` label is missing in the last path component
        try assertPathRaisesErrorMessage("/MixedFramework/CollisionsWithDifferentFunctionArguments/something(_:)-1cyvp", in: tree, context: context, expectedErrorMessage: """
        'something(_:)-1cyvp' doesn't exist at '/MixedFramework/CollisionsWithDifferentFunctionArguments'
        """) { error in
            XCTAssertEqual(error.solutions, [
                .init(summary: "Replace 'something(_:)' with 'something(argument:)'", replacements: [("something(argument:)", 57, 70)]), // The disambiguation is not replaced so the suggested link is unambiguous
            ])
        }
        try assertPathRaisesErrorMessage("/MixedFramework/CollisionsWithDifferentFunctionArguments/something(_:)-2vke2", in: tree, context: context, expectedErrorMessage: """
        'something(_:)-2vke2' doesn't exist at '/MixedFramework/CollisionsWithDifferentFunctionArguments'
        """) { error in
            XCTAssertEqual(error.solutions, [
                .init(summary: "Replace 'something(_:)' with 'something(argument:)'", replacements: [("something(argument:)", 57, 70)]), // The disambiguation is not replaced so the suggested link is unambiguous
            ])
        }
        
        try assertPathRaisesErrorMessage("/MixedFramework/CollisionsWithDifferentFunctionArguments/something(argument:)-method", in: tree, context: context, expectedErrorMessage: """
        'something(argument:)-method' is ambiguous at '/MixedFramework/CollisionsWithDifferentFunctionArguments'
        """) { error in
            XCTAssertEqual(error.solutions, [
                .init(summary: "Replace 'method' with '1cyvp' for\n'func something(argument: Int) -> Int'", replacements: [("-1cyvp", 77, 84)]),
                .init(summary: "Replace 'method' with '2vke2' for\n'func something(argument: String) -> Int'", replacements: [("-2vke2", 77, 84)]),
            ])
        }
        // The path starts with "/documentation" which is optional
        try assertPathRaisesErrorMessage("/documentation/MixedFramework/CollisionsWithDifferentFunctionArguments/something(argument:)-method", in: tree, context: context, expectedErrorMessage: """
        'something(argument:)-method' is ambiguous at '/MixedFramework/CollisionsWithDifferentFunctionArguments'
        """) { error in
            XCTAssertEqual(error.solutions, [
                .init(summary: "Replace 'method' with '1cyvp' for\n'func something(argument: Int) -> Int'", replacements: [("-1cyvp", 91, 98)]),
                .init(summary: "Replace 'method' with '2vke2' for\n'func something(argument: String) -> Int'", replacements: [("-2vke2", 91, 98)]),
            ])
        }
        
        // public enum CollisionsWithDifferentSubscriptArguments {
        //     public subscript(something: Int) -> Int { 0 }
        //     public subscript(somethingElse: String) -> Int { 0 }
        // }
        try assertPathCollision("/MixedFramework/CollisionsWithDifferentSubscriptArguments/subscript(_:)", in: tree, collisions: [
            (symbolID: "s:14MixedFramework41CollisionsWithDifferentSubscriptArgumentsOyS2icip", disambiguation: "4fd0l"),
            (symbolID: "s:14MixedFramework41CollisionsWithDifferentSubscriptArgumentsOySiSScip", disambiguation: "757cj"),
        ])
        try assertPathRaisesErrorMessage("/MixedFramework/CollisionsWithDifferentSubscriptArguments/subscript(_:)", in: tree, context: context, expectedErrorMessage: """
        'subscript(_:)' is ambiguous at '/MixedFramework/CollisionsWithDifferentSubscriptArguments'
        """) { error in
            XCTAssertEqual(error.solutions, [
                .init(summary: "Insert '4fd0l' for\n'subscript(something: Int) -> Int { get }'", replacements: [("-4fd0l", 71, 71)]),
                .init(summary: "Insert '757cj' for\n'subscript(somethingElse: String) -> Int { get }'", replacements: [("-757cj", 71, 71)]),
            ])
        }
        
        try assertPathRaisesErrorMessage("/MixedFramework/CollisionsWithDifferentSubscriptArguments/subscript(_:)-subscript", in: tree, context: context, expectedErrorMessage: """
        'subscript(_:)-subscript' is ambiguous at '/MixedFramework/CollisionsWithDifferentSubscriptArguments'
        """) { error in
            XCTAssertEqual(error.solutions, [
                .init(summary: "Replace 'subscript' with '4fd0l' for\n'subscript(something: Int) -> Int { get }'", replacements: [("-4fd0l", 71, 81)]),
                .init(summary: "Replace 'subscript' with '757cj' for\n'subscript(somethingElse: String) -> Int { get }'", replacements: [("-757cj", 71, 81)]),
            ])
        }
        
        // typedef NS_OPTIONS(NSInteger, MyObjectiveCOption) {
        //     MyObjectiveCOptionNone                                      = 0,
        //     MyObjectiveCOptionFirst                                     = 1 << 0,
        //     MyObjectiveCOptionSecond NS_SWIFT_NAME(secondCaseSwiftName) = 1 << 1
        // };
        try assertFindsPath("/MixedFramework/MyObjectiveCOption", in: tree, asSymbolID: "c:@E@MyObjectiveCOption")
        try assertFindsPath("/MixedFramework/MyObjectiveCOption-enum", in: tree, asSymbolID: "c:@E@MyObjectiveCOption")
        try assertFindsPath("/MixedFramework/MyObjectiveCOption-struct", in: tree, asSymbolID: "c:@E@MyObjectiveCOption")
        // Since both collisions are the same symbol (in different languages) it can be disambiguated as one of the values.
        //
        // Resolving subpaths will pick to the version of the symbol that has those descendants.
        try assertFindsPath("/MixedFramework/MyObjectiveCOption/MyObjectiveCOptionNone", in: tree, asSymbolID: "c:@E@MyObjectiveCOption@MyObjectiveCOptionNone")
        try assertFindsPath("/MixedFramework/MyObjectiveCOption/MyObjectiveCOptionFirst", in: tree, asSymbolID: "c:@E@MyObjectiveCOption@MyObjectiveCOptionFirst")
        try assertFindsPath("/MixedFramework/MyObjectiveCOption/MyObjectiveCOptionSecond", in: tree, asSymbolID: "c:@E@MyObjectiveCOption@MyObjectiveCOptionSecond")
        
        try assertFindsPath("/MixedFramework/MyObjectiveCOption/first", in: tree, asSymbolID: "c:@E@MyObjectiveCOption@MyObjectiveCOptionFirst")
        try assertFindsPath("/MixedFramework/MyObjectiveCOption/secondCaseSwiftName", in: tree, asSymbolID: "c:@E@MyObjectiveCOption@MyObjectiveCOptionSecond")
        // Using a disambiguation suffix to pick a specific version of the symbol can only find the descendants in that language ...
        try assertFindsPath("/MixedFramework/MyObjectiveCOption-enum/MyObjectiveCOptionNone", in: tree, asSymbolID: "c:@E@MyObjectiveCOption@MyObjectiveCOptionNone")
        try assertFindsPath("/MixedFramework/MyObjectiveCOption-enum/MyObjectiveCOptionFirst", in: tree, asSymbolID: "c:@E@MyObjectiveCOption@MyObjectiveCOptionFirst")
        try assertFindsPath("/MixedFramework/MyObjectiveCOption-enum/MyObjectiveCOptionSecond", in: tree, asSymbolID: "c:@E@MyObjectiveCOption@MyObjectiveCOptionSecond")
        
        try assertFindsPath("/MixedFramework/MyObjectiveCOption-struct/first", in: tree, asSymbolID: "c:@E@MyObjectiveCOption@MyObjectiveCOptionFirst")
        try assertFindsPath("/MixedFramework/MyObjectiveCOption-struct/secondCaseSwiftName", in: tree, asSymbolID: "c:@E@MyObjectiveCOption@MyObjectiveCOptionSecond")
        // ... but not the descendants in the other language.
        try assertPathNotFound("/MixedFramework/MyObjectiveCOption-struct/MyObjectiveCOptionNone", in: tree)
        try assertPathNotFound("/MixedFramework/MyObjectiveCOption-struct/MyObjectiveCOptionFirst", in: tree)
        try assertPathNotFound("/MixedFramework/MyObjectiveCOption-struct/MyObjectiveCOptionSecond", in: tree)
        
        try assertPathNotFound("/MixedFramework/MyObjectiveCOption-enum/first", in: tree)
        try assertPathNotFound("/MixedFramework/MyObjectiveCOption-enum/secondCaseSwiftName", in: tree)
        
        // typedef NSInteger MyTypedObjectiveCEnum NS_TYPED_ENUM;
        //
        // MyTypedObjectiveCEnum const MyTypedObjectiveCEnumFirst;
        // MyTypedObjectiveCEnum const MyTypedObjectiveCEnumSecond;
        try assertFindsPath("/MixedFramework/MyTypedObjectiveCEnum", in: tree, asSymbolID: "c:ObjectiveCDeclarations.h@T@MyTypedObjectiveCEnum")
        try assertFindsPath("/MixedFramework/MyTypedObjectiveCEnum-struct", in: tree, asSymbolID: "c:ObjectiveCDeclarations.h@T@MyTypedObjectiveCEnum")
        try assertFindsPath("/MixedFramework/MyTypedObjectiveCEnum-typealias", in: tree, asSymbolID: "c:ObjectiveCDeclarations.h@T@MyTypedObjectiveCEnum")
        // Since both collisions are the same symbol (in different languages) it can be disambiguated as one of the values.
        //
        // Resolving subpaths will pick to the version of the symbol that has those descendants.
        try assertFindsPath("/MixedFramework/MyTypedObjectiveCEnum/first", in: tree, asSymbolID: "c:@MyTypedObjectiveCEnumFirst")
        try assertFindsPath("/MixedFramework/MyTypedObjectiveCEnum/second", in: tree, asSymbolID: "c:@MyTypedObjectiveCEnumSecond")
        
        try assertFindsPath("/MixedFramework/MyTypedObjectiveCEnumFirst", in: tree, asSymbolID: "c:@MyTypedObjectiveCEnumFirst")
        try assertFindsPath("/MixedFramework/MyTypedObjectiveCEnumSecond", in: tree, asSymbolID: "c:@MyTypedObjectiveCEnumSecond")
        // Using a disambiguation suffix to pick a specific version of the symbol can only find the descendants in that language ...
        try assertFindsPath("/MixedFramework/MyTypedObjectiveCEnum-struct/first", in: tree, asSymbolID: "c:@MyTypedObjectiveCEnumFirst")
        try assertFindsPath("/MixedFramework/MyTypedObjectiveCEnum-struct/second", in: tree, asSymbolID: "c:@MyTypedObjectiveCEnumSecond")
        // ... but not the descendants in the other language.
        try assertPathNotFound("MixedFramework/MyTypedObjectiveCEnum-typealias/first", in: tree)
        try assertPathNotFound("MixedFramework/MyTypedObjectiveCEnum-typealias/second", in: tree)
        
        // typedef NSInteger MyTypedObjectiveCExtensibleEnum NS_TYPED_EXTENSIBLE_ENUM;
        //
        // MyTypedObjectiveCExtensibleEnum const MyTypedObjectiveCExtensibleEnumFirst;
        // MyTypedObjectiveCExtensibleEnum const MyTypedObjectiveCExtensibleEnumSecond;
        try assertFindsPath("/MixedFramework/MyTypedObjectiveCExtensibleEnum", in: tree, asSymbolID: "c:ObjectiveCDeclarations.h@T@MyTypedObjectiveCExtensibleEnum")
        try assertFindsPath("/MixedFramework/MyTypedObjectiveCExtensibleEnum-struct", in: tree, asSymbolID: "c:ObjectiveCDeclarations.h@T@MyTypedObjectiveCExtensibleEnum")
        try assertFindsPath("/MixedFramework/MyTypedObjectiveCExtensibleEnum-typealias", in: tree, asSymbolID: "c:ObjectiveCDeclarations.h@T@MyTypedObjectiveCExtensibleEnum")
        // Since both collisions are the same symbol (in different languages) it can be disambiguated as one of the values.
        //
        // Resolving subpaths will pick to the version of the symbol that has those descendants.
        try assertFindsPath("/MixedFramework/MyTypedObjectiveCExtensibleEnum/first", in: tree, asSymbolID: "c:@MyTypedObjectiveCExtensibleEnumFirst")
        try assertFindsPath("/MixedFramework/MyTypedObjectiveCExtensibleEnum/second", in: tree, asSymbolID: "c:@MyTypedObjectiveCExtensibleEnumSecond")
        
        try assertFindsPath("/MixedFramework/MyTypedObjectiveCExtensibleEnumFirst", in: tree, asSymbolID: "c:@MyTypedObjectiveCExtensibleEnumFirst")
        try assertFindsPath("/MixedFramework/MyTypedObjectiveCExtensibleEnumSecond", in: tree, asSymbolID: "c:@MyTypedObjectiveCExtensibleEnumSecond")
        // Using a disambiguation suffix to pick a specific version of the symbol can only find the descendants in that language ...
        try assertFindsPath("/MixedFramework/MyTypedObjectiveCExtensibleEnum-struct/first", in: tree, asSymbolID: "c:@MyTypedObjectiveCExtensibleEnumFirst")
        try assertFindsPath("/MixedFramework/MyTypedObjectiveCExtensibleEnum-struct/second", in: tree, asSymbolID: "c:@MyTypedObjectiveCExtensibleEnumSecond")
        // ... but not the descendants in the other language.
        try assertPathNotFound("MixedFramework/MyTypedObjectiveCExtensibleEnum-typealias/first", in: tree)
        try assertPathNotFound("MixedFramework/MyTypedObjectiveCExtensibleEnum-typealias/second", in: tree)
    }
    
    func testRedundantKindDisambiguation() throws {
        let (_, context) = try testBundleAndContext(named: "MixedLanguageFrameworkWithLanguageRefinements")
        let tree = try XCTUnwrap(context.linkResolver.localResolver?.pathHierarchy)
        
        try assertFindsPath("/MixedFramework-module", in: tree, asSymbolID: "MixedFramework")
        
        // @objc public enum MyEnum: Int {
        //     case firstCase
        //     case secondCase
        //     public func myEnumFunction() { }
        //     public typealias MyEnumTypeAlias = Int
        //     public var myEnumProperty: MyEnumTypeAlias { 0 }
        // }
        try assertFindsPath("/MixedFramework-module/MyEnum-enum", in: tree, asSymbolID: "c:@M@MixedFramework@E@MyEnum")
        try assertFindsPath("/MixedFramework-module/MyEnum-enum/firstCase-enum.case", in: tree, asSymbolID: "c:@M@MixedFramework@E@MyEnum@MyEnumFirstCase")
        try assertFindsPath("/MixedFramework-module/MyEnum-enum/secondCase-enum.case", in: tree, asSymbolID: "c:@M@MixedFramework@E@MyEnum@MyEnumSecondCase")
        try assertFindsPath("/MixedFramework-module/MyEnum-enum/myEnumFunction()-method", in: tree, asSymbolID: "s:14MixedFramework6MyEnumO02myD8FunctionyyF")
        try assertFindsPath("/MixedFramework-module/MyEnum-enum/MyEnumTypeAlias-typealias", in: tree, asSymbolID: "s:14MixedFramework6MyEnumO0cD9TypeAliasa")
        try assertFindsPath("/MixedFramework-module/MyEnum-enum/myEnumProperty-property", in: tree, asSymbolID: "s:14MixedFramework6MyEnumO02myD8PropertySivp")
        
        // public struct MyStruct {
        //     public func myStructFunction() { }
        //     public typealias MyStructTypeAlias = Int
        //     public var myStructProperty: MyStructTypeAlias { 0 }
        //     public static var myStructTypeProperty: MyStructTypeAlias { 0 }
        // }
        try assertFindsPath("/MixedFramework-module/MyStruct-struct", in: tree, asSymbolID: "s:14MixedFramework8MyStructV")
        try assertFindsPath("/MixedFramework-module/MyStruct-struct/myStructFunction()-method", in: tree, asSymbolID: "s:14MixedFramework8MyStructV02myD8FunctionyyF")
        try assertFindsPath("/MixedFramework-module/MyStruct-struct/MyStructTypeAlias-typealias", in: tree, asSymbolID: "s:14MixedFramework8MyStructV0cD9TypeAliasa")
        try assertFindsPath("/MixedFramework-module/MyStruct-struct/myStructProperty-property", in: tree, asSymbolID: "s:14MixedFramework8MyStructV02myD8PropertySivp")
        try assertFindsPath("/MixedFramework-module/MyStruct-struct/myStructTypeProperty-type.property", in: tree, asSymbolID: "s:14MixedFramework8MyStructV02myD12TypePropertySivpZ")
        
        // public protocol MySwiftProtocol {
        //     func myProtocolMethod()
        //     associatedtype MyProtocolAssociatedType
        //     typealias MyProtocolTypeAlias = MyStruct
        //     var myProtocolProperty: MyProtocolAssociatedType { get }
        //     static var myProtocolTypeProperty: MyProtocolAssociatedType { get }
        // }
        try assertFindsPath("/MixedFramework-module/MySwiftProtocol-protocol", in: tree, asSymbolID: "s:14MixedFramework15MySwiftProtocolP")
        try assertFindsPath("/MixedFramework-module/MySwiftProtocol-protocol/myProtocolMethod()-method", in: tree, asSymbolID: "s:14MixedFramework15MySwiftProtocolP02myE6MethodyyF")
        try assertFindsPath("/MixedFramework-module/MySwiftProtocol-protocol/MyProtocolAssociatedType-associatedtype", in: tree, asSymbolID: "s:14MixedFramework15MySwiftProtocolP0cE14AssociatedTypeQa")
        try assertFindsPath("/MixedFramework-module/MySwiftProtocol-protocol/MyProtocolTypeAlias-typealias", in: tree, asSymbolID: "s:14MixedFramework15MySwiftProtocolP0cE9TypeAliasa")
        try assertFindsPath("/MixedFramework-module/MySwiftProtocol-protocol/myProtocolProperty-property", in: tree, asSymbolID: "s:14MixedFramework15MySwiftProtocolP02myE8Property0cE14AssociatedTypeQzvp")
        try assertFindsPath("/MixedFramework-module/MySwiftProtocol-protocol/myProtocolTypeProperty-type.property", in: tree, asSymbolID: "s:14MixedFramework15MySwiftProtocolP02myE12TypeProperty0ce10AssociatedG0QzvpZ")
        
        // public func myTopLevelFunction() { }
        // public var myTopLevelVariable = true
        try assertFindsPath("/MixedFramework/myTopLevelFunction()-func", in: tree, asSymbolID: "s:14MixedFramework18myTopLevelFunctionyyF")
        try assertFindsPath("/MixedFramework/myTopLevelVariable-var", in: tree, asSymbolID: "s:14MixedFramework18myTopLevelVariableSbvp")
    }
    
    func testBothRedundantDisambiguations() throws {
        let (_, context) = try testBundleAndContext(named: "MixedLanguageFrameworkWithLanguageRefinements")
        let tree = try XCTUnwrap(context.linkResolver.localResolver?.pathHierarchy)
        
        try assertFindsPath("/MixedFramework-module-9r7pl", in: tree, asSymbolID: "MixedFramework")
        
        // @objc public enum MyEnum: Int {
        //     case firstCase
        //     case secondCase
        //     public func myEnumFunction() { }
        //     public typealias MyEnumTypeAlias = Int
        //     public var myEnumProperty: MyEnumTypeAlias { 0 }
        // }
        try assertFindsPath("/MixedFramework-module-9r7pl/MyEnum-enum-1m96o", in: tree, asSymbolID: "c:@M@MixedFramework@E@MyEnum")
        try assertFindsPath("/MixedFramework-module-9r7pl/MyEnum-enum-1m96o/firstCase-enum.case-5ocr4", in: tree, asSymbolID: "c:@M@MixedFramework@E@MyEnum@MyEnumFirstCase")
        try assertFindsPath("/MixedFramework-module-9r7pl/MyEnum-enum-1m96o/secondCase-enum.case-ihyt", in: tree, asSymbolID: "c:@M@MixedFramework@E@MyEnum@MyEnumSecondCase")
        try assertFindsPath("/MixedFramework-module-9r7pl/MyEnum-enum-1m96o/myEnumFunction()-method-2pa9q", in: tree, asSymbolID: "s:14MixedFramework6MyEnumO02myD8FunctionyyF")
        try assertFindsPath("/MixedFramework-module-9r7pl/MyEnum-enum-1m96o/MyEnumTypeAlias-typealias-5ejt4", in: tree, asSymbolID: "s:14MixedFramework6MyEnumO0cD9TypeAliasa")
        try assertFindsPath("/MixedFramework-module-9r7pl/MyEnum-enum-1m96o/myEnumProperty-property-6cz2q", in: tree, asSymbolID: "s:14MixedFramework6MyEnumO02myD8PropertySivp")
        
        // public struct MyStruct {
        //     public func myStructFunction() { }
        //     public typealias MyStructTypeAlias = Int
        //     public var myStructProperty: MyStructTypeAlias { 0 }
        //     public static var myStructTypeProperty: MyStructTypeAlias { 0 }
        // }
        try assertFindsPath("/MixedFramework-module-9r7pl/MyStruct-struct-23xcd", in: tree, asSymbolID: "s:14MixedFramework8MyStructV")
        try assertFindsPath("/MixedFramework-module-9r7pl/MyStruct-struct-23xcd/myStructFunction()-method-9p92r", in: tree, asSymbolID: "s:14MixedFramework8MyStructV02myD8FunctionyyF")
        try assertFindsPath("/MixedFramework-module-9r7pl/MyStruct-struct-23xcd/MyStructTypeAlias-typealias-630hf", in: tree, asSymbolID: "s:14MixedFramework8MyStructV0cD9TypeAliasa")
        try assertFindsPath("/MixedFramework-module-9r7pl/MyStruct-struct-23xcd/myStructProperty-property-5ywbx", in: tree, asSymbolID: "s:14MixedFramework8MyStructV02myD8PropertySivp")
        try assertFindsPath("/MixedFramework-module-9r7pl/MyStruct-struct-23xcd/myStructTypeProperty-type.property-8ti6m", in: tree, asSymbolID: "s:14MixedFramework8MyStructV02myD12TypePropertySivpZ")
        
        // public protocol MySwiftProtocol {
        //     func myProtocolMethod()
        //     associatedtype MyProtocolAssociatedType
        //     typealias MyProtocolTypeAlias = MyStruct
        //     var myProtocolProperty: MyProtocolAssociatedType { get }
        //     static var myProtocolTypeProperty: MyProtocolAssociatedType { get }
        // }
        try assertFindsPath("/MixedFramework-module-9r7pl/MySwiftProtocol-protocol-xmee", in: tree, asSymbolID: "s:14MixedFramework15MySwiftProtocolP")
        try assertFindsPath("/MixedFramework-module-9r7pl/MySwiftProtocol-protocol-xmee/myProtocolMethod()-method-6srz6", in: tree, asSymbolID: "s:14MixedFramework15MySwiftProtocolP02myE6MethodyyF")
        try assertFindsPath("/MixedFramework-module-9r7pl/MySwiftProtocol-protocol-xmee/MyProtocolAssociatedType-associatedtype-33siz", in: tree, asSymbolID: "s:14MixedFramework15MySwiftProtocolP0cE14AssociatedTypeQa")
        try assertFindsPath("/MixedFramework-module-9r7pl/MySwiftProtocol-protocol-xmee/MyProtocolTypeAlias-typealias-9rpv6", in: tree, asSymbolID: "s:14MixedFramework15MySwiftProtocolP0cE9TypeAliasa")
        try assertFindsPath("/MixedFramework-module-9r7pl/MySwiftProtocol-protocol-xmee/myProtocolProperty-property-qer2", in: tree, asSymbolID: "s:14MixedFramework15MySwiftProtocolP02myE8Property0cE14AssociatedTypeQzvp")
        try assertFindsPath("/MixedFramework-module-9r7pl/MySwiftProtocol-protocol-xmee/myProtocolTypeProperty-type.property-8h7hm", in: tree, asSymbolID: "s:14MixedFramework15MySwiftProtocolP02myE12TypeProperty0ce10AssociatedG0QzvpZ")
        
        // public func myTopLevelFunction() { }
        // public var myTopLevelVariable = true
        try assertFindsPath("/MixedFramework-module-9r7pl/myTopLevelFunction()-func-55lhl", in: tree, asSymbolID: "s:14MixedFramework18myTopLevelFunctionyyF")
        try assertFindsPath("/MixedFramework-module-9r7pl/myTopLevelVariable-var-520ez", in: tree, asSymbolID: "s:14MixedFramework18myTopLevelVariableSbvp")
    }
    
    func testDefaultImplementationWithCollidingTargetSymbol() throws {
 
        // ---- Inner
        // public protocol Something {
        //     func doSomething()
        // }
        // public extension Something {
        //     func doSomething() {}
        // }
        //
        // ---- Outer
        // @_exported import Inner
        // public typealias Something = Inner.Something
        let (_, context) = try testBundleAndContext(named: "DefaultImplementationsWithExportedImport")
        let tree = try XCTUnwrap(context.linkResolver.localResolver?.pathHierarchy)
        
        // The @_export imported protocol can be found
        try assertFindsPath("/DefaultImplementationsWithExportedImport/Something-protocol", in: tree, asSymbolID: "s:5Inner9SomethingP")
        // The wrapping type alias can be found
        try assertFindsPath("/DefaultImplementationsWithExportedImport/Something-typealias", in: tree, asSymbolID: "s:40DefaultImplementationsWithExportedImport9Somethinga")
        
        // The protocol requirement and the default implementation both exist at the @_export imported Something protocol.
        let paths = tree.caseInsensitiveDisambiguatedPaths()
        XCTAssertEqual(paths["s:5Inner9SomethingP02doB0yyF"],    "/DefaultImplementationsWithExportedImport/Something/doSomething()-8skxc")
        XCTAssertEqual(paths["s:5Inner9SomethingPAAE02doB0yyF"], "/DefaultImplementationsWithExportedImport/Something/doSomething()-scj9")
        
        // Test disfavoring a default implementation in a symbol collision
        try assertFindsPath("DefaultImplementationsWithExportedImport/Something-protocol/doSomething()", in: tree, asSymbolID: "s:5Inner9SomethingP02doB0yyF")
        try assertFindsPath("DefaultImplementationsWithExportedImport/Something-protocol/doSomething()-method", in: tree, asSymbolID: "s:5Inner9SomethingP02doB0yyF")
        try assertFindsPath("DefaultImplementationsWithExportedImport/Something-protocol/doSomething()-8skxc", in: tree, asSymbolID: "s:5Inner9SomethingP02doB0yyF")
        // Only with disambiguation does the link resolve to the default implementation symbol
        try assertFindsPath("DefaultImplementationsWithExportedImport/Something-protocol/doSomething()-scj9", in: tree, asSymbolID: "s:5Inner9SomethingPAAE02doB0yyF")
    }
    
    func testDisambiguatedPaths() throws {
        let (_, context) = try testBundleAndContext(named: "MixedLanguageFrameworkWithLanguageRefinements")
        let tree = try XCTUnwrap(context.linkResolver.localResolver?.pathHierarchy)
        
        let paths = tree.caseInsensitiveDisambiguatedPaths()
        // @objc public enum MyEnum: Int {
        //     case firstCase
        //     case secondCase
        //     public func myEnumFunction() { }
        //     public typealias MyEnumTypeAlias = Int
        //     public var myEnumProperty: MyEnumTypeAlias { 0 }
        // }
        XCTAssertEqual(
            paths["c:@M@MixedFramework@E@MyEnum"],
            "/MixedFramework/MyEnum")
        XCTAssertEqual(
            paths["s:SQsE2neoiySbx_xtFZ::SYNTHESIZED::c:@M@MixedFramework@E@MyEnum"],
            "/MixedFramework/MyEnum/!=(_:_:)")
        XCTAssertEqual(
            paths["c:@M@MixedFramework@E@MyEnum@MyEnumFirstCase"],
            "/MixedFramework/MyEnum/firstCase")
        XCTAssertEqual(
            paths["s:SYsSHRzSH8RawValueSYRpzrlE4hash4intoys6HasherVz_tF::SYNTHESIZED::c:@M@MixedFramework@E@MyEnum"],
            "/MixedFramework/MyEnum/hash(into:)")
        XCTAssertEqual(
            paths["s:SYsSHRzSH8RawValueSYRpzrlE04hashB0Sivp::SYNTHESIZED::c:@M@MixedFramework@E@MyEnum"],
            "/MixedFramework/MyEnum/hashValue")
        XCTAssertEqual(
            paths["s:14MixedFramework6MyEnumO8rawValueACSgSi_tcfc"],
            "/MixedFramework/MyEnum/init(rawValue:)")
        XCTAssertEqual(
            paths["s:14MixedFramework6MyEnumO02myD8FunctionyyF"],
            "/MixedFramework/MyEnum/myEnumFunction()")
        XCTAssertEqual(
            paths["s:14MixedFramework6MyEnumO02myD8PropertySivp"],
            "/MixedFramework/MyEnum/myEnumProperty")
        XCTAssertEqual(
            paths["c:@M@MixedFramework@E@MyEnum@MyEnumSecondCase"],
            "/MixedFramework/MyEnum/secondCase")
        XCTAssertEqual(
            paths["s:14MixedFramework6MyEnumO0cD9TypeAliasa"],
            "/MixedFramework/MyEnum/MyEnumTypeAlias")
        
        // public final class CollisionsWithDifferentCapitalization {
        //     public var something: Int = 0
        //     public var someThing: Int = 0
        // }
        XCTAssertEqual(
            paths["s:14MixedFramework37CollisionsWithDifferentCapitalizationC9somethingSivp"],
            "/MixedFramework/CollisionsWithDifferentCapitalization/something-2c4k6")
        XCTAssertEqual(
            paths["s:14MixedFramework37CollisionsWithDifferentCapitalizationC9someThingSivp"],
            "/MixedFramework/CollisionsWithDifferentCapitalization/someThing-90i4h")
        
        // public enum CollisionsWithDifferentKinds {
        //     case something
        //     public var something: String { "" }
        //     public typealias Something = Int
        // }
        XCTAssertEqual(
            paths["s:14MixedFramework28CollisionsWithDifferentKindsO9somethingyA2CmF"],
            "/MixedFramework/CollisionsWithDifferentKinds/something-enum.case")
        XCTAssertEqual(
            paths["s:14MixedFramework28CollisionsWithDifferentKindsO9somethingSSvp"],
            "/MixedFramework/CollisionsWithDifferentKinds/something-property")
        XCTAssertEqual(
            paths["s:14MixedFramework28CollisionsWithDifferentKindsO9Somethinga"],
            "/MixedFramework/CollisionsWithDifferentKinds/Something-typealias")
        
        // public final class CollisionsWithEscapedKeywords {
        //     public subscript() -> Int { 0 }
        //     public func `subscript`() { }
        //     public static func `subscript`() { }
        //
        //     public init() { }
        //     public func `init`() { }
        //     public static func `init`() { }
        // }
        XCTAssertEqual(
            paths["s:14MixedFramework29CollisionsWithEscapedKeywordsC9subscriptyyF"],
            "/MixedFramework/CollisionsWithEscapedKeywords/subscript()-method")
        XCTAssertEqual(
            paths["s:14MixedFramework29CollisionsWithEscapedKeywordsCSiycip"],
            "/MixedFramework/CollisionsWithEscapedKeywords/subscript()-subscript")
        XCTAssertEqual(
            paths["s:14MixedFramework29CollisionsWithEscapedKeywordsC9subscriptyyFZ"],
            "/MixedFramework/CollisionsWithEscapedKeywords/subscript()-type.method")
        
        XCTAssertEqual(
            paths["s:14MixedFramework29CollisionsWithEscapedKeywordsCACycfc"],
            "/MixedFramework/CollisionsWithEscapedKeywords/init()-init")
        XCTAssertEqual(
            paths["s:14MixedFramework29CollisionsWithEscapedKeywordsC4inityyF"],
            "/MixedFramework/CollisionsWithEscapedKeywords/init()-method")
        XCTAssertEqual(
            paths["s:14MixedFramework29CollisionsWithEscapedKeywordsC4inityyFZ"],
            "/MixedFramework/CollisionsWithEscapedKeywords/init()-type.method")
        
        // public enum CollisionsWithDifferentFunctionArguments {
        //     public func something(argument: Int) -> Int { 0 }
        //     public func something(argument: String) -> Int { 0 }
        // }
        XCTAssertEqual(
            paths["s:14MixedFramework40CollisionsWithDifferentFunctionArgumentsO9something8argumentS2i_tF"],
            "/MixedFramework/CollisionsWithDifferentFunctionArguments/something(argument:)-1cyvp")
        XCTAssertEqual(
            paths["s:14MixedFramework40CollisionsWithDifferentFunctionArgumentsO9something8argumentSiSS_tF"],
            "/MixedFramework/CollisionsWithDifferentFunctionArguments/something(argument:)-2vke2")
        
        // public enum CollisionsWithDifferentSubscriptArguments {
        //     public subscript(something: Int) -> Int { 0 }
        //     public subscript(somethingElse: String) -> Int { 0 }
        // }
        XCTAssertEqual(
            paths["s:14MixedFramework41CollisionsWithDifferentSubscriptArgumentsOyS2icip"],
            "/MixedFramework/CollisionsWithDifferentSubscriptArguments/subscript(_:)-4fd0l")
        XCTAssertEqual(
            paths["s:14MixedFramework41CollisionsWithDifferentSubscriptArgumentsOySiSScip"],
            "/MixedFramework/CollisionsWithDifferentSubscriptArguments/subscript(_:)-757cj")
    }
    
    func testFindingRelativePaths() throws {
        let (_, context) = try testBundleAndContext(named: "MixedLanguageFrameworkWithLanguageRefinements")
        let tree = try XCTUnwrap(context.linkResolver.localResolver?.pathHierarchy)
        
        let moduleID = try tree.find(path: "/MixedFramework", onlyFindSymbols: true)
        
        // @objc public enum MyEnum: Int {
        //     case firstCase
        //     case secondCase
        //     public func myEnumFunction() { }
        //     public typealias MyEnumTypeAlias = Int
        //     public var myEnumProperty: MyEnumTypeAlias { 0 }
        // }
        //
        // public struct MyStruct {
        //     public func myStructFunction() { }
        //     public typealias MyStructTypeAlias = Int
        //     public var myStructProperty: MyStructTypeAlias { 0 }
        //     public static var myStructTypeProperty: MyStructTypeAlias { 0 }
        // }
        let myEnumID = try tree.find(path: "MyEnum", parent: moduleID, onlyFindSymbols: true)
        XCTAssertEqual(try tree.findSymbol(path: "firstCase", parent: myEnumID).identifier.precise, "c:@M@MixedFramework@E@MyEnum@MyEnumFirstCase")
        XCTAssertEqual(try tree.findSymbol(path: "secondCase", parent: myEnumID).identifier.precise, "c:@M@MixedFramework@E@MyEnum@MyEnumSecondCase")
        XCTAssertEqual(try tree.findSymbol(path: "myEnumFunction()", parent: myEnumID).identifier.precise, "s:14MixedFramework6MyEnumO02myD8FunctionyyF")
        XCTAssertEqual(try tree.findSymbol(path: "MyEnumTypeAlias", parent: myEnumID).identifier.precise, "s:14MixedFramework6MyEnumO0cD9TypeAliasa")
        XCTAssertEqual(try tree.findSymbol(path: "myEnumProperty", parent: myEnumID).identifier.precise, "s:14MixedFramework6MyEnumO02myD8PropertySivp")
        
        let myStructID = try tree.find(path: "MyStruct", parent: moduleID, onlyFindSymbols: true)
        XCTAssertEqual(try tree.findSymbol(path: "myStructFunction()", parent: myStructID).identifier.precise, "s:14MixedFramework8MyStructV02myD8FunctionyyF")
        XCTAssertEqual(try tree.findSymbol(path: "MyStructTypeAlias", parent: myStructID).identifier.precise, "s:14MixedFramework8MyStructV0cD9TypeAliasa")
        XCTAssertEqual(try tree.findSymbol(path: "myStructProperty", parent: myStructID).identifier.precise, "s:14MixedFramework8MyStructV02myD8PropertySivp")
        XCTAssertEqual(try tree.findSymbol(path: "myStructTypeProperty", parent: myStructID).identifier.precise, "s:14MixedFramework8MyStructV02myD12TypePropertySivpZ")
        
        // Resolve symbols with the same parent
        let myFirstCaseID = try tree.find(path: "firstCase", parent: myEnumID, onlyFindSymbols: true)
        XCTAssertEqual(try tree.findSymbol(path: "firstCase", parent: myFirstCaseID).identifier.precise, "c:@M@MixedFramework@E@MyEnum@MyEnumFirstCase")
        XCTAssertEqual(try tree.findSymbol(path: "secondCase", parent: myFirstCaseID).identifier.precise, "c:@M@MixedFramework@E@MyEnum@MyEnumSecondCase")
        XCTAssertEqual(try tree.findSymbol(path: "myEnumFunction()", parent: myFirstCaseID).identifier.precise, "s:14MixedFramework6MyEnumO02myD8FunctionyyF")
        XCTAssertEqual(try tree.findSymbol(path: "MyEnumTypeAlias", parent: myFirstCaseID).identifier.precise, "s:14MixedFramework6MyEnumO0cD9TypeAliasa")
        XCTAssertEqual(try tree.findSymbol(path: "myEnumProperty", parent: myFirstCaseID).identifier.precise, "s:14MixedFramework6MyEnumO02myD8PropertySivp")
        
        let myStructFunctionID = try tree.find(path: "myStructFunction()", parent: myStructID, onlyFindSymbols: true)
        XCTAssertEqual(try tree.findSymbol(path: "myStructFunction()", parent: myStructFunctionID).identifier.precise, "s:14MixedFramework8MyStructV02myD8FunctionyyF")
        XCTAssertEqual(try tree.findSymbol(path: "MyStructTypeAlias", parent: myStructFunctionID).identifier.precise, "s:14MixedFramework8MyStructV0cD9TypeAliasa")
        XCTAssertEqual(try tree.findSymbol(path: "myStructProperty", parent: myStructFunctionID).identifier.precise, "s:14MixedFramework8MyStructV02myD8PropertySivp")
        XCTAssertEqual(try tree.findSymbol(path: "myStructTypeProperty", parent: myStructFunctionID).identifier.precise, "s:14MixedFramework8MyStructV02myD12TypePropertySivpZ")
        
        // Resolve symbols accessible from the parent's parent
        XCTAssertEqual(try tree.findSymbol(path: "MyEnum", parent: myFirstCaseID).identifier.precise, "c:@M@MixedFramework@E@MyEnum")
        XCTAssertEqual(try tree.findSymbol(path: "MyEnum/firstCase", parent: myFirstCaseID).identifier.precise, "c:@M@MixedFramework@E@MyEnum@MyEnumFirstCase")
        XCTAssertEqual(try tree.findSymbol(path: "MyEnum/secondCase", parent: myFirstCaseID).identifier.precise, "c:@M@MixedFramework@E@MyEnum@MyEnumSecondCase")
        XCTAssertEqual(try tree.findSymbol(path: "MyEnum/myEnumFunction()", parent: myFirstCaseID).identifier.precise, "s:14MixedFramework6MyEnumO02myD8FunctionyyF")
        XCTAssertEqual(try tree.findSymbol(path: "MyEnum/MyEnumTypeAlias", parent: myFirstCaseID).identifier.precise, "s:14MixedFramework6MyEnumO0cD9TypeAliasa")
        XCTAssertEqual(try tree.findSymbol(path: "MyEnum/myEnumProperty", parent: myFirstCaseID).identifier.precise, "s:14MixedFramework6MyEnumO02myD8PropertySivp")
        
        XCTAssertEqual(try tree.findSymbol(path: "MyStruct", parent: myFirstCaseID).identifier.precise, "s:14MixedFramework8MyStructV")
        XCTAssertEqual(try tree.findSymbol(path: "MyStruct/myStructFunction()", parent: myFirstCaseID).identifier.precise, "s:14MixedFramework8MyStructV02myD8FunctionyyF")
        XCTAssertEqual(try tree.findSymbol(path: "MyStruct/MyStructTypeAlias", parent: myFirstCaseID).identifier.precise, "s:14MixedFramework8MyStructV0cD9TypeAliasa")
        XCTAssertEqual(try tree.findSymbol(path: "MyStruct/myStructProperty", parent: myFirstCaseID).identifier.precise, "s:14MixedFramework8MyStructV02myD8PropertySivp")
        XCTAssertEqual(try tree.findSymbol(path: "MyStruct/myStructTypeProperty", parent: myFirstCaseID).identifier.precise, "s:14MixedFramework8MyStructV02myD12TypePropertySivpZ")
        
        XCTAssertEqual(try tree.findSymbol(path: "MyEnum", parent: myStructFunctionID).identifier.precise, "c:@M@MixedFramework@E@MyEnum")
        XCTAssertEqual(try tree.findSymbol(path: "MyEnum/firstCase", parent: myStructFunctionID).identifier.precise, "c:@M@MixedFramework@E@MyEnum@MyEnumFirstCase")
        XCTAssertEqual(try tree.findSymbol(path: "MyEnum/secondCase", parent: myStructFunctionID).identifier.precise, "c:@M@MixedFramework@E@MyEnum@MyEnumSecondCase")
        XCTAssertEqual(try tree.findSymbol(path: "MyEnum/myEnumFunction()", parent: myStructFunctionID).identifier.precise, "s:14MixedFramework6MyEnumO02myD8FunctionyyF")
        XCTAssertEqual(try tree.findSymbol(path: "MyEnum/MyEnumTypeAlias", parent: myStructFunctionID).identifier.precise, "s:14MixedFramework6MyEnumO0cD9TypeAliasa")
        XCTAssertEqual(try tree.findSymbol(path: "MyEnum/myEnumProperty", parent: myStructFunctionID).identifier.precise, "s:14MixedFramework6MyEnumO02myD8PropertySivp")
        
        XCTAssertEqual(try tree.findSymbol(path: "MyStruct", parent: myStructFunctionID).identifier.precise, "s:14MixedFramework8MyStructV")
        XCTAssertEqual(try tree.findSymbol(path: "MyStruct/myStructFunction()", parent: myStructFunctionID).identifier.precise, "s:14MixedFramework8MyStructV02myD8FunctionyyF")
        XCTAssertEqual(try tree.findSymbol(path: "MyStruct/MyStructTypeAlias", parent: myStructFunctionID).identifier.precise, "s:14MixedFramework8MyStructV0cD9TypeAliasa")
        XCTAssertEqual(try tree.findSymbol(path: "MyStruct/myStructProperty", parent: myStructFunctionID).identifier.precise, "s:14MixedFramework8MyStructV02myD8PropertySivp")
        XCTAssertEqual(try tree.findSymbol(path: "MyStruct/myStructTypeProperty", parent: myStructFunctionID).identifier.precise, "s:14MixedFramework8MyStructV02myD12TypePropertySivpZ")
        
        XCTAssertEqual(try tree.findSymbol(path: "MixedFramework", parent: myFirstCaseID).identifier.precise, "MixedFramework")
        XCTAssertEqual(try tree.findSymbol(path: "MixedFramework", parent: myStructFunctionID).identifier.precise, "MixedFramework")
        
        // All the way up and all the way down
        XCTAssertEqual(try tree.findSymbol(path: "MixedFramework-module/MyEnum-enum/firstCase-enum.case", parent: myFirstCaseID).identifier.precise, "c:@M@MixedFramework@E@MyEnum@MyEnumFirstCase")
        XCTAssertEqual(try tree.findSymbol(path: "MixedFramework-module/MyEnum-enum/secondCase-enum.case", parent: myFirstCaseID).identifier.precise, "c:@M@MixedFramework@E@MyEnum@MyEnumSecondCase")
        XCTAssertEqual(try tree.findSymbol(path: "MixedFramework-module/MyEnum-enum/myEnumFunction()-method", parent: myFirstCaseID).identifier.precise, "s:14MixedFramework6MyEnumO02myD8FunctionyyF")
        XCTAssertEqual(try tree.findSymbol(path: "MixedFramework-module/MyEnum-enum/MyEnumTypeAlias-typealias", parent: myFirstCaseID).identifier.precise, "s:14MixedFramework6MyEnumO0cD9TypeAliasa")
        XCTAssertEqual(try tree.findSymbol(path: "MixedFramework-module/MyEnum-enum/myEnumProperty-property", parent: myFirstCaseID).identifier.precise, "s:14MixedFramework6MyEnumO02myD8PropertySivp")
        
        XCTAssertEqual(try tree.findSymbol(path: "MixedFramework-module/MyStruct-struct/myStructFunction()-method", parent: myStructFunctionID).identifier.precise, "s:14MixedFramework8MyStructV02myD8FunctionyyF")
        XCTAssertEqual(try tree.findSymbol(path: "MixedFramework-module/MyStruct-struct/MyStructTypeAlias-typealias", parent: myStructFunctionID).identifier.precise, "s:14MixedFramework8MyStructV0cD9TypeAliasa")
        XCTAssertEqual(try tree.findSymbol(path: "MixedFramework-module/MyStruct-struct/myStructProperty-property", parent: myStructFunctionID).identifier.precise, "s:14MixedFramework8MyStructV02myD8PropertySivp")
        XCTAssertEqual(try tree.findSymbol(path: "MixedFramework-module/MyStruct-struct/myStructTypeProperty-type.property", parent: myStructFunctionID).identifier.precise, "s:14MixedFramework8MyStructV02myD12TypePropertySivpZ")
        
        // Absolute links
        XCTAssertEqual(try tree.findSymbol(path: "/MixedFramework-module/MyEnum-enum/firstCase-enum.case", parent: myFirstCaseID).identifier.precise, "c:@M@MixedFramework@E@MyEnum@MyEnumFirstCase")
        XCTAssertEqual(try tree.findSymbol(path: "/MixedFramework-module/MyEnum-enum/secondCase-enum.case", parent: myFirstCaseID).identifier.precise, "c:@M@MixedFramework@E@MyEnum@MyEnumSecondCase")
        XCTAssertEqual(try tree.findSymbol(path: "/MixedFramework-module/MyEnum-enum/myEnumFunction()-method", parent: myFirstCaseID).identifier.precise, "s:14MixedFramework6MyEnumO02myD8FunctionyyF")
        XCTAssertEqual(try tree.findSymbol(path: "/MixedFramework-module/MyEnum-enum/MyEnumTypeAlias-typealias", parent: myFirstCaseID).identifier.precise, "s:14MixedFramework6MyEnumO0cD9TypeAliasa")
        XCTAssertEqual(try tree.findSymbol(path: "/MixedFramework-module/MyEnum-enum/myEnumProperty-property", parent: myFirstCaseID).identifier.precise, "s:14MixedFramework6MyEnumO02myD8PropertySivp")
        
        XCTAssertEqual(try tree.findSymbol(path: "/MixedFramework-module/MyStruct-struct/myStructFunction()-method", parent: myStructFunctionID).identifier.precise, "s:14MixedFramework8MyStructV02myD8FunctionyyF")
        XCTAssertEqual(try tree.findSymbol(path: "/MixedFramework-module/MyStruct-struct/MyStructTypeAlias-typealias", parent: myStructFunctionID).identifier.precise, "s:14MixedFramework8MyStructV0cD9TypeAliasa")
        XCTAssertEqual(try tree.findSymbol(path: "/MixedFramework-module/MyStruct-struct/myStructProperty-property", parent: myStructFunctionID).identifier.precise, "s:14MixedFramework8MyStructV02myD8PropertySivp")
        XCTAssertEqual(try tree.findSymbol(path: "/MixedFramework-module/MyStruct-struct/myStructTypeProperty-type.property", parent: myStructFunctionID).identifier.precise, "s:14MixedFramework8MyStructV02myD12TypePropertySivpZ")
        
        // @objc(MySwiftClassObjectiveCName)
        // public class MySwiftClassSwiftName: NSObject {
        //     @objc(myPropertyObjectiveCName)
        //     public var myPropertySwiftName: Int { 0 }
        //
        //     @objc(myMethodObjectiveCName)
        //     public func myMethodSwiftName() -> Int { 0 }
        // }
        let mySwiftClassSwiftID = try tree.find(path: "MySwiftClassSwiftName", parent: moduleID, onlyFindSymbols: true)
        XCTAssertEqual(try tree.findSymbol(path: "myPropertySwiftName", parent: mySwiftClassSwiftID).identifier.precise, "c:@M@MixedFramework@objc(cs)MySwiftClassObjectiveCName(py)myPropertyObjectiveCName")
        XCTAssertEqual(try tree.findSymbol(path: "myMethodSwiftName()", parent: mySwiftClassSwiftID).identifier.precise, "c:@M@MixedFramework@objc(cs)MySwiftClassObjectiveCName(im)myMethodObjectiveCName")
        XCTAssertThrowsError(try tree.findSymbol(path: "myPropertyObjectiveCName", parent: mySwiftClassSwiftID))
        XCTAssertThrowsError(try tree.findSymbol(path: "myMethodObjectiveCName", parent: mySwiftClassSwiftID))
        
        let mySwiftClassObjCID = try tree.find(path: "MySwiftClassObjectiveCName", parent: moduleID, onlyFindSymbols: true)
        XCTAssertEqual(try tree.findSymbol(path: "myPropertyObjectiveCName", parent: mySwiftClassObjCID).identifier.precise, "c:@M@MixedFramework@objc(cs)MySwiftClassObjectiveCName(py)myPropertyObjectiveCName")
        XCTAssertEqual(try tree.findSymbol(path: "myMethodObjectiveCName", parent: mySwiftClassObjCID).identifier.precise, "c:@M@MixedFramework@objc(cs)MySwiftClassObjectiveCName(im)myMethodObjectiveCName")
        XCTAssertThrowsError(try tree.findSymbol(path: "myPropertySwiftName", parent: mySwiftClassObjCID))
        XCTAssertThrowsError(try tree.findSymbol(path: "myMethodSwiftName()", parent: mySwiftClassObjCID))
        
        // typedef NS_OPTIONS(NSInteger, MyObjectiveCOption) {
        //     MyObjectiveCOptionNone                                      = 0,
        //     MyObjectiveCOptionFirst                                     = 1 << 0,
        //     MyObjectiveCOptionSecond NS_SWIFT_NAME(secondCaseSwiftName) = 1 << 1
        // };
        let myOptionAsEnumID = try tree.find(path: "MyObjectiveCOption-enum", parent: moduleID, onlyFindSymbols: true)
        XCTAssertEqual(try tree.findSymbol(path: "MyObjectiveCOptionNone", parent: myOptionAsEnumID).identifier.precise, "c:@E@MyObjectiveCOption@MyObjectiveCOptionNone")
        XCTAssertEqual(try tree.findSymbol(path: "MyObjectiveCOptionFirst", parent: myOptionAsEnumID).identifier.precise, "c:@E@MyObjectiveCOption@MyObjectiveCOptionFirst")
        XCTAssertEqual(try tree.findSymbol(path: "MyObjectiveCOptionSecond", parent: myOptionAsEnumID).identifier.precise, "c:@E@MyObjectiveCOption@MyObjectiveCOptionSecond")
        XCTAssertThrowsError(try tree.findSymbol(path: "none", parent: myOptionAsEnumID))
        XCTAssertThrowsError(try tree.findSymbol(path: "first", parent: myOptionAsEnumID))
        XCTAssertThrowsError(try tree.findSymbol(path: "second", parent: myOptionAsEnumID))
        XCTAssertThrowsError(try tree.findSymbol(path: "secondCaseSwiftName", parent: myOptionAsEnumID))
        
        let myOptionAsStructID = try tree.find(path: "MyObjectiveCOption-struct", parent: moduleID, onlyFindSymbols: true)
        XCTAssertEqual(try tree.findSymbol(path: "first", parent: myOptionAsStructID).identifier.precise, "c:@E@MyObjectiveCOption@MyObjectiveCOptionFirst")
        XCTAssertEqual(try tree.findSymbol(path: "secondCaseSwiftName", parent: myOptionAsStructID).identifier.precise, "c:@E@MyObjectiveCOption@MyObjectiveCOptionSecond")
        XCTAssertThrowsError(try tree.findSymbol(path: "none", parent: myOptionAsStructID))
        XCTAssertThrowsError(try tree.findSymbol(path: "second", parent: myOptionAsStructID))
        XCTAssertThrowsError(try tree.findSymbol(path: "MyObjectiveCOptionNone", parent: myOptionAsStructID))
        XCTAssertThrowsError(try tree.findSymbol(path: "MyObjectiveCOptionFirst", parent: myOptionAsStructID))
        XCTAssertThrowsError(try tree.findSymbol(path: "MyObjectiveCOptionSecond", parent: myOptionAsStructID))
        
        // typedef NSInteger MyTypedObjectiveCExtensibleEnum NS_TYPED_EXTENSIBLE_ENUM;
        //
        // MyTypedObjectiveCExtensibleEnum const MyTypedObjectiveCExtensibleEnumFirst;
        // MyTypedObjectiveCExtensibleEnum const MyTypedObjectiveCExtensibleEnumSecond;
        let myTypedExtensibleEnumID = try tree.find(path: "MyTypedObjectiveCExtensibleEnum-struct", parent: moduleID, onlyFindSymbols: true)
        XCTAssertEqual(try tree.findSymbol(path: "first", parent: myTypedExtensibleEnumID).identifier.precise, "c:@MyTypedObjectiveCExtensibleEnumFirst")
        XCTAssertEqual(try tree.findSymbol(path: "second", parent: myTypedExtensibleEnumID).identifier.precise, "c:@MyTypedObjectiveCExtensibleEnumSecond")
    }
    
    func testPathWithDocumentationPrefix() throws {
        let (_, context) = try testBundleAndContext(named: "MixedLanguageFrameworkWithLanguageRefinements")
        let tree = try XCTUnwrap(context.linkResolver.localResolver?.pathHierarchy)
        
        let moduleID = try tree.find(path: "/MixedFramework", onlyFindSymbols: true)
        
        XCTAssertEqual(try tree.findSymbol(path: "MyEnum", parent: moduleID).identifier.precise, "c:@M@MixedFramework@E@MyEnum")
        XCTAssertEqual(try tree.findSymbol(path: "MixedFramework/MyEnum", parent: moduleID).identifier.precise, "c:@M@MixedFramework@E@MyEnum")
        XCTAssertEqual(try tree.findSymbol(path: "documentation/MixedFramework/MyEnum", parent: moduleID).identifier.precise, "c:@M@MixedFramework@E@MyEnum")
        XCTAssertEqual(try tree.findSymbol(path: "/documentation/MixedFramework/MyEnum", parent: moduleID).identifier.precise, "c:@M@MixedFramework@E@MyEnum")
        
        assertParsedPathComponents("documentation/MixedFramework/MyEnum", [("documentation", nil, nil), ("MixedFramework", nil, nil), ("MyEnum", nil, nil)])
        assertParsedPathComponents("/documentation/MixedFramework/MyEnum", [("documentation", nil, nil), ("MixedFramework", nil, nil), ("MyEnum", nil, nil)])
    }
    
    func testTestBundle() throws {
        let (bundle, context) = try testBundleAndContext(named: "TestBundle")
        let linkResolver = try XCTUnwrap(context.linkResolver.localResolver)
        let tree = try XCTUnwrap(linkResolver.pathHierarchy)
        
        // Test finding the parent via the `fromTopicReference` integration shim.
        let parentID = linkResolver.resolvedReferenceMap[ResolvedTopicReference(bundleIdentifier: bundle.identifier, path: "/documentation/MyKit", sourceLanguage: .swift)]!
        XCTAssertNotNil(parentID)
        XCTAssertEqual(try tree.findSymbol(path: "globalFunction(_:considering:)", parent: parentID).identifier.precise, "s:5MyKit14globalFunction_11consideringy10Foundation4DataV_SitF")
        XCTAssertEqual(try tree.findSymbol(path: "MyKit/globalFunction(_:considering:)", parent: parentID).identifier.precise, "s:5MyKit14globalFunction_11consideringy10Foundation4DataV_SitF")
        XCTAssertEqual(try tree.findSymbol(path: "/MyKit/globalFunction(_:considering:)", parent: parentID).identifier.precise, "s:5MyKit14globalFunction_11consideringy10Foundation4DataV_SitF")
          
        let myKidModuleID = try tree.find(path: "/MyKit", onlyFindSymbols: true)
        XCTAssertEqual(try tree.findSymbol(path: "globalFunction(_:considering:)", parent: myKidModuleID).identifier.precise, "s:5MyKit14globalFunction_11consideringy10Foundation4DataV_SitF")
        XCTAssertEqual(try tree.findSymbol(path: "MyKit/globalFunction(_:considering:)", parent: myKidModuleID).identifier.precise, "s:5MyKit14globalFunction_11consideringy10Foundation4DataV_SitF")
        XCTAssertEqual(try tree.findSymbol(path: "/MyKit/globalFunction(_:considering:)", parent: myKidModuleID).identifier.precise, "s:5MyKit14globalFunction_11consideringy10Foundation4DataV_SitF")
        
        XCTAssertEqual(try tree.findSymbol(path: "MyClass/init()-33vaw", parent: myKidModuleID).identifier.precise, "s:5MyKit0A5ClassCACycfcDUPLICATE")
        
        // Test finding symbol from an extension
        let sideKidModuleID = try tree.find(path: "/SideKit", onlyFindSymbols: true)
        XCTAssertEqual(try tree.findSymbol(path: "UncuratedClass/angle", parent: sideKidModuleID).identifier.precise, "s:So14UncuratedClassCV5MyKitE5angle12CoreGraphics7CGFloatVSgvp")
        try assertFindsPath("/SideKit/SideClass/Element", in: tree, asSymbolID: "s:7SideKit0A5ClassC7Elementa")
        try assertFindsPath("/SideKit/SideClass/Element/inherited()", in: tree, asSymbolID: "s:7SideKit0A5::SYNTESIZED::inheritedFF")
        
        // Test disfavoring a default implementation in a symbol collision
        try assertFindsPath("/SideKit/SideProtocol/func()", in: tree, asSymbolID: "s:5MyKit0A5MyProtocol0Afunc()")
        try assertFindsPath("/SideKit/SideProtocol/func()-method", in: tree, asSymbolID: "s:5MyKit0A5MyProtocol0Afunc()")
        try assertFindsPath("/SideKit/SideProtocol/func()-6ijsi", in: tree, asSymbolID: "s:5MyKit0A5MyProtocol0Afunc()")
        // Only with disambiguation does the link resolve to the default implementation symbol
        try assertFindsPath("/SideKit/SideProtocol/func()-2dxqn", in: tree, asSymbolID: "s:5MyKit0A5MyProtocol0Afunc()DefaultImp")
        
        try assertFindsPath("/FillIntroduced/iOSOnlyDeprecated()", in: tree, asSymbolID: "s:14FillIntroduced17iOSOnlyDeprecatedyyF")
        try assertFindsPath("/FillIntroduced/macCatalystOnlyIntroduced()", in: tree, asSymbolID: "s:14FillIntroduced015macCatalystOnlyB0yyF")
        
        let paths = tree.caseInsensitiveDisambiguatedPaths()
        try assertFindsPath("/SideKit/UncuratedClass", in: tree, asSymbolID: "s:7SideKit14UncuratedClassC")
        XCTAssertEqual(paths["s:7SideKit14UncuratedClassC"],
                       "/SideKit/UncuratedClass")
        
        // Test finding non-symbol children
        let discussionID = try tree.find(path: "/SideKit#Discussion", onlyFindSymbols: false)
        XCTAssertNil(tree.lookup[discussionID]!.symbol)
        XCTAssertEqual(tree.lookup[discussionID]!.name, "Discussion")
        
        let protocolImplementationsID = try tree.find(path: "/SideKit/SideClass/Element/Protocol-Implementations", onlyFindSymbols: false)
        XCTAssertNil(tree.lookup[protocolImplementationsID]!.symbol)
        XCTAssertEqual(tree.lookup[protocolImplementationsID]!.name, "Protocol-Implementations")
        
        let landmarkID = try tree.find(path: "/Test-Bundle/TestTutorial#Create-a-New-AR-Project-💻", onlyFindSymbols: false)
        XCTAssertNil(tree.lookup[landmarkID]!.symbol)
        XCTAssertEqual(tree.lookup[landmarkID]!.name, "Create-a-New-AR-Project-💻")
        
        let articleID = try tree.find(path: "/Test-Bundle/Default-Code-Listing-Syntax", onlyFindSymbols: false)
        XCTAssertNil(tree.lookup[articleID]!.symbol)
        XCTAssertEqual(tree.lookup[articleID]!.name, "Default-Code-Listing-Syntax")
    }
    
    func testMixedLanguageFramework() throws {
        let (_, context) = try testBundleAndContext(named: "MixedLanguageFramework")
        let tree = try XCTUnwrap(context.linkResolver.localResolver?.pathHierarchy)
        
        try assertFindsPath("MixedLanguageFramework/Bar/myStringFunction(_:)", in: tree, asSymbolID: "c:objc(cs)Bar(cm)myStringFunction:error:")
        try assertFindsPath("MixedLanguageFramework/Bar/myStringFunction:error:", in: tree, asSymbolID: "c:objc(cs)Bar(cm)myStringFunction:error:")

        try assertPathCollision("MixedLanguageFramework/Foo", in: tree, collisions: [
            ("c:@E@Foo", "enum"),
            ("c:@E@Foo", "struct"),
            ("c:MixedLanguageFramework.h@T@Foo", "typealias"),
        ])
        try assertPathRaisesErrorMessage("MixedLanguageFramework/Foo", in: tree, context: context, expectedErrorMessage: """
        'Foo' is ambiguous at '/MixedLanguageFramework'
        """) { error in
            XCTAssertEqual(error.solutions, [
                .init(summary: "Insert 'struct' for\n'struct Foo'", replacements: [("-struct", 26, 26)]),
                .init(summary: "Insert 'enum' for\n'typedef enum Foo : NSString { ... } Foo;'", replacements: [("-enum", 26, 26)]),
                .init(summary: "Insert 'typealias' for\n'typedef enum Foo : NSString { ... } Foo;'", replacements: [("-typealias", 26, 26)]),
            ])
        } // The 'enum' and 'typealias' symbols have multi-line declarations that are presented on a single line
        
        try assertFindsPath("MixedLanguageFramework/Foo/first", in: tree, asSymbolID: "c:@E@Foo@first")
        
        try assertFindsPath("MixedLanguageFramework/Foo-enum/first", in: tree, asSymbolID: "c:@E@Foo@first")
        try assertFindsPath("MixedLanguageFramework/Foo-struct/first", in: tree, asSymbolID: "c:@E@Foo@first")
        try assertFindsPath("MixedLanguageFramework/Foo-c.enum/first", in: tree, asSymbolID: "c:@E@Foo@first")
        try assertFindsPath("MixedLanguageFramework/Foo-swift.struct/first", in: tree, asSymbolID: "c:@E@Foo@first")
        
        try assertFindsPath("MixedLanguageFramework/Foo/first-enum.case", in: tree, asSymbolID: "c:@E@Foo@first")
        try assertFindsPath("MixedLanguageFramework/Foo/first-c.enum.case", in: tree, asSymbolID: "c:@E@Foo@first")
        try assertFindsPath("MixedLanguageFramework/Foo/first-type.property", in: tree, asSymbolID: "c:@E@Foo@first")
        try assertFindsPath("MixedLanguageFramework/Foo/first-swift.type.property", in: tree, asSymbolID: "c:@E@Foo@first")

        try assertFindsPath("MixedLanguageFramework/MixedLanguageProtocol/mixedLanguageMethod()", in: tree, asSymbolID: "c:@M@TestFramework@objc(pl)MixedLanguageProtocol(im)mixedLanguageMethod")
        try assertFindsPath("MixedLanguageFramework/MixedLanguageProtocol/mixedLanguageMethod", in: tree, asSymbolID: "c:@M@TestFramework@objc(pl)MixedLanguageProtocol(im)mixedLanguageMethod")
        
        let paths = tree.caseInsensitiveDisambiguatedPaths()
        XCTAssertEqual(paths["c:@E@Foo"],
                       "/MixedLanguageFramework/Foo-struct")
        XCTAssertEqual(paths["c:MixedLanguageFramework.h@T@Foo"],
                       "/MixedLanguageFramework/Foo-typealias")
        XCTAssertEqual(paths["c:@E@Foo@first"],
                       "/MixedLanguageFramework/Foo/first")
        XCTAssertEqual(paths["c:@E@Foo@second"],
                       "/MixedLanguageFramework/Foo/second")
        XCTAssertEqual(paths["s:So3FooV8rawValueABSu_tcfc"],
                       "/MixedLanguageFramework/Foo/init(rawValue:)")
        XCTAssertEqual(paths["c:objc(cs)Bar(cm)myStringFunction:error:"],
                       "/MixedLanguageFramework/Bar/myStringFunction(_:)")
        XCTAssertEqual(paths["s:22MixedLanguageFramework15SwiftOnlyStructV4tadayyF"],
                       "/MixedLanguageFramework/SwiftOnlyStruct/tada()")
    }
    
    func testArticleAndSymbolCollisions() throws {
        let (_, _, context) = try testBundleAndContext(copying: "MixedLanguageFramework") { url in
            try """
            # An article
            
            This article has the same path as a symbol
            """.write(to: url.appendingPathComponent("Bar.md"), atomically: true, encoding: .utf8)
        }
        let tree = try XCTUnwrap(context.linkResolver.localResolver?.pathHierarchy)
        
        // The added article above has the same path as an existing symbol in the this module.
        let symbolNode = try tree.findNode(path: "/MixedLanguageFramework/Bar", onlyFindSymbols: true)
        XCTAssertNotNil(symbolNode.symbol, "Symbol link finds the symbol")
        let articleNode = try tree.findNode(path: "/MixedLanguageFramework/Bar", onlyFindSymbols: false)
        XCTAssertNil(articleNode.symbol, "General documentation link find the article")
    }
    
    func testArticleSelfAnchorLinks() throws {
        let (_, _, context) = try testBundleAndContext(copying: "MixedLanguageFramework") { url in
            try """
            # ArticleWithHeading

            ## TestTargetHeading

            This article has the same path as a symbol. See also:
            - <doc:TestTargetHeading>
            - <doc:#TestTargetHeading>

            """.write(to: url.appendingPathComponent("ArticleWithHeading.md"), atomically: true, encoding: .utf8)
        }

        let tree = try XCTUnwrap(context.linkResolver.localResolver?.pathHierarchy)
        let articleNode = try tree.findNode(path: "/MixedLanguageFramework/ArticleWithHeading", onlyFindSymbols: false)

        let linkNode = try tree.find(path: "TestTargetHeading", parent: articleNode.identifier, onlyFindSymbols: false)
        let anchorLinkNode = try tree.find(path: "#TestTargetHeading", parent: articleNode.identifier, onlyFindSymbols: false)
        XCTAssertNotNil(linkNode)
        XCTAssertNotNil(anchorLinkNode)
    }

    func testOverloadedSymbols() throws {
        let (_, context) = try testBundleAndContext(named: "OverloadedSymbols")
        let tree = try XCTUnwrap(context.linkResolver.localResolver?.pathHierarchy)
        
        let paths = tree.caseInsensitiveDisambiguatedPaths()
        
        XCTAssertEqual(paths["s:8ShapeKit22OverloadedParentStructV"],
                       "/ShapeKit/OverloadedParentStruct-1jr3p")
        XCTAssertEqual(paths["s:8ShapeKit22overloadedparentstructV"],
                       "/ShapeKit/overloadedparentstruct-6a7lx")
        
        // These need to be disambiguated in two path components
        XCTAssertEqual(paths["s:8ShapeKit22OverloadedParentStructV15fifthTestMemberSivpZ"],
                       "/ShapeKit/OverloadedParentStruct-1jr3p/fifthTestMember")
        XCTAssertEqual(paths["s:8ShapeKit22overloadedparentstructV15fifthTestMemberSivp"],
                       "/ShapeKit/overloadedparentstruct-6a7lx/fifthTestMember")
        
        // This is the only enum case and can be disambiguated as such
        XCTAssertEqual(paths["s:8ShapeKit14OverloadedEnumO19firstTestMemberNameyACSScACmF"],
                       "/ShapeKit/OverloadedEnum/firstTestMemberName(_:)-enum.case")
        // These are all methods and can only be disambiguated with the USR hash
        XCTAssertEqual(paths["s:8ShapeKit14OverloadedEnumO19firstTestMemberNameySdSiF"],
                       "/ShapeKit/OverloadedEnum/firstTestMemberName(_:)-14g8s")
        XCTAssertEqual(paths["s:8ShapeKit14OverloadedEnumO19firstTestMemberNameySdSfF"],
                       "/ShapeKit/OverloadedEnum/firstTestMemberName(_:)-14ife")
        XCTAssertEqual(paths["s:8ShapeKit14OverloadedEnumO19firstTestMemberNameySdSSF"],
                       "/ShapeKit/OverloadedEnum/firstTestMemberName(_:)-14ob0")
        XCTAssertEqual(paths["s:8ShapeKit14OverloadedEnumO19firstTestMemberNameyS2dF"],
                       "/ShapeKit/OverloadedEnum/firstTestMemberName(_:)-4ja8m")
        XCTAssertEqual(paths["s:8ShapeKit14OverloadedEnumO19firstTestMemberNameySdSaySdGF"],
                       "/ShapeKit/OverloadedEnum/firstTestMemberName(_:)-88rbf")
    }
    
    func testSymbolsWithSameNameAsModule() throws {
        let (_, context) = try testBundleAndContext(named: "SymbolsWithSameNameAsModule")
        let tree = try XCTUnwrap(context.linkResolver.localResolver?.pathHierarchy)
        
        // /* in a module named "Something "*/
        // public struct Something {
        //     public enum Something {
        //         case first
        //     }
        //     public var second = 0
        // }
        // public struct Wrapper {
        //     public struct Something {
        //         public var third = 0
        //     }
        // }
        try assertFindsPath("Something", in: tree, asSymbolID: "Something")
        try assertFindsPath("/Something", in: tree, asSymbolID: "Something")
        
        let moduleID = try tree.find(path: "/Something", onlyFindSymbols: true)
        XCTAssertEqual(try tree.findSymbol(path: "/Something", parent: moduleID).identifier.precise, "Something")
        XCTAssertEqual(try tree.findSymbol(path: "Something-module", parent: moduleID).identifier.precise, "Something")
        XCTAssertEqual(try tree.findSymbol(path: "Something", parent: moduleID).identifier.precise, "s:9SomethingAAV")
        XCTAssertEqual(try tree.findSymbol(path: "/Something/Something", parent: moduleID).identifier.precise, "s:9SomethingAAV")
        XCTAssertEqual(try tree.findSymbol(path: "Something/Something", parent: moduleID).identifier.precise, "s:9SomethingAAVAAO")
        XCTAssertEqual(try tree.findSymbol(path: "Something/Something/Something", parent: moduleID).identifier.precise, "s:9SomethingAAVAAO")
        XCTAssertEqual(try tree.findSymbol(path: "/Something/Something/Something", parent: moduleID).identifier.precise, "s:9SomethingAAVAAO")
        XCTAssertEqual(try tree.findSymbol(path: "/Something/Something", parent: moduleID).identifier.precise, "s:9SomethingAAV")
        XCTAssertEqual(try tree.findSymbol(path: "Something/second", parent: moduleID).identifier.precise, "s:9SomethingAAV6secondSivp")
        
        let topLevelSymbolID = try tree.find(path: "/Something/Something", onlyFindSymbols: true)
        XCTAssertEqual(try tree.findSymbol(path: "Something", parent: topLevelSymbolID).identifier.precise, "s:9SomethingAAVAAO")
        XCTAssertEqual(try tree.findSymbol(path: "Something/Something", parent: topLevelSymbolID).identifier.precise, "s:9SomethingAAVAAO")
        XCTAssertEqual(try tree.findSymbol(path: "Something/second", parent: topLevelSymbolID).identifier.precise, "s:9SomethingAAV6secondSivp")
        
        let wrapperID = try tree.find(path: "/Something/Wrapper", onlyFindSymbols: true)
        XCTAssertEqual(try tree.findSymbol(path: "Something/second", parent: wrapperID).identifier.precise, "s:9SomethingAAV6secondSivp")
        XCTAssertEqual(try tree.findSymbol(path: "Something/third", parent: wrapperID).identifier.precise, "s:9Something7WrapperVAAV5thirdSivp")
        
        let wrappedID = try tree.find(path: "/Something/Wrapper/Something", onlyFindSymbols: true)
        XCTAssertEqual(try tree.findSymbol(path: "Something/second", parent: wrappedID).identifier.precise, "s:9SomethingAAV6secondSivp")
        XCTAssertEqual(try tree.findSymbol(path: "Something/third", parent: wrappedID).identifier.precise, "s:9Something7WrapperVAAV5thirdSivp")
        
        XCTAssertEqual(try tree.findSymbol(path: "Something/first", parent: topLevelSymbolID).identifier.precise, "s:9SomethingAAVAAO5firstyA2CmF")
        XCTAssertEqual(try tree.findSymbol(path: "Something/second", parent: topLevelSymbolID).identifier.precise, "s:9SomethingAAV6secondSivp")
    }
    
    func testSymbolsWithSameNameAsExtendedModule() throws {
        // ---- Inner
        // public struct InnerStruct {}
        // public class InnerClass {}
        //
        // ---- Outer
        // // Shadow the Inner module with a local type
        // public struct Inner {}
        //
        // public extension InnerStruct {
        //     func something() {}
        // }
        // public extension InnerClass {
        //     func something() {}
        // }
        let (_, context) = try testBundleAndContext(named: "ShadowExtendedModuleWithLocalSymbol")
        let tree = try XCTUnwrap(context.linkResolver.localResolver?.pathHierarchy)

        try assertPathCollision("Outer/Inner", in: tree, collisions: [
            ("s:m:s:e:s:5Inner0A5ClassC5OuterE9somethingyyF", "module.extension"),
            ("s:5Outer5InnerV", "struct"),
        ])
        // If the first path component is ambiguous, it should have the same error as if that was a later path component.
        try assertPathCollision("Inner", in: tree, collisions: [
            ("s:m:s:e:s:5Inner0A5ClassC5OuterE9somethingyyF", "module.extension"),
            ("s:5Outer5InnerV", "struct"),
        ])
        
        try assertFindsPath("Inner-struct", in: tree, asSymbolID: "s:5Outer5InnerV")
        try assertFindsPath("Inner-module.extension", in: tree, asSymbolID: "s:m:s:e:s:5Inner0A5ClassC5OuterE9somethingyyF")
        
        try assertFindsPath("Inner-module.extension/InnerStruct", in: tree, asSymbolID: "s:e:s:5Inner0A6StructV5OuterE9somethingyyF")
        try assertFindsPath("Inner-module.extension/InnerClass", in: tree, asSymbolID: "s:e:s:5Inner0A5ClassC5OuterE9somethingyyF")
        try assertFindsPath("Inner-module.extension/InnerStruct/something()", in: tree, asSymbolID: "s:5Inner0A6StructV5OuterE9somethingyyF")
        try assertFindsPath("Inner-module.extension/InnerClass/something()", in: tree, asSymbolID: "s:5Inner0A5ClassC5OuterE9somethingyyF")
        
        // The "Inner" struct doesn't have "InnerStruct" or "InnerClass" descendants so the path is not ambiguous.
        try assertFindsPath("Inner/InnerStruct", in: tree, asSymbolID: "s:e:s:5Inner0A6StructV5OuterE9somethingyyF")
        try assertFindsPath("Inner/InnerClass", in: tree, asSymbolID: "s:e:s:5Inner0A5ClassC5OuterE9somethingyyF")
        try assertFindsPath("Inner/InnerStruct/something()", in: tree, asSymbolID: "s:5Inner0A6StructV5OuterE9somethingyyF")
        try assertFindsPath("Inner/InnerClass/something()", in: tree, asSymbolID: "s:5Inner0A5ClassC5OuterE9somethingyyF")
    }
    
    func testSnippets() throws {
        let (_, context) = try testBundleAndContext(named: "Snippets")
        let tree = try XCTUnwrap(context.linkResolver.localResolver?.pathHierarchy)
        
        try assertFindsPath("/Snippets/Snippets/MySnippet", in: tree, asSymbolID: "$snippet__Test.Snippets.MySnippet")
        
        let paths = tree.caseInsensitiveDisambiguatedPaths()
        XCTAssertEqual(paths["$snippet__Test.Snippets.MySnippet"],
                       "/Snippets/Snippets/MySnippet")
        
        // Test relative links from the article that overlap with the snippet's path
        let snippetsArticleID = try tree.find(path: "/Snippets/Snippets", onlyFindSymbols: false)
        XCTAssertEqual(try tree.findSymbol(path: "MySnippet", parent: snippetsArticleID).identifier.precise, "$snippet__Test.Snippets.MySnippet")
        XCTAssertEqual(try tree.findSymbol(path: "Snippets/MySnippet", parent: snippetsArticleID).identifier.precise, "$snippet__Test.Snippets.MySnippet")
        XCTAssertEqual(try tree.findSymbol(path: "Snippets/Snippets/MySnippet", parent: snippetsArticleID).identifier.precise, "$snippet__Test.Snippets.MySnippet")
        XCTAssertEqual(try tree.findSymbol(path: "/Snippets/Snippets/MySnippet", parent: snippetsArticleID).identifier.precise, "$snippet__Test.Snippets.MySnippet")
        
        // Test relative links from another article (which doesn't overlap with the snippet's path)
        let sliceArticleID = try tree.find(path: "/Snippets/SliceIndentation", onlyFindSymbols: false)
        XCTAssertThrowsError(try tree.findSymbol(path: "MySnippet", parent: sliceArticleID))
        XCTAssertEqual(try tree.findSymbol(path: "Snippets/MySnippet", parent: sliceArticleID).identifier.precise, "$snippet__Test.Snippets.MySnippet")
        XCTAssertEqual(try tree.findSymbol(path: "Snippets/Snippets/MySnippet", parent: sliceArticleID).identifier.precise, "$snippet__Test.Snippets.MySnippet")
        XCTAssertEqual(try tree.findSymbol(path: "/Snippets/Snippets/MySnippet", parent: sliceArticleID).identifier.precise, "$snippet__Test.Snippets.MySnippet")
    }
    
    func testInheritedOperators() throws {
        let (_, context) = try testBundleAndContext(named: "InheritedOperators")
        let tree = try XCTUnwrap(context.linkResolver.localResolver?.pathHierarchy)
        
        // public struct MyNumber: SignedNumeric, Comparable, Equatable, Hashable {
        //    public static func / (lhs: MyNumber, rhs: MyNumber) -> MyNumber { ... }
        //    public static func /= (lhs: inout MyNumber, rhs: MyNumber) -> MyNumber { ... }
        //     ... stub minimal conformance
        // }
        let myNumberID = try tree.find(path: "/Operators/MyNumber", onlyFindSymbols: true)
        
        XCTAssertEqual(try tree.findSymbol(path: "!=(_:_:)", parent: myNumberID).identifier.precise, "s:SQsE2neoiySbx_xtFZ::SYNTHESIZED::s:9Operators8MyNumberV")
        
        XCTAssertEqual(try tree.findSymbol(path: "+(_:_:)", parent: myNumberID).identifier.precise, "s:9Operators8MyNumberV1poiyA2C_ACtFZ")
        XCTAssertEqual(try tree.findSymbol(path: "+(_:)", parent: myNumberID).identifier.precise, "s:s18AdditiveArithmeticPsE1popyxxFZ::SYNTHESIZED::s:9Operators8MyNumberV")
        XCTAssertEqual(try tree.findSymbol(path: "+=(_:_:)", parent: myNumberID).identifier.precise, "s:s18AdditiveArithmeticPsE2peoiyyxz_xtFZ::SYNTHESIZED::s:9Operators8MyNumberV")
        
        XCTAssertEqual(try tree.findSymbol(path: "-(_:_:)", parent: myNumberID).identifier.precise, "s:9Operators8MyNumberV1soiyA2C_ACtFZ")
        XCTAssertEqual(try tree.findSymbol(path: "-(_:)", parent: myNumberID).identifier.precise, "s:s13SignedNumericPsE1sopyxxFZ::SYNTHESIZED::s:9Operators8MyNumberV")
        XCTAssertEqual(try tree.findSymbol(path: "-=(_:_:)", parent: myNumberID).identifier.precise, "s:s18AdditiveArithmeticPsE2seoiyyxz_xtFZ::SYNTHESIZED::s:9Operators8MyNumberV")
        
        XCTAssertEqual(try tree.findSymbol(path: "*(_:_:)", parent: myNumberID).identifier.precise, "s:9Operators8MyNumberV1moiyA2C_ACtFZ")
        XCTAssertEqual(try tree.findSymbol(path: "*=(_:_:)", parent: myNumberID).identifier.precise, "s:9Operators8MyNumberV2meoiyyACz_ACtFZ")
        
        XCTAssertEqual(try tree.findSymbol(path: "\\/(_:_:)", parent: myNumberID).identifier.precise, "s:9Operators8MyNumberV1doiyA2C_ACtFZ")
        XCTAssertEqual(try tree.findSymbol(path: "\\/=(_:_:)", parent: myNumberID).identifier.precise, "s:9Operators8MyNumberV2deoiyA2Cz_ACtFZ")
        
        XCTAssertEqual(try tree.findSymbol(path: "...(_:)-28faz", parent: myNumberID).identifier.precise, "s:SLsE3zzzoPys16PartialRangeFromVyxGxFZ::SYNTHESIZED::s:9Operators8MyNumberV")
        XCTAssertEqual(try tree.findSymbol(path: "...(_:)-8ooeh", parent: myNumberID).identifier.precise, "s:SLsE3zzzopys19PartialRangeThroughVyxGxFZ::SYNTHESIZED::s:9Operators8MyNumberV")
        XCTAssertEqual(try tree.findSymbol(path: "...(_:_:)", parent: myNumberID).identifier.precise, "s:SLsE3zzzoiySNyxGx_xtFZ::SYNTHESIZED::s:9Operators8MyNumberV")
        XCTAssertEqual(try tree.findSymbol(path: "..<(_:)", parent: myNumberID).identifier.precise, "s:SLsE3zzlopys16PartialRangeUpToVyxGxFZ::SYNTHESIZED::s:9Operators8MyNumberV")
        XCTAssertEqual(try tree.findSymbol(path: "..<(_:_:)", parent: myNumberID).identifier.precise, "s:SLsE3zzloiySnyxGx_xtFZ::SYNTHESIZED::s:9Operators8MyNumberV")
        
        XCTAssertEqual(try tree.findSymbol(path: "<(_:_:)", parent: myNumberID).identifier.precise, "s:9Operators8MyNumberV1loiySbAC_ACtFZ")
        XCTAssertEqual(try tree.findSymbol(path: ">(_:_:)", parent: myNumberID).identifier.precise, "s:SLsE1goiySbx_xtFZ::SYNTHESIZED::s:9Operators8MyNumberV")
        XCTAssertEqual(try tree.findSymbol(path: "<=(_:_:)", parent: myNumberID).identifier.precise, "s:SLsE2leoiySbx_xtFZ::SYNTHESIZED::s:9Operators8MyNumberV")
        XCTAssertEqual(try tree.findSymbol(path: ">=(_:_:)", parent: myNumberID).identifier.precise, "s:SLsE2geoiySbx_xtFZ::SYNTHESIZED::s:9Operators8MyNumberV")
        
        XCTAssertEqual(try tree.findSymbol(path: "-(_:_:)-22pw2", parent: myNumberID).identifier.precise, "s:9Operators8MyNumberV1soiyA2C_ACtFZ")
        XCTAssertEqual(try tree.findSymbol(path: "-(_:)-9xdx0", parent: myNumberID).identifier.precise, "s:s13SignedNumericPsE1sopyxxFZ::SYNTHESIZED::s:9Operators8MyNumberV")
        XCTAssertEqual(try tree.findSymbol(path: "-=(_:_:)-7w3vn", parent: myNumberID).identifier.precise, "s:s18AdditiveArithmeticPsE2seoiyyxz_xtFZ::SYNTHESIZED::s:9Operators8MyNumberV")
        
        XCTAssertEqual(try tree.findSymbol(path: "-(_:_:)-func.op", parent: myNumberID).identifier.precise, "s:9Operators8MyNumberV1soiyA2C_ACtFZ")
        XCTAssertEqual(try tree.findSymbol(path: "-(_:)-func.op", parent: myNumberID).identifier.precise, "s:s13SignedNumericPsE1sopyxxFZ::SYNTHESIZED::s:9Operators8MyNumberV")
        XCTAssertEqual(try tree.findSymbol(path: "-=(_:_:)-func.op", parent: myNumberID).identifier.precise, "s:s18AdditiveArithmeticPsE2seoiyyxz_xtFZ::SYNTHESIZED::s:9Operators8MyNumberV")
        
        let paths = tree.caseInsensitiveDisambiguatedPaths()
        
        // Unmodified operator name in URL
        XCTAssertEqual("/Operators/MyNumber/!=(_:_:)", paths["s:SQsE2neoiySbx_xtFZ::SYNTHESIZED::s:9Operators8MyNumberV"])
        XCTAssertEqual("/Operators/MyNumber/+(_:_:)", paths["s:9Operators8MyNumberV1poiyA2C_ACtFZ"])
        XCTAssertEqual("/Operators/MyNumber/+(_:)", paths["s:s18AdditiveArithmeticPsE1popyxxFZ::SYNTHESIZED::s:9Operators8MyNumberV"])
        XCTAssertEqual("/Operators/MyNumber/+=(_:_:)", paths["s:s18AdditiveArithmeticPsE2peoiyyxz_xtFZ::SYNTHESIZED::s:9Operators8MyNumberV"])
        XCTAssertEqual("/Operators/MyNumber/-(_:_:)", paths["s:9Operators8MyNumberV1soiyA2C_ACtFZ"])
        XCTAssertEqual("/Operators/MyNumber/-(_:)", paths["s:s13SignedNumericPsE1sopyxxFZ::SYNTHESIZED::s:9Operators8MyNumberV"])
        XCTAssertEqual("/Operators/MyNumber/-=(_:_:)", paths["s:s18AdditiveArithmeticPsE2seoiyyxz_xtFZ::SYNTHESIZED::s:9Operators8MyNumberV"])
        XCTAssertEqual("/Operators/MyNumber/*(_:_:)", paths["s:9Operators8MyNumberV1moiyA2C_ACtFZ"])
        XCTAssertEqual("/Operators/MyNumber/*=(_:_:)", paths["s:9Operators8MyNumberV2meoiyyACz_ACtFZ"])
        XCTAssertEqual("/Operators/MyNumber/...(_:)-28faz", paths["s:SLsE3zzzoPys16PartialRangeFromVyxGxFZ::SYNTHESIZED::s:9Operators8MyNumberV"])
        XCTAssertEqual("/Operators/MyNumber/...(_:)-8ooeh", paths["s:SLsE3zzzopys19PartialRangeThroughVyxGxFZ::SYNTHESIZED::s:9Operators8MyNumberV"])
        XCTAssertEqual("/Operators/MyNumber/...(_:_:)", paths["s:SLsE3zzzoiySNyxGx_xtFZ::SYNTHESIZED::s:9Operators8MyNumberV"])
        
        // "<" is replaced with "_" without introducing ambiguity
        XCTAssertEqual("/Operators/MyNumber/.._(_:)", paths["s:SLsE3zzlopys16PartialRangeUpToVyxGxFZ::SYNTHESIZED::s:9Operators8MyNumberV"])
        XCTAssertEqual("/Operators/MyNumber/.._(_:_:)", paths["s:SLsE3zzloiySnyxGx_xtFZ::SYNTHESIZED::s:9Operators8MyNumberV"])
        
        // "<" and ">" are not allowed in paths of URLs resulting in added ambiguity.
        XCTAssertEqual("/Operators/MyNumber/_(_:_:)-736gk",  /* <(_:_:) */ paths["s:9Operators8MyNumberV1loiySbAC_ACtFZ"])
        XCTAssertEqual("/Operators/MyNumber/_(_:_:)-21jxf",  /* >(_:_:) */ paths["s:SLsE1goiySbx_xtFZ::SYNTHESIZED::s:9Operators8MyNumberV"])
        XCTAssertEqual("/Operators/MyNumber/_=(_:_:)-9uewk", /* <=(_:_:) */ paths["s:SLsE2leoiySbx_xtFZ::SYNTHESIZED::s:9Operators8MyNumberV"])
        XCTAssertEqual("/Operators/MyNumber/_=(_:_:)-70j0d", /* >=(_:_:) */ paths["s:SLsE2geoiySbx_xtFZ::SYNTHESIZED::s:9Operators8MyNumberV"])
        
        // "/" is an allowed character in URL paths.
        XCTAssertEqual("/Operators/MyNumber//(_:_:)", paths["s:9Operators8MyNumberV1doiyA2C_ACtFZ"])
        XCTAssertEqual("/Operators/MyNumber//=(_:_:)", paths["s:9Operators8MyNumberV2deoiyA2Cz_ACtFZ"])
    }
    
    func testSameNameForSymbolAndContainer() throws {
        let (_, context) = try testBundleAndContext(named: "BundleWithSameNameForSymbolAndContainer")
        let tree = try XCTUnwrap(context.linkResolver.localResolver?.pathHierarchy)
        
        // public struct Something {
        //     public struct Something {
        //         public enum SomethingElse {}
        //     }
        //     public enum SomethingElse {}
        // }
        let moduleID = try tree.find(path: "/SameNames", onlyFindSymbols: true)
        let outerStructID = try tree.find(path: "Something", parent: moduleID, onlyFindSymbols: true)
        
        XCTAssertEqual(try tree.findSymbol(path: "Something", parent: moduleID).identifier.precise, "s:9SameNames9SomethingV") // the outer Something struct
        XCTAssertEqual(try tree.findSymbol(path: "Something", parent: moduleID).absolutePath, "Something")
        XCTAssertEqual(try tree.findSymbol(path: "Something", parent: outerStructID).identifier.precise, "s:9SameNames9SomethingVABV") // the inner Something struct
        XCTAssertEqual(try tree.findSymbol(path: "Something", parent: outerStructID).absolutePath, "Something/Something")
        
        let innerStructID = try tree.find(path: "Something", parent: outerStructID, onlyFindSymbols: true)
        
        XCTAssertEqual(try tree.findSymbol(path: "SomethingElse", parent: outerStructID).identifier.precise, "s:9SameNames9SomethingV0C4ElseO") // the enum within the outer Something struct
        XCTAssertEqual(try tree.findSymbol(path: "SomethingElse", parent: outerStructID).absolutePath, "Something/SomethingElse")
        XCTAssertEqual(try tree.findSymbol(path: "SomethingElse", parent: innerStructID).identifier.precise, "s:9SameNames9SomethingVABV0C4ElseO") // the enum within the inner Something struct
        XCTAssertEqual(try tree.findSymbol(path: "SomethingElse", parent: innerStructID).absolutePath, "Something/Something/SomethingElse")
        
        XCTAssertEqual(try tree.findSymbol(path: "Something/SomethingElse", parent: outerStructID).identifier.precise, "s:9SameNames9SomethingVABV0C4ElseO") // the enum within the inner Something struct
        XCTAssertEqual(try tree.findSymbol(path: "Something/SomethingElse", parent: outerStructID).absolutePath, "Something/Something/SomethingElse")
        XCTAssertEqual(try tree.findSymbol(path: "Something/SomethingElse", parent: innerStructID).identifier.precise, "s:9SameNames9SomethingVABV0C4ElseO") // the enum within the inner Something struct
        XCTAssertEqual(try tree.findSymbol(path: "Something/SomethingElse", parent: innerStructID).absolutePath, "Something/Something/SomethingElse")
        
        XCTAssertEqual(try tree.findSymbol(path: "Something/SomethingElse", parent: moduleID).identifier.precise, "s:9SameNames9SomethingV0C4ElseO") // the enum within the outer Something struct
        XCTAssertEqual(try tree.findSymbol(path: "Something/SomethingElse", parent: moduleID).absolutePath, "Something/SomethingElse")
    }
    
    func testPrefersNonSymbolsWhenOnlyFindSymbolIsFalse() throws {
        let (_, _, context) = try testBundleAndContext(copying: "SymbolsWithSameNameAsModule") { url in
            // This bundle has a top-level struct named "Wrapper". Adding an article named "Wrapper.md" introduces a possibility for a link collision
            try """
            # An article
            
            This is an article with the same name as a top-level symbol
            """.write(to: url.appendingPathComponent("Wrapper.md"), atomically: true, encoding: .utf8)
            
            // Also change the display name so that the article container has the same name as the module.
            try InfoPlist(displayName: "Something", identifier: "com.example.Something").write(inside: url)
        }
        let tree = try XCTUnwrap(context.linkResolver.localResolver?.pathHierarchy)
        
        do {
            // Links to non-symbols can use only the file name, without specifying the module or catalog name.
            let articleID = try tree.find(path: "Wrapper", onlyFindSymbols: false)
            let articleMatch = try XCTUnwrap(tree.lookup[articleID])
            XCTAssertNil(articleMatch.symbol, "Should have found the article")
        }
        do {
            // Links to non-symbols can also use module-relative links.
            let articleID = try tree.find(path: "/Something/Wrapper", onlyFindSymbols: false)
            let articleMatch = try XCTUnwrap(tree.lookup[articleID])
            XCTAssertNil(articleMatch.symbol, "Should have found the article")
        }
        // Symbols can only use absolute links or be found relative to another page.
        let symbolID = try tree.find(path: "/Something/Wrapper", onlyFindSymbols: true)
        let symbolMatch = try XCTUnwrap(tree.lookup[symbolID])
        XCTAssertNotNil(symbolMatch.symbol, "Should have found the struct")
    }
    
    func testOneSymbolPathsWithKnownDisambiguation() throws {
        let exampleDocumentation = Folder(name: "MyKit.docc", content: [
            CopyOfFile(original: Bundle.module.url(forResource: "mykit-one-symbol.symbols", withExtension: "json", subdirectory: "Test Resources")!),
            InfoPlist(displayName: "MyKit", identifier: "com.test.MyKit"),
        ])
        let tempURL = try createTemporaryDirectory()
        let bundleURL = try exampleDocumentation.write(inside: tempURL)

        do {
            let (_, _, context) = try loadBundle(from: bundleURL)
            let tree = try XCTUnwrap(context.linkResolver.localResolver?.pathHierarchy)
            
            try assertFindsPath("/MyKit/MyClass/myFunction()", in: tree, asSymbolID: "s:5MyKit0A5ClassC10myFunctionyyF")
            try assertPathNotFound("/MyKit/MyClass-swift.class/myFunction()", in: tree)
            try assertPathNotFound("/MyKit/MyClass", in: tree)
            
            XCTAssertEqual(tree.caseInsensitiveDisambiguatedPaths()["s:5MyKit0A5ClassC10myFunctionyyF"],
                           "/MyKit/MyClass/myFunction()")
            
            XCTAssertEqual(context.symbolIndex["s:5MyKit0A5ClassC10myFunctionyyF"]?.path,
                           "/documentation/MyKit/MyClass/myFunction()")
        }
        
        do {
            let (_, _, context) = try loadBundle(from: bundleURL) { context in
                context.knownDisambiguatedSymbolPathComponents = [
                    "s:5MyKit0A5ClassC10myFunctionyyF": ["MyClass-swift.class", "myFunction()"]
                ]
            }
            let tree = try XCTUnwrap(context.linkResolver.localResolver?.pathHierarchy)
            
            try assertFindsPath("/MyKit/MyClass-swift.class/myFunction()", in: tree, asSymbolID: "s:5MyKit0A5ClassC10myFunctionyyF")
            try assertPathNotFound("/MyKit/MyClass", in: tree)
            try assertPathNotFound("/MyKit/MyClass-swift.class", in: tree)
            
            XCTAssertEqual(tree.caseInsensitiveDisambiguatedPaths()["s:5MyKit0A5ClassC10myFunctionyyF"],
                           "/MyKit/MyClass-class/myFunction()")
            
            XCTAssertEqual(context.symbolIndex["s:5MyKit0A5ClassC10myFunctionyyF"]?.path,
                           "/documentation/MyKit/MyClass-swift.class/myFunction()")
        }
        
        do {
            let (_, _, context) = try loadBundle(from: bundleURL) { context in
                context.knownDisambiguatedSymbolPathComponents = [
                    "s:5MyKit0A5ClassC10myFunctionyyF": ["MyClass-swift.class-hash", "myFunction()"]
                ]
            }
            let tree = try XCTUnwrap(context.linkResolver.localResolver?.pathHierarchy)
            
            try assertFindsPath("/MyKit/MyClass-swift.class-hash/myFunction()", in: tree, asSymbolID: "s:5MyKit0A5ClassC10myFunctionyyF")
            try assertPathNotFound("/MyKit/MyClass", in: tree)
            try assertPathNotFound("/MyKit/MyClass-swift.class", in: tree)
            try assertPathNotFound("/MyKit/MyClass-swift.class-hash", in: tree)
            
            
            XCTAssertEqual(tree.caseInsensitiveDisambiguatedPaths()["s:5MyKit0A5ClassC10myFunctionyyF"],
                           "/MyKit/MyClass-class-hash/myFunction()")
            
            XCTAssertEqual(context.symbolIndex["s:5MyKit0A5ClassC10myFunctionyyF"]?.path,
                           "/documentation/MyKit/MyClass-swift.class-hash/myFunction()")
        }
    }
    
    func testArticleWithDisambiguationLookingName() throws {
        let exampleDocumentation = Folder(name: "MyKit.docc", content: [
            CopyOfFile(original: Bundle.module.url(forResource: "BaseKit.symbols", withExtension: "json", subdirectory: "Test Resources")!),
            InfoPlist(displayName: "BaseKit", identifier: "com.test.BaseKit"),
            TextFile(name: "basekit.md", utf8Content: """
            # ``BaseKit``
            
            Curate an article that look like a disambiguated symbol
            
            ## Topics
            
            - <doc:OtherStruct>
            - <doc:OtherStruct-abcd>
            """),
            TextFile(name: "OtherStruct-abcd.md", utf8Content: """
            # Some article
            
            An article with a file name that resembles a disambiguated symbol name.
            """),
        ])
        let tempURL = try createTemporaryDirectory()
        let bundleURL = try exampleDocumentation.write(inside: tempURL)

        do {
            let (_, _, context) = try loadBundle(from: bundleURL)
            XCTAssert(context.problems.isEmpty, "Unexpected problems: \(context.problems.map { DiagnosticConsoleWriter.formattedDescription(for: $0) })")
            
            let tree = try XCTUnwrap(context.linkResolver.localResolver?.pathHierarchy)
            
            let baseKitID = try tree.find(path: "/BaseKit", onlyFindSymbols: true)
            
            XCTAssertEqual(try tree.findSymbol(path: "OtherStruct", parent: baseKitID).identifier.precise, "s:7BaseKit11OtherStructV")
            
            let articleID = try tree.find(path: "OtherStruct-abcd", parent: baseKitID, onlyFindSymbols: false)
            let articleNode = try XCTUnwrap(tree.lookup[articleID])
            XCTAssertNil(articleNode.symbol)
            XCTAssertEqual(articleNode.name, "OtherStruct-abcd")
        }
    }
    
    func testPartialSymbolGraphPaths() throws {
        let symbolPaths = [
            ["A", "B", "C"],
            ["A", "B", "C2"],
            ["X", "Y"],
            ["X", "Y2", "Z", "W"],
        ]
        let graph = SymbolGraph(
            metadata: SymbolGraph.Metadata(
                formatVersion: SymbolGraph.SemanticVersion(major: 1, minor: 1, patch: 1),
                generator: "unit-test"
            ),
            module: SymbolGraph.Module(
                name: "Module",
                platform: SymbolGraph.Platform(architecture: nil, vendor: nil, operatingSystem: nil)
            ),
            symbols: symbolPaths.map {
                SymbolGraph.Symbol(
                    identifier: SymbolGraph.Symbol.Identifier(precise: $0.joined(separator: "."), interfaceLanguage: "swift"),
                    names: SymbolGraph.Symbol.Names(title: "Title", navigator: nil, subHeading: nil, prose: nil), // names doesn't matter for path disambiguation
                    pathComponents: $0,
                    docComment: nil,
                    accessLevel: SymbolGraph.Symbol.AccessControl(rawValue: "public"),
                    kind: SymbolGraph.Symbol.Kind(parsedIdentifier: .class, displayName: "Kind Display Name"), // kind display names doesn't matter for path disambiguation
                    mixins: [:]
                )
            },
            relationships: []
        )
        let exampleDocumentation = Folder(name: "MyKit.docc", content: [
            try TextFile(name: "mykit.symbols.json", utf8Content: XCTUnwrap(String(data: JSONEncoder().encode(graph), encoding: .utf8))),
            InfoPlist(displayName: "MyKit", identifier: "com.test.MyKit"),
        ])
        let tempURL = try createTemporaryDirectory()
        let bundleURL = try exampleDocumentation.write(inside: tempURL)
        
        let (_, _, context) = try loadBundle(from: bundleURL)
        let tree = try XCTUnwrap(context.linkResolver.localResolver?.pathHierarchy)
        
        try assertPathNotFound("/Module/A", in: tree)
        try assertPathNotFound("/Module/A/B", in: tree)
        try assertFindsPath("/Module/A/B/C", in: tree, asSymbolID: "A.B.C")
        try assertFindsPath("/Module/A/B/C2", in: tree, asSymbolID: "A.B.C2")
        
        try assertPathNotFound("/Module/X", in: tree)
        try assertFindsPath("/Module/X/Y", in: tree, asSymbolID: "X.Y")
        try assertPathNotFound("/Module/X/Y2", in: tree)
        try assertPathNotFound("/Module/X/Y2/Z", in: tree)
        try assertFindsPath("/Module/X/Y2/Z/W", in: tree, asSymbolID: "X.Y2.Z.W")
        
        let paths = tree.caseInsensitiveDisambiguatedPaths()
        XCTAssertEqual(paths.keys.sorted(), ["A.B.C", "A.B.C2", "Module", "X.Y", "X.Y2.Z.W"])
        XCTAssertEqual(paths["A.B.C"], "/Module/A/B/C")
        XCTAssertEqual(paths["A.B.C2"], "/Module/A/B/C2")
        XCTAssertEqual(paths["X.Y"], "/Module/X/Y")
        XCTAssertEqual(paths["X.Y2.Z.W"], "/Module/X/Y2/Z/W")
    }
    
    func testMultiPlatformModuleWithExtension() throws {
        let (_, context) = try testBundleAndContext(named: "MultiPlatformModuleWithExtension")
        let tree = try XCTUnwrap(context.linkResolver.localResolver?.pathHierarchy)
        
        try assertFindsPath("/MainModule/TopLevelProtocol/extensionMember(_:)", in: tree, asSymbolID: "extensionMember1")
        try assertFindsPath("/MainModule/TopLevelProtocol/InnerStruct/extensionMember(_:)", in: tree, asSymbolID: "extensionMember2")
    }
    
    func testParsingPaths() {
        // Check path components without disambiguation
        assertParsedPathComponents("", [])
        assertParsedPathComponents("/", [])
        assertParsedPathComponents("/first", [("first", nil, nil)])
        assertParsedPathComponents("first", [("first", nil, nil)])
        assertParsedPathComponents("first/second/third", [("first", nil, nil), ("second", nil, nil), ("third", nil, nil)])
        assertParsedPathComponents("first/", [("first", nil, nil)])
        assertParsedPathComponents("first//second", [("first", nil, nil), ("second", nil, nil)])
        assertParsedPathComponents("first/second#third", [("first", nil, nil), ("second", nil, nil), ("third", nil, nil)])
        assertParsedPathComponents("#first", [("first", nil, nil)])

        // Check disambiguation
        assertParsedPathComponents("path-hash", [("path", nil, "hash")])
        assertParsedPathComponents("path-struct", [("path", "struct", nil)])
        assertParsedPathComponents("path-struct-hash", [("path", "struct", "hash")])
        
        assertParsedPathComponents("path-swift.something", [("path", "something", nil)])
        assertParsedPathComponents("path-c.something", [("path", "something", nil)])
        
        assertParsedPathComponents("path-swift.something-hash", [("path", "something", "hash")])
        assertParsedPathComponents("path-c.something-hash", [("path", "something", "hash")])
        
        assertParsedPathComponents("path-type.property-hash", [("path", "type.property", "hash")])
        assertParsedPathComponents("path-swift.type.property-hash", [("path", "type.property", "hash")])
        assertParsedPathComponents("path-type.property", [("path", "type.property", nil)])
        assertParsedPathComponents("path-swift.type.property", [("path", "type.property", nil)])
        
<<<<<<< HEAD
        // Check escaped forward slashes
        assertParsedPathComponents("\\/=(_:_:)", [("/=(_:_:)", nil, nil)])
        assertParsedPathComponents("escaped\\/slashes\\/in\\/name", [("escaped/slashes/in/name", nil, nil)])
        assertParsedPathComponents("escaped\\/slashes/in\\/name", [("escaped/slashes", nil, nil), ("in/name", nil, nil)])
=======
        assertParsedPathComponents("-(_:_:)-hash", [("-(_:_:)", nil, "hash")])
>>>>>>> 38c9b8ab
    }
    
    // MARK: Test helpers
    
    private func assertFindsPath(_ path: String, in tree: PathHierarchy, asSymbolID symbolID: String, file: StaticString = #file, line: UInt = #line) throws {
        do {
            let symbol = try tree.findSymbol(path: path)
            XCTAssertEqual(symbol.identifier.precise, symbolID, file: file, line: line)
        } catch PathHierarchy.Error.notFound {
            XCTFail("Symbol for \(path.singleQuoted) not found in tree", file: file, line: line)
        } catch PathHierarchy.Error.unknownName {
            XCTFail("Symbol for \(path.singleQuoted) not found in tree. Only part of path is found.", file: file, line: line)
        } catch PathHierarchy.Error.unknownDisambiguation {
            XCTFail("Symbol for \(path.singleQuoted) not found in tree. Unknown disambiguation.", file: file, line: line)
        } catch PathHierarchy.Error.lookupCollision(_, _, let collisions) {
            let symbols = collisions.map { $0.node.symbol! }
            XCTFail("Unexpected collision for \(path.singleQuoted); \(symbols.map { return "\($0.names.title) - \($0.kind.identifier.identifier) - \($0.identifier.precise.stableHashString)"})", file: file, line: line)
        }
    }
    
    private func assertPathNotFound(_ path: String, in tree: PathHierarchy, file: StaticString = #file, line: UInt = #line) throws {
        do {
            let symbol = try tree.findSymbol(path: path)
            XCTFail("Unexpectedly found symbol with ID \(symbol.identifier.precise) for path \(path.singleQuoted)", file: file, line: line)
        } catch PathHierarchy.Error.notFound, PathHierarchy.Error.unfindableMatch, PathHierarchy.Error.nonSymbolMatchForSymbolLink {
            // This specific error is expected.
        } catch PathHierarchy.Error.unknownName {
            // For the purpose of this assertion, this also counts as "not found".
        } catch PathHierarchy.Error.unknownDisambiguation {
            // For the purpose of this assertion, this also counts as "not found".
        } catch PathHierarchy.Error.lookupCollision(_, _, let collisions) {
            let symbols = collisions.map { $0.node.symbol! }
            XCTFail("Unexpected collision for \(path.singleQuoted); \(symbols.map { return "\($0.names.title) - \($0.kind.identifier.identifier) - \($0.identifier.precise.stableHashString)"})", file: file, line: line)
        }
    }
    
    private func assertPathCollision(_ path: String, in tree: PathHierarchy, collisions expectedCollisions: [(symbolID: String, disambiguation: String)], file: StaticString = #file, line: UInt = #line) throws {
        do {
            let symbol = try tree.findSymbol(path: path)
            XCTFail("Unexpectedly found unambiguous symbol with ID \(symbol.identifier.precise) for path \(path.singleQuoted)", file: file, line: line)
        } catch PathHierarchy.Error.notFound {
            XCTFail("Symbol for \(path.singleQuoted) not found in tree", file: file, line: line)
        } catch PathHierarchy.Error.unknownName {
            XCTFail("Symbol for \(path.singleQuoted) not found in tree. Only part of path is found.", file: file, line: line)
        } catch PathHierarchy.Error.unknownDisambiguation {
            XCTFail("Symbol for \(path.singleQuoted) not found in tree. Unknown disambiguation.", file: file, line: line)
        } catch PathHierarchy.Error.lookupCollision(_, _, let collisions) {
            let sortedCollisions = collisions.sorted(by: \.disambiguation)
            XCTAssertEqual(sortedCollisions.count, expectedCollisions.count, file: file, line: line)
            for (actual, expected) in zip(sortedCollisions, expectedCollisions) {
                XCTAssertEqual(actual.node.symbol?.identifier.precise, expected.symbolID, file: file, line: line)
                XCTAssertEqual(actual.disambiguation, expected.disambiguation, file: file, line: line)
            }
        }
    }
    
    private func assertPathRaisesErrorMessage(_ path: String, in tree: PathHierarchy, context: DocumentationContext, expectedErrorMessage: String, file: StaticString = #file, line: UInt = #line, _ additionalAssertion: (TopicReferenceResolutionErrorInfo) -> Void = { _ in }) throws {
        XCTAssertThrowsError(try tree.findSymbol(path: path), "Finding path \(path) didn't raise an error.",file: file,line: line) { untypedError in
            let error = untypedError as! PathHierarchy.Error
            let referenceError = error.asTopicReferenceResolutionErrorInfo(originalReference: path) { context.linkResolver.localResolver.fullName(of: $0, in: context) }
            XCTAssertEqual(referenceError.message, expectedErrorMessage, file: file, line: line)
            additionalAssertion(referenceError)
        }
    }
    
    private func assertParsedPathComponents(_ path: String, _ expected: [(String, String?, String?)], file: StaticString = #file, line: UInt = #line) {
        let (actual, _) = PathHierarchy.parse(path: path)
        XCTAssertEqual(actual.count, expected.count, file: file, line: line)
        for (actualComponents, expectedComponents) in zip(actual, expected) {
            XCTAssertEqual(actualComponents.name, expectedComponents.0, "Incorrect path component", file: file, line: line)
            XCTAssertEqual(actualComponents.kind, expectedComponents.1, "Incorrect kind disambiguation", file: file, line: line)
            XCTAssertEqual(actualComponents.hash, expectedComponents.2, "Incorrect hash disambiguation", file: file, line: line)
        }
    }
}

extension PathHierarchy {
    func findNode(path rawPath: String, onlyFindSymbols: Bool, parent: ResolvedIdentifier? = nil) throws -> PathHierarchy.Node {
        let id = try find(path: rawPath, parent: parent, onlyFindSymbols: onlyFindSymbols)
        return lookup[id]!
    }
    
    func findSymbol(path rawPath: String, parent: ResolvedIdentifier? = nil) throws -> SymbolGraph.Symbol {
        return try findNode(path: rawPath, onlyFindSymbols: true, parent: parent).symbol!
    }
}

private extension TopicReferenceResolutionErrorInfo {
    var solutions: [SimplifiedSolution] {
        self.solutions(referenceSourceRange: SourceLocation(line: 0, column: 0, source: nil)..<SourceLocation(line: 0, column: 0, source: nil)).map { solution in
            SimplifiedSolution(summary: solution.summary, replacements: solution.replacements.map {
                (
                    $0.replacement,
                    start: $0.range.lowerBound.column,
                    end: $0.range.upperBound.column
                )
            })
        }
    }
}

private struct SimplifiedSolution: Equatable {
    let summary: String
    let replacements: [(String, start: Int, end: Int)]
    
    static func == (lhs: SimplifiedSolution, rhs: SimplifiedSolution) -> Bool {
        return lhs.summary == rhs.summary
            && lhs.replacements.elementsEqual(rhs.replacements, by: ==)
    }
}<|MERGE_RESOLUTION|>--- conflicted
+++ resolved
@@ -1640,14 +1640,12 @@
         assertParsedPathComponents("path-type.property", [("path", "type.property", nil)])
         assertParsedPathComponents("path-swift.type.property", [("path", "type.property", nil)])
         
-<<<<<<< HEAD
+        assertParsedPathComponents("-(_:_:)-hash", [("-(_:_:)", nil, "hash")])
+
         // Check escaped forward slashes
         assertParsedPathComponents("\\/=(_:_:)", [("/=(_:_:)", nil, nil)])
         assertParsedPathComponents("escaped\\/slashes\\/in\\/name", [("escaped/slashes/in/name", nil, nil)])
         assertParsedPathComponents("escaped\\/slashes/in\\/name", [("escaped/slashes", nil, nil), ("in/name", nil, nil)])
-=======
-        assertParsedPathComponents("-(_:_:)-hash", [("-(_:_:)", nil, "hash")])
->>>>>>> 38c9b8ab
     }
     
     // MARK: Test helpers
