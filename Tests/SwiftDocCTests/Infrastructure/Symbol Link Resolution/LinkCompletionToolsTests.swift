/*
 This source file is part of the Swift.org open source project

 Copyright (c) 2024-2025 Apple Inc. and the Swift project authors
 Licensed under Apache License v2.0 with Runtime Library Exception

 See https://swift.org/LICENSE.txt for license information
 See https://swift.org/CONTRIBUTORS.txt for Swift project authors
*/

import Foundation
import XCTest
@_spi(LinkCompletion) @testable import SwiftDocC

class LinkCompletionToolsTests: XCTestCase {
    func testParsingLinkStrings() {
        func assertParsing(
            _ linkString: String,
            equal expected: [(name: String, disambiguation: LinkCompletionTools.ParsedDisambiguation)],
            file: StaticString = #file,
            line: UInt = #line
        ) {
            let got = LinkCompletionTools.parse(linkString: linkString)
            XCTAssertEqual(got.count, expected.count, "Incorrect number of link components", file: file, line: line)
            for (index, (got, expected)) in zip(got, expected).enumerated() {
                XCTAssertEqual(got.name, expected.name, "Incorrect base name for link component #\(index)", file: file, line: line)
                XCTAssertEqual(got.disambiguation, expected.disambiguation, "Incorrect disambiguation for link component #\(index)", file: file, line: line)
            }
        }
        
        assertParsing("", equal: [])
        
        assertParsing("SomeClass", equal: [
            ("SomeClass", .none),
        ])
        // The leading slash indicate an absolute symbol link
        assertParsing("/SomeModule", equal: [
            ("SomeModule", .none),
        ])
        // Trailing slash
        assertParsing("SomeClass/", equal: [
            ("SomeClass", .none),
        ])
        
        // Disambiguation
        assertParsing("SomeClass-class", equal: [
            ("SomeClass", .kindAndOrHash(kind: "class", hash: nil)),
        ])
        assertParsing("SomeClass-swift.class", equal: [
            ("SomeClass", .kindAndOrHash(kind: "class", hash: nil)),
        ])
        assertParsing("SomeClass-p2kr1", equal: [
            ("SomeClass", .kindAndOrHash(kind: nil, hash: "p2kr1")),
        ])
        
        // Slash in symbol names
        assertParsing("Something//=(_:_:)", equal: [
            ("Something", .none),
            ("/=(_:_:)", .none),
        ])
        assertParsing("Something/operator/=", equal: [
            ("Something", .none),
            ("operator/=", .none),
        ])
        
        // Type signature disambiguation
        assertParsing("doSomething(with:and:)->()", equal: [
            ("doSomething(with:and:)", .typeSignature(parameterTypes: nil, returnTypes: [])),
        ])
        assertParsing("doSomething(with:and:)->_", equal: [
            ("doSomething(with:and:)", .typeSignature(parameterTypes: nil, returnTypes: ["_"])),
        ])
        assertParsing("doSomething(with:and:)->Bool", equal: [
            ("doSomething(with:and:)", .typeSignature(parameterTypes: nil, returnTypes: ["Bool"])),
        ])
        assertParsing("doSomething(with:and:)->(Int,_,Double)", equal: [
            ("doSomething(with:and:)", .typeSignature(parameterTypes: nil, returnTypes: ["Int", "_", "Double"])),
        ])
        assertParsing("doSomething(with:and:)-(_,_)", equal: [
            ("doSomething(with:and:)", .typeSignature(parameterTypes: ["_", "_"], returnTypes: nil)),
        ])
        assertParsing("doSomething(with:and:)-(String,_)", equal: [
            ("doSomething(with:and:)", .typeSignature(parameterTypes: ["String", "_"], returnTypes: nil)),
        ])
        assertParsing("doSomething()-()", equal: [
            ("doSomething()", .typeSignature(parameterTypes: [], returnTypes: nil)),
        ])
        assertParsing("doSomething(with:and:)-(String,_)->Bool", equal: [
            ("doSomething(with:and:)", .typeSignature(parameterTypes: ["String", "_"], returnTypes: ["Bool"])),
        ])
    }
    
    func testFilteringSymbols() {
        let symbol = LinkCompletionTools.SymbolInformation(kind: "func.op", symbolIDHash: "vt1x", parameterTypes: ["Int", "String"], returnTypes: ["Bool"])
        
        XCTAssert(symbol.matches(.none))
        XCTAssert(symbol.matches(.kindAndOrHash(kind: "func.op", hash: nil)))
        XCTAssert(symbol.matches(.kindAndOrHash(kind: nil, hash: "vt1x")))
        XCTAssert(symbol.matches(.kindAndOrHash(kind: "func.op", hash: "vt1x")))
        XCTAssert(symbol.matches(.typeSignature(parameterTypes: ["_", "_"], returnTypes: ["_"])))
        XCTAssert(symbol.matches(.typeSignature(parameterTypes: ["_", "_"], returnTypes: ["Bool"])))
        XCTAssert(symbol.matches(.typeSignature(parameterTypes: ["Int", "_"], returnTypes: ["_"])))
        XCTAssert(symbol.matches(.typeSignature(parameterTypes: ["_", "String"], returnTypes: ["_"])))
        XCTAssert(symbol.matches(.typeSignature(parameterTypes: ["Int", "String"], returnTypes: ["_"])))
        XCTAssert(symbol.matches(.typeSignature(parameterTypes: ["Int", "String"], returnTypes: ["Bool"])))
        
        XCTAssertFalse(symbol.matches(.kindAndOrHash(kind: "method", hash: nil)))
        XCTAssertFalse(symbol.matches(.kindAndOrHash(kind: nil, hash: "pfi6")))
        XCTAssertFalse(symbol.matches(.typeSignature(parameterTypes: [], returnTypes: [])))
        XCTAssertFalse(symbol.matches(.typeSignature(parameterTypes: ["_"], returnTypes: ["_"])))
        XCTAssertFalse(symbol.matches(.typeSignature(parameterTypes: ["_"], returnTypes: ["_", "_"])))
        XCTAssertFalse(symbol.matches(.typeSignature(parameterTypes: ["Bool", "_"], returnTypes: ["_"])))
        XCTAssertFalse(symbol.matches(.typeSignature(parameterTypes: ["_", "Bool"], returnTypes: ["_"])))
        XCTAssertFalse(symbol.matches(.typeSignature(parameterTypes: ["_", "_"], returnTypes: ["Int"])))
        XCTAssertFalse(symbol.matches(.typeSignature(parameterTypes: ["String", "Int"], returnTypes: ["Bool"])))
    }
    
    func testUSRHashing() {
        for id in ["some", "unique", "symbol", "identifiers"] {
            XCTAssertEqual(LinkCompletionTools.SymbolInformation.hash(uniqueSymbolID: id), id.stableHashString)
        }
    }
    
    func testSuggestDisambiguation() {
        let enumCase = LinkCompletionTools.SymbolInformation(kind: "enum.case", symbolIDHash: "lhk2x", parameterTypes: nil, returnTypes: nil)
        let property = LinkCompletionTools.SymbolInformation(kind: "property", symbolIDHash: "j56x", parameterTypes: nil, returnTypes: nil)
        
        XCTAssertEqual(LinkCompletionTools.suggestedDisambiguation(forCollidingSymbols: [enumCase]), [""])
        XCTAssertEqual(LinkCompletionTools.suggestedDisambiguation(forCollidingSymbols: [property]), [""])
        
        XCTAssertEqual(LinkCompletionTools.suggestedDisambiguation(forCollidingSymbols: [
            enumCase, property
        ]), [
            "-enum.case", "-property"
        ])
        
        let operator1 = LinkCompletionTools.SymbolInformation(kind: "func.op", symbolIDHash: "vt1x", parameterTypes: ["Int", "String"], returnTypes: ["Bool"])
        let operator2 = LinkCompletionTools.SymbolInformation(kind: "func.op", symbolIDHash: "pfi6", parameterTypes: ["Wrapped", "Wrapped"], returnTypes: ["Wrapped"])
        let method = LinkCompletionTools.SymbolInformation(kind: "method", symbolIDHash: "w7ti9", parameterTypes: ["Int", "String"], returnTypes: [])
        
        XCTAssertEqual(LinkCompletionTools.suggestedDisambiguation(forCollidingSymbols: [
            operator1, operator2, method,
        ]), [
            "->Bool", "->Wrapped", "-method",
        ])
        
        var operator3 = operator1
        operator3.symbolIDHash = "da50"
        
        XCTAssertEqual(LinkCompletionTools.suggestedDisambiguation(forCollidingSymbols: [
            operator1, operator2, operator3,
        ]), [
            "-vt1x", "->Wrapped", "-da50",
        ])
        
        operator3.parameterTypes = ["Int", "Double"]
        
        XCTAssertEqual(LinkCompletionTools.suggestedDisambiguation(forCollidingSymbols: [
            operator1, operator2, operator3,
        ]), [
            "-(_,String)", "->Wrapped", "-(_,Double)",
        ])
    }
    
<<<<<<< HEAD
    func testDisambiguationSuffixStrings() {
        typealias Disambiguation = LinkCompletionTools.ParsedDisambiguation
        
        XCTAssertEqual(Disambiguation.none.suffix,"")
        
        XCTAssertEqual(Disambiguation.kindAndOrHash(kind: "class", hash: nil).suffix,
                       "-class")
        XCTAssertEqual(Disambiguation.kindAndOrHash(kind: nil, hash: "z3jl").suffix,
                       "-z3jl")
        
        XCTAssertEqual(Disambiguation.typeSignature(parameterTypes: [], returnTypes: nil).suffix,
                       "-()")
        XCTAssertEqual(Disambiguation.typeSignature(parameterTypes: ["Int"], returnTypes: nil).suffix,
                       "-(Int)")
        XCTAssertEqual(Disambiguation.typeSignature(parameterTypes: ["Int", "_", "String"], returnTypes: nil).suffix,
                       "-(Int,_,String)")
        
        XCTAssertEqual(Disambiguation.typeSignature(parameterTypes: nil, returnTypes: []).suffix,
                       "->()")
        XCTAssertEqual(Disambiguation.typeSignature(parameterTypes: nil, returnTypes: ["Int"]).suffix,
                       "->Int")
        XCTAssertEqual(Disambiguation.typeSignature(parameterTypes: nil, returnTypes: ["Int", "_", "String"]).suffix,
                       "->(Int,_,String)")
        
        XCTAssertEqual(Disambiguation.typeSignature(parameterTypes: ["_", "Bool"], returnTypes: []).suffix,
                       "-(_,Bool)->()")
        XCTAssertEqual(Disambiguation.typeSignature(parameterTypes: ["_", "Bool"], returnTypes: ["Int"]).suffix,
                       "-(_,Bool)->Int")
        XCTAssertEqual(Disambiguation.typeSignature(parameterTypes: ["_", "Bool"], returnTypes: ["Int", "_", "String"]).suffix,
                       "-(_,Bool)->(Int,_,String)")
    }
    
    func testParsingDisambiguationSuffixStrings() throws {
        for disambiguationSuffixString in [
            "",
            "-class",
            "-z3jl",
            
            "-()",
            "-(Int)",
            "-(Int,_,String)",
            
            "->()",
            "->Int",
            "->(Int,_,String)",
            
            "-(_,Bool)->()",
            "-(_,Bool)->Int",
            "-(_,Bool)->(Int,_,String)",
        ] {
            let parsedLinkComponent = try XCTUnwrap(LinkCompletionTools.parse(linkString: "SymbolName\(disambiguationSuffixString)").first)
            XCTAssertEqual(parsedLinkComponent.disambiguation.suffix, disambiguationSuffixString)
        }
=======
    func testSuggestingBothParameterAndReturnTypesInTheSameDisambiguation() {
        let overloads = [
            (parameters: ["Int"],  returns: []),      // (Int)  -> Void
            (parameters: ["Bool"], returns: []),      // (Bool) -> Void
            (parameters: ["Int"],  returns: ["Int"]), // (Int)  -> Int
        ].map {
            LinkCompletionTools.SymbolInformation(
                kind: "func",
                symbolIDHash: "\($0)".stableHashString,
                parameterTypes: $0.parameters,
                returnTypes: $0.returns
            )
        }
        
        XCTAssertEqual(LinkCompletionTools.suggestedDisambiguation(forCollidingSymbols: overloads), [
            "-(Int)->()", // Only parameter type would be ambiguous with 3rd overload & only return type would be ambiguous with 2nd overload.
            "-(Bool)",    // The only overload with a `Bool` value
            "->_",        // The only overload that returns something
        ])
>>>>>>> d5bf7a52
    }
}<|MERGE_RESOLUTION|>--- conflicted
+++ resolved
@@ -162,7 +162,6 @@
         ])
     }
     
-<<<<<<< HEAD
     func testDisambiguationSuffixStrings() {
         typealias Disambiguation = LinkCompletionTools.ParsedDisambiguation
         
@@ -216,7 +215,8 @@
             let parsedLinkComponent = try XCTUnwrap(LinkCompletionTools.parse(linkString: "SymbolName\(disambiguationSuffixString)").first)
             XCTAssertEqual(parsedLinkComponent.disambiguation.suffix, disambiguationSuffixString)
         }
-=======
+    }
+
     func testSuggestingBothParameterAndReturnTypesInTheSameDisambiguation() {
         let overloads = [
             (parameters: ["Int"],  returns: []),      // (Int)  -> Void
@@ -236,6 +236,5 @@
             "-(Bool)",    // The only overload with a `Bool` value
             "->_",        // The only overload that returns something
         ])
->>>>>>> d5bf7a52
     }
 }