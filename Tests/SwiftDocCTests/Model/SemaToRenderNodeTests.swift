--- conflicted
+++ resolved
@@ -1992,11 +1992,7 @@
             let renderNode = try DocumentationNodeConverter(bundle: bundle, context: context).convert(node)
 
             // Verify platform beta was plumbed all the way to the render JSON
-<<<<<<< HEAD
             XCTAssertEqual(renderNode.metadata.platforms?.first(where: { $0.name == "macOS"})?.isBeta, true)
-=======
-            XCTAssertEqual(renderNode.metadata.platforms?.first(where: { $0.name == "macOS" })?.isBeta, true)
->>>>>>> 5a690ce1
         }
 
         // Beta platform earlier than the introduced version
@@ -2010,11 +2006,7 @@
             let renderNode = try DocumentationNodeConverter(bundle: bundle, context: context).convert(node)
             
             // Verify platform beta was plumbed all the way to the render JSON
-<<<<<<< HEAD
-            XCTAssertEqual(renderNode.metadata.platforms?.first(where: { $0.name == "macOS"})?.isBeta, true)
-=======
             XCTAssertEqual(renderNode.metadata.platforms?.first(where: { $0.name == "macOS" })?.isBeta, true)
->>>>>>> 5a690ce1
         }
 
         // Set only some platforms to beta & the exact version globalFunction is being introduced at
