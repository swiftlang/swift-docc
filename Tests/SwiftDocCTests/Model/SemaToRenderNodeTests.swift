--- conflicted
+++ resolved
@@ -1924,11 +1924,7 @@
             
             let (_, bundle, context) = try testBundleAndContext(named: "TestBundle", configuration: configuration)
             
-<<<<<<< HEAD
-            let reference = ResolvedTopicReference(bundleID: bundle.id, path: "/documentation/MyKit/MyClass", sourceLanguage: .swift)
-=======
-            let reference = ResolvedTopicReference(bundleIdentifier: bundle.identifier, path: referencePath, sourceLanguage: .swift)
->>>>>>> 93a39a69
+            let reference = ResolvedTopicReference(bundleID: bundle.id, path: referencePath, sourceLanguage: .swift)
             return (bundle, context, reference)
         }
         
