--- conflicted
+++ resolved
@@ -79,17 +79,13 @@
         )
     }
     
-<<<<<<< HEAD
-    func testBundleAndContext(named name: String, codeListings: [String : AttributedCodeListing] = [:], externalResolvers: [String: ExternalDocumentationSource] = [:]) throws -> (DocumentationBundle, DocumentationContext) {
-=======
-    func testBundleAndContext(named name: String, codeListings: [String : AttributedCodeListing] = [:], externalResolvers: [String: ExternalReferenceResolver] = [:]) throws -> (URL, DocumentationBundle, DocumentationContext) {
->>>>>>> 910c4027
+    func testBundleAndContext(named name: String, codeListings: [String : AttributedCodeListing] = [:], externalResolvers: [String: ExternalDocumentationSource] = [:]) throws -> (URL, DocumentationBundle, DocumentationContext) {
         let bundleURL = try XCTUnwrap(Bundle.module.url(
             forResource: name, withExtension: "docc", subdirectory: "Test Bundles"))
         return try loadBundle(from: bundleURL, codeListings: codeListings, externalResolvers: externalResolvers)
     }
     
-    func testBundleAndContext(named name: String, codeListings: [String : AttributedCodeListing] = [:], externalResolvers: [String: ExternalReferenceResolver] = [:]) throws -> (DocumentationBundle, DocumentationContext) {
+    func testBundleAndContext(named name: String, codeListings: [String : AttributedCodeListing] = [:], externalResolvers: [String: ExternalDocumentationSource] = [:]) throws -> (DocumentationBundle, DocumentationContext) {
         let (_, bundle, context) = try testBundleAndContext(named: name, codeListings: codeListings, externalResolvers: externalResolvers)
         return (bundle, context)
     }
