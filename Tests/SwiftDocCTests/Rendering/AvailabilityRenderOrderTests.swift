--- conflicted
+++ resolved
@@ -17,13 +17,8 @@
     let availabilitySGFURL = Bundle.module.url(
         forResource: "Availability.symbols", withExtension: "json", subdirectory: "Test Resources")!
     
-<<<<<<< HEAD
     func testSortingAtRenderTime() async throws {
         let (bundleURL, bundle, context) = try await testBundleAndContext(copying: "LegacyBundle_DoNotUseInNewTests", excludingPaths: []) { url in
-            try? FileManager.default.copyItem(at: self.availabilitySGFURL, to: url.appendingPathComponent("Availability.symbols.json"))
-=======
-    func testSortingAtRenderTime() throws {
-        let (bundleURL, bundle, context) = try testBundleAndContext(copying: "LegacyBundle_DoNotUseInNewTests", excludingPaths: []) { url in
             let availabilitySymbolGraphURL = url.appendingPathComponent("Availability.symbols.json")
             try? FileManager.default.copyItem(at: self.availabilitySGFURL, to: availabilitySymbolGraphURL)
 
@@ -65,7 +60,6 @@
             let jsonEncoder = JSONEncoder()
             let data = try jsonEncoder.encode(availabilitySymbolGraph)
             try data.write(to: availabilitySymbolGraphURL)
->>>>>>> 01cdb27a
         }
         defer {
             try? FileManager.default.removeItem(at: bundleURL)
