/*
 This source file is part of the Swift.org open source project

 Copyright (c) 2025 Apple Inc. and the Swift project authors
 Licensed under Apache License v2.0 with Runtime Library Exception

 See https://swift.org/LICENSE.txt for license information
 See https://swift.org/CONTRIBUTORS.txt for Swift project authors
*/

#if canImport(FoundationXML)
// TODO: Consider other HTML rendering options as a future improvement (rdar://165755530)
import FoundationXML
import FoundationEssentials
#else
import Foundation
#endif

import Testing
import DocCHTML
import Markdown

struct MarkdownRenderer_PageElementsTests {
    @Test(arguments: RenderGoal.allCases)
    func testRenderBreadcrumbs(goal: RenderGoal) {
        let elements = [
            LinkedElement(
                path: URL(string: "/documentation/ModuleName/index.html")!,
                names: .single(.symbol("ModuleName")),
                subheadings: .single(.symbol([.init(text: "ModuleName", kind: .identifier)])),
                abstract: nil
            ),
            LinkedElement(
                path: URL(string: "/documentation/ModuleName/Something/index.html")!,
                names: .languageSpecificSymbol([
                    .swift:      "Something",
                    .objectiveC: "TLASomething",
                ]),
                subheadings: .languageSpecificSymbol([
                    .swift: [
                        .init(text: "class ", kind: .decorator),
                        .init(text: "Something", kind: .identifier),
                    ],
                    .objectiveC: [
                        .init(text: "class ", kind: .decorator),
                        .init(text: "TLASomething", kind: .identifier),
                    ],
                ]),
                abstract: nil
            ),
        ]
        let breadcrumbs = makeRenderer(goal: goal, elementsToReturn: elements).breadcrumbs(references: elements.map { $0.path }, currentPageNames: .single(.conceptual("ThisPage")))
        switch goal {
        case .richness:
            breadcrumbs.assertMatches(prettyFormatted: true, expectedXMLString: """
            <nav id="breadcrumbs">
              <ul>
                <li>
                  <a href="../../index.html">ModuleName</a>
                </li>
                <li>
                  <a href="../index.html">
                    <span class="swift-only">Something</span>
                    <span class="occ-only">TLASomething</span>
                  </a>
                </li>
                <li>ThisPage</li>
              </ul>
            </nav>
            """)
        case .conciseness:
            breadcrumbs.assertMatches(prettyFormatted: true, expectedXMLString: """
            <ul>
              <li>
                <a href="../../index.html">ModuleName</a>
              </li>
              <li>
                <a href="../index.html">Something</a>
              </li>
              <li>ThisPage</li>
            </ul>
            """)
        }
    }
    
    @Test(arguments: RenderGoal.allCases)
    func testRenderAvailability(goal: RenderGoal) {
        let availability = makeRenderer(goal: goal).availability([
            .init(name: "First",  introduced: "1.2", deprecated: "3.4", isBeta: false),
            .init(name: "Second", introduced: "1.2.3",                  isBeta: false),
            .init(name: "Third",  introduced: "4.5",                    isBeta: true),
        ])
        switch goal {
        case .richness:
            availability.assertMatches(prettyFormatted: true, expectedXMLString: """
            <ul id="availability">
              <li aria-label="First 1.2–3.4, Introduced in First 1.2 and deprecated in First 3.4" class="deprecated" role="text" title="Introduced in First 1.2 and deprecated in First 3.4">First 1.2–3.4</li>
              <li aria-label="Second 1.2.3+, Available on 1.2.3 and later" role="text" title="Available on 1.2.3 and later">Second 1.2.3+</li>
              <li aria-label="Third 4.5+, Available on 4.5 and later" class="beta" role="text" title="Available on 4.5 and later">Third 4.5+</li>
            </ul>
            """)
        case .conciseness:
            availability.assertMatches(prettyFormatted: true, expectedXMLString: """
            <ul id="availability">
              <li>First 1.2–3.4</li>
              <li>Second 1.2.3+</li>
              <li>Third 4.5+</li>
            </ul>
            """)
        }
    }
    
    @Test(arguments: RenderGoal.allCases)
    func testRenderSingleLanguageParameters(goal: RenderGoal) {
        let parameters = makeRenderer(goal: goal).parameters([
            .swift: [
                .init(name: "First", content: parseMarkup(string: "Some _formatted_ description with `code`")),
                .init(name: "Second", content: parseMarkup(string: """
                Some **other** _formatted_ description

                That spans two paragraphs
                """)),
            ]
        ])
        
        switch goal {
        case .richness:
            parameters.assertMatches(prettyFormatted: true, expectedXMLString: """
            <section id="Parameters">
              <h2>
                <a href="#Parameters">Parameters</a>
              </h2>
              <dl>
                <dt>
                  <code>First</code>
                </dt>
                <dd>
                  <p>
                    Some <i>formatted</i> description with <code>code</code>
                  </p>
                </dd>
                <dt>
                  <code>Second</code>
                </dt>
                <dd>
                  <p>
                    Some <b>other</b> <i>formatted</i> description</p>
                  <p>That spans two paragraphs</p>
                </dd>
              </dl>
            </section>
            """)
        case .conciseness:
            parameters.assertMatches(prettyFormatted: true, expectedXMLString: """
            <h2>Parameters</h2>
            <dl>
              <dt>
                <code>First</code>
              </dt>
              <dd>
                <p>Some <i>formatted</i>description with <code>code</code>
                </p>
              </dd>
              <dt>
                <code>Second</code>
              </dt>
              <dd>
                <p>
                  Some <b>other</b> <i>formatted</i> description</p>
                <p>That spans two paragraphs</p>
              </dd>
            </dl>
            """)
        }
    }
    
    @Test
    func testRenderLanguageSpecificParameters() {
        let parameters = makeRenderer(goal: .richness).parameters([
            .swift: [
                .init(name: "FirstCommon", content: parseMarkup(string: "Available in both languages")),
                .init(name: "SwiftOnly", content: parseMarkup(string: "Only available in Swift")),
                .init(name: "SecondCommon", content: parseMarkup(string: "Also available in both languages")),
            ],
            .objectiveC: [
                .init(name: "FirstCommon", content: parseMarkup(string: "Available in both languages")),
                .init(name: "SecondCommon", content: parseMarkup(string: "Also available in both languages")),
                .init(name: "ObjectiveCOnly", content: parseMarkup(string: "Only available in Objective-C")),
            ],
        ])
        parameters.assertMatches(prettyFormatted: true, expectedXMLString: """
        <section id="Parameters">
          <h2>
            <a href="#Parameters">Parameters</a>
          </h2>
          <dl>
            <dt>
              <code>FirstCommon</code>
            </dt>
            <dd>
              <p>Available in both languages</p>
            </dd>
            <dt class="swift-only">
              <code>SwiftOnly</code>
            </dt>
            <dd class="swift-only">
              <p>Only available in Swift</p>
            </dd>
            <dt>
              <code>SecondCommon</code>
            </dt>
            <dd>
              <p>Also available in both languages</p>
            </dd>
            <dt class="occ-only">
              <code>ObjectiveCOnly</code>
            </dt>
            <dd class="occ-only">
              <p>Only available in Objective-C</p>
            </dd>
          </dl>
        </section>
        """)
    }
    
    @Test
    func testRenderManyLanguageSpecificParameters() {
        let parameters = makeRenderer(goal: .richness).parameters([
            .swift: [
                .init(name: "First", content: parseMarkup(string: "Some description")),
            ],
            .objectiveC: [
                .init(name: "Second", content: parseMarkup(string: "Some description")),
            ],
            .data: [
                .init(name: "Third", content: parseMarkup(string: "Some description")),
            ],
        ])
        parameters.assertMatches(prettyFormatted: true, expectedXMLString: """
        <section id="Parameters">
          <h2>
            <a href="#Parameters">Parameters</a>
          </h2>
          <dl class="swift-only">
            <dt>
              <code>First</code>
            </dt>
            <dd>
              <p>Some description</p>
            </dd>
          </dl>
          <dl class="data-only">
            <dt>
              <code>Third</code>
            </dt>
            <dd>
              <p>Some description</p>
            </dd>
          </dl>
          <dl class="occ-only">
            <dt>
              <code>Second</code>
            </dt>
            <dd>
              <p>Some description</p>
            </dd>
          </dl>
        </section>
        """)
    }
    
<<<<<<< HEAD
    @Test(arguments: RenderGoal.allCases, ["Topics", "See Also"])
    func testRenderSingleLanguageGroupedSectionsWithMultiLanguageLinks(goal: RenderGoal, expectedGroupTitle: String) {
        let elements = [
            LinkedElement(
                path: URL(string: "/documentation/ModuleName/SomeClass/index.html")!,
                names: .languageSpecificSymbol([
                    .swift:      "SomeClass",
                    .objectiveC: "TLASomeClass",
                ]),
                subheadings: .languageSpecificSymbol([
                    .swift: [
                        .init(text: "class ",    kind: .decorator),
                        .init(text: "SomeClass", kind: .identifier),
                    ],
                    .objectiveC: [
                        .init(text: "class ",       kind: .decorator),
                        .init(text: "TLASomeClass", kind: .identifier),
                    ],
                ]),
                abstract: parseMarkup(string: "Some _formatted_ description of this class").first as? Paragraph
            ),
            LinkedElement(
                path: URL(string: "/documentation/ModuleName/SomeArticle/index.html")!,
                names: .single(.conceptual("Some Article")),
                subheadings: .single(.conceptual("Some Article")),
                abstract: parseMarkup(string: "Some **formatted** description of this _article_.").first as? Paragraph
            ),
            LinkedElement(
                path: URL(string: "/documentation/ModuleName/SomeClass/someMethod(with:and:)/index.html")!,
                names: .languageSpecificSymbol([
                    .swift:      "someMethod(with:and:)",
                    .objectiveC: "someMethodWithFirst:andSecond:",
                ]),
                subheadings: .languageSpecificSymbol([
                    .swift: [
                        .init(text: "func ",      kind: .decorator),
                        .init(text: "someMethod", kind: .identifier),
                        .init(text: "(",          kind: .decorator),
                        .init(text: "with",       kind: .identifier),
                        .init(text: ": Int, ",    kind: .decorator),
                        .init(text: "and",        kind: .identifier),
                        .init(text: ": String)",  kind: .decorator),
                    ],
                    .objectiveC: [
                        .init(text: "- ", kind: .decorator),
                        .init(text: "someMethodWithFirst:andSecond:", kind: .identifier),
                    ],
                ]),
                abstract: nil
            ),
        ]
        
        let renderer = makeRenderer(goal: goal, elementsToReturn: elements)
        let expectedSectionID = expectedGroupTitle.replacingOccurrences(of: " ", with: "-")
        let groupedSection = renderer.groupedSection(named: expectedGroupTitle, groups: [
            .swift: [
                .init(title: "Group title", content: parseMarkup(string: "Some description of this group"), references: [
                    URL(string: "/documentation/ModuleName/SomeClass/index.html")!,
                    URL(string: "/documentation/ModuleName/SomeArticle/index.html")!,
                    URL(string: "/documentation/ModuleName/SomeClass/someMethod(with:and:)/index.html")!,
                ])
            ]
        ])
        
        switch goal {
        case .richness:
            groupedSection.assertMatches(prettyFormatted: true, expectedXMLString: """
            <section id="\(expectedSectionID)">
              <h2>
                <a href="#\(expectedSectionID)">\(expectedGroupTitle)</a>
              </h2>
              <h3 id="Group-title">
                <a href="#Group-title">Group title</a>
              </h3>
              <p>Some description of this group</p>
              <ul>
                <li>
                  <a href="../../someclass/index.html">
                    <code class="swift-only">
                      <span class="decorator">class </span>
                      <span class="identifier">Some<wbr/>
                        Class</span>
                    </code>
                    <code class="occ-only">
                      <span class="decorator">class </span>
                      <span class="identifier">TLASome<wbr/>
                          Class</span>
                    </code>
                    <p>Some <i>formatted</i>
                       description of this class</p>
                  </a>
                </li>
                <li>
                  <a href="../../somearticle/index.html">
                    <p>Some Article</p>
                    <p>Some <b>formatted</b>
                       description of this <i>article</i>
                      .</p>
                  </a>
                </li>
                <li>
                  <a href="../../someclass/somemethod(with:and:)/index.html">
                    <code class="swift-only">
                      <span class="decorator">func </span>
                      <span class="identifier">some<wbr/>
                        Method</span>
                      <span class="decorator">(</span>
                      <span class="identifier">with</span>
                      <span class="decorator">:<wbr/>
                         Int, </span>
                      <span class="identifier">and</span>
                      <span class="decorator">:<wbr/>
                         String)</span>
                    </code>
                    <code class="occ-only">
                      <span class="decorator">- </span>
                      <span class="identifier">some<wbr/>
                        Method<wbr/>
                        With<wbr/>
                        First:<wbr/>
                        and<wbr/>
                        Second:</span>
                    </code>
                  </a>
                </li>
            </ul>
            </section>
            """)
        case .conciseness:
            groupedSection.assertMatches(prettyFormatted: true, expectedXMLString: """
            <h2>\(expectedGroupTitle)</h2>
            <h3>Group title</h3>
            <p>Some description of this group</p>
            <ul>
            <li>
              <a href="../../someclass/index.html">
                <code>class SomeClass</code>
                <p>Some <i>formatted</i>
                   description of this class</p>
              </a>
            </li>
            <li>
              <a href="../../somearticle/index.html">
                <p>Some Article</p>
                <p>Some <b>formatted</b>
                   description of this <i>article</i>
                  .</p>
              </a>
            </li>
            <li>
              <a href="../../someclass/somemethod(with:and:)/index.html">
                <code>func someMethod(with: Int, and: String)</code>
              </a>
            </li>
            </ul>
=======
    @Test(arguments: RenderGoal.allCases)
    func testRenderSingleLanguageReturnSections(goal: RenderGoal) {
        let returns = makeRenderer(goal: goal).returns([
            .swift: parseMarkup(string: "First paragraph\n\nSecond paragraph")
        ])
        
        let commonHTML = """
        <p>First paragraph</p>
        <p>Second paragraph</p>
        """
        
        switch goal {
        case .richness:
            returns.assertMatches(prettyFormatted: true, expectedXMLString: """
            <section id="Return-Value">
            <h2>
              <a href="#Return-Value">Return Value</a>
            </h2>
            \(commonHTML)
            </section>
            """)
        case .conciseness:
            returns.assertMatches(prettyFormatted: true, expectedXMLString: """
            <h2>Return Value</h2>
            \(commonHTML)
            """)
        }
    }
    
    @Test(arguments: RenderGoal.allCases)
    func testRenderLanguageSpecificReturnSections(goal: RenderGoal) {
        let returns = makeRenderer(goal: goal).returns([
            .swift:      parseMarkup(string: "First paragraph\n\nSecond paragraph"),
            .objectiveC: parseMarkup(string: "Other language's paragraph"),
        ])
        
        let commonHTML = """
        <p class="swift-only">First paragraph</p>
        <p class="swift-only">Second paragraph</p>
        <p class="occ-only">Other language’s paragraph</p>
        """
        
        switch goal {
        case .richness:
            returns.assertMatches(prettyFormatted: true, expectedXMLString: """
            <section id="Return-Value">
            <h2>
              <a href="#Return-Value">Return Value</a>
            </h2>
            \(commonHTML)
            </section>
            """)
        case .conciseness:
            returns.assertMatches(prettyFormatted: true, expectedXMLString: """
            <h2>Return Value</h2>
            \(commonHTML)
            """)
        }
    }

    @Test(arguments: RenderGoal.allCases)
    func testRenderSwiftDeclaration(goal: RenderGoal) {
        let symbolPaths = [
            "first-parameter-symbol-id":  URL(string: "/documentation/ModuleName/FirstParameterValue/index.html")!,
            "second-parameter-symbol-id": URL(string: "/documentation/ModuleName/SecondParameterValue/index.html")!,
            "return-value-symbol-id":     URL(string: "/documentation/ModuleName/ReturnValue/index.html")!,
        ]
        
        let declaration = makeRenderer(goal: goal, pathsToReturn: symbolPaths).declaration([
            .swift:  [
                .init(kind: .keyword,           spelling: "func",        preciseIdentifier: nil),
                .init(kind: .text,              spelling: " ",           preciseIdentifier: nil),
                .init(kind: .identifier,        spelling: "doSomething", preciseIdentifier: nil),
                .init(kind: .text,              spelling: "(",           preciseIdentifier: nil),
                .init(kind: .externalParameter, spelling: "with",        preciseIdentifier: nil),
                .init(kind: .text,              spelling: " ",           preciseIdentifier: nil),
                .init(kind: .internalParameter, spelling: "first",       preciseIdentifier: nil),
                .init(kind: .text,              spelling: ": ",          preciseIdentifier: nil),
                .init(kind: .typeIdentifier,    spelling: "FirstParameterValue", preciseIdentifier: "first-parameter-symbol-id"),
                .init(kind: .text,              spelling: ", ",          preciseIdentifier: nil),
                .init(kind: .externalParameter, spelling: "and",         preciseIdentifier: nil),
                .init(kind: .text,              spelling: " ",           preciseIdentifier: nil),
                .init(kind: .internalParameter, spelling: "second",      preciseIdentifier: nil),
                .init(kind: .text,              spelling: ": ",          preciseIdentifier: nil),
                .init(kind: .typeIdentifier,    spelling: "SecondParameterValue", preciseIdentifier: "second-parameter-symbol-id"),
                .init(kind: .text,              spelling: ") ",          preciseIdentifier: nil),
                .init(kind: .keyword,           spelling: "throws",      preciseIdentifier: nil),
                .init(kind: .text,              spelling: "-> ",         preciseIdentifier: nil),
                .init(kind: .typeIdentifier,    spelling: "ReturnValue", preciseIdentifier: "return-value-symbol-id"),
            ]
        ])
        switch goal {
        case .richness:
            declaration.assertMatches(prettyFormatted: true, expectedXMLString: """
            <pre id="declaration">
            <code>
              <span class="token-keyword">func</span>
               <span class="token-identifier">doSomething</span>
              (<span class="token-externalParam">with</span>
               <span class="token-internalParam">first</span>
              : <a class="token-typeIdentifier" href="../../firstparametervalue/index.html">FirstParameterValue</a>
              , <span class="token-externalParam">and</span>
               <span class="token-internalParam">second</span>
              : <a class="token-typeIdentifier" href="../../secondparametervalue/index.html">SecondParameterValue</a>
              ) <span class="token-keyword">throws</span>
              -&gt; <a class="token-typeIdentifier" href="../../returnvalue/index.html">ReturnValue</a>
            </code>
            </pre>
            """)
        case .conciseness:
            declaration.assertMatches(prettyFormatted: true, expectedXMLString: """
            <pre>
              <code>func doSomething(with first: FirstParameterValue, and second: SecondParameterValue) throws-&gt; ReturnValue</code>
            </pre>
            """)
        }
    }
    
    @Test(arguments: RenderGoal.allCases)
    func testRenderLanguageSpecificDeclarations(goal: RenderGoal) {
        let symbolPaths = [
            "first-parameter-symbol-id":  URL(string: "/documentation/ModuleName/FirstParameterValue/index.html")!,
            "second-parameter-symbol-id": URL(string: "/documentation/ModuleName/SecondParameterValue/index.html")!,
            "return-value-symbol-id":     URL(string: "/documentation/ModuleName/ReturnValue/index.html")!,
            "error-parameter-symbol-id":  URL(string: "/documentation/Foundation/NSError/index.html")!,
        ]
        
        let declaration = makeRenderer(goal: goal, pathsToReturn: symbolPaths).declaration([
            .swift:  [
                .init(kind: .keyword,           spelling: "func",        preciseIdentifier: nil),
                .init(kind: .text,              spelling: " ",           preciseIdentifier: nil),
                .init(kind: .identifier,        spelling: "doSomething", preciseIdentifier: nil),
                .init(kind: .text,              spelling: "(",           preciseIdentifier: nil),
                .init(kind: .externalParameter, spelling: "with",        preciseIdentifier: nil),
                .init(kind: .text,              spelling: " ",           preciseIdentifier: nil),
                .init(kind: .internalParameter, spelling: "first",       preciseIdentifier: nil),
                .init(kind: .text,              spelling: ": ",          preciseIdentifier: nil),
                .init(kind: .typeIdentifier,    spelling: "FirstParameterValue", preciseIdentifier: "first-parameter-symbol-id"),
                .init(kind: .text,              spelling: ", ",          preciseIdentifier: nil),
                .init(kind: .externalParameter, spelling: "and",         preciseIdentifier: nil),
                .init(kind: .text,              spelling: " ",           preciseIdentifier: nil),
                .init(kind: .internalParameter, spelling: "second",      preciseIdentifier: nil),
                .init(kind: .text,              spelling: ": ",          preciseIdentifier: nil),
                .init(kind: .typeIdentifier,    spelling: "SecondParameterValue", preciseIdentifier: "second-parameter-symbol-id"),
                .init(kind: .text,              spelling: ") ",          preciseIdentifier: nil),
                .init(kind: .keyword,           spelling: "throws",      preciseIdentifier: nil),
                .init(kind: .text,              spelling: "-> ",         preciseIdentifier: nil),
                .init(kind: .typeIdentifier,    spelling: "ReturnValue", preciseIdentifier: "return-value-symbol-id"),
            ],
            
            .objectiveC:  [
                .init(kind: .text,              spelling: "- (",         preciseIdentifier: nil),
                .init(kind: .typeIdentifier,    spelling: "ReturnValue", preciseIdentifier: "return-value-symbol-id"),
                .init(kind: .text,              spelling: ") ",          preciseIdentifier: nil),
                .init(kind: .identifier,        spelling: "doSomethingWithFirst", preciseIdentifier: nil),
                .init(kind: .text,              spelling: ": (",         preciseIdentifier: nil),
                .init(kind: .typeIdentifier,    spelling: "FirstParameterValue", preciseIdentifier: "first-parameter-symbol-id"),
                .init(kind: .text,              spelling: ") ",          preciseIdentifier: nil),
                .init(kind: .internalParameter, spelling: "first",       preciseIdentifier: nil),
                .init(kind: .text,              spelling: " ",           preciseIdentifier: nil),
                .init(kind: .identifier,        spelling: "andSecond",   preciseIdentifier: nil),
                .init(kind: .text,              spelling: ": (",         preciseIdentifier: nil),
                .init(kind: .typeIdentifier,    spelling: "SecondParameterValue", preciseIdentifier: "second-parameter-symbol-id"),
                .init(kind: .text,              spelling: ") ",          preciseIdentifier: nil),
                .init(kind: .internalParameter, spelling: "second",      preciseIdentifier: nil),
                .init(kind: .text,              spelling: " ",           preciseIdentifier: nil),
                .init(kind: .identifier,        spelling: "error",       preciseIdentifier: nil),
                .init(kind: .text,              spelling: ": (",         preciseIdentifier: nil),
                .init(kind: .typeIdentifier,    spelling: "NSError",     preciseIdentifier: "error-parameter-symbol-id"),
                .init(kind: .text,              spelling: " **) ",       preciseIdentifier: nil),
                .init(kind: .internalParameter, spelling: "error",       preciseIdentifier: nil),
                .init(kind: .text,              spelling: ";",           preciseIdentifier: nil),
            ]
        ])
        switch goal {
        case .richness:
            declaration.assertMatches(prettyFormatted: true, expectedXMLString: """
            <pre id="declaration">
            <code class="swift-only">
              <span class="token-keyword">func</span>
               <span class="token-identifier">doSomething</span>
              (<span class="token-externalParam">with</span>
               <span class="token-internalParam">first</span>
              : <a class="token-typeIdentifier" href="../../firstparametervalue/index.html">FirstParameterValue</a>
              , <span class="token-externalParam">and</span>
               <span class="token-internalParam">second</span>
              : <a class="token-typeIdentifier" href="../../secondparametervalue/index.html">SecondParameterValue</a>
              ) <span class="token-keyword">throws</span>
              -&gt; <a class="token-typeIdentifier" href="../../returnvalue/index.html">ReturnValue</a>
            </code>
            <code class="occ-only">- (<a class="token-typeIdentifier" href="../../returnvalue/index.html">ReturnValue</a>
              ) <span class="token-identifier">doSomethingWithFirst</span>
              : (<a class="token-typeIdentifier" href="../../firstparametervalue/index.html">FirstParameterValue</a>
              ) <span class="token-internalParam">first</span>
               <span class="token-identifier">andSecond</span>
              : (<a class="token-typeIdentifier" href="../../secondparametervalue/index.html">SecondParameterValue</a>
              ) <span class="token-internalParam">second</span>
               <span class="token-identifier">error</span>
              : (<a class="token-typeIdentifier" href="../../../foundation/nserror/index.html">NSError</a>
               **) <span class="token-internalParam">error</span>
              ;</code>
            </pre>
            """)
            
        case .conciseness:
            declaration.assertMatches(prettyFormatted: true, expectedXMLString: """
            <pre>
              <code>func doSomething(with first: FirstParameterValue, and second: SecondParameterValue) throws-&gt; ReturnValue</code>
            </pre>
>>>>>>> ba7a32be
            """)
        }
    }
    
    // MARK: -
    
    private func makeRenderer(
        goal: RenderGoal,
        elementsToReturn: [LinkedElement] = [],
        pathsToReturn: [String: URL] = [:],
        assetsToReturn: [String: LinkedAsset] = [:],
        fallbackLinkTextsToReturn: [String: String] = [:]
    ) -> MarkdownRenderer<some LinkProvider> {
        let path = URL(string: "/documentation/ModuleName/Something/ThisPage/index.html")!
        
        var elementsByURL = [
            path: LinkedElement(
                path: path,
                names: .single( .symbol("ThisPage") ),
                subheadings: .single( .symbol([
                    .init(text: "class ", kind: .decorator),
                    .init(text: "ThisPage", kind: .identifier),
                ])),
                abstract: nil
            )
        ]
        for element in elementsToReturn {
            elementsByURL[element.path] = element
        }
        
        return MarkdownRenderer(path: path, goal: goal, linkProvider: MultiValueLinkProvider(
            elementsToReturn: elementsByURL,
            pathsToReturn: pathsToReturn,
            assetsToReturn: assetsToReturn,
            fallbackLinkTextsToReturn: fallbackLinkTextsToReturn
        ))
    }
    
    private func parseMarkup(string: String) -> [any Markup] {
        let document = Document(parsing: string, options: [.parseBlockDirectives, .parseSymbolLinks])
        return Array(document.children)
    }
}

struct MultiValueLinkProvider: LinkProvider {
    var elementsToReturn: [URL: LinkedElement]
    func element(for path: URL) -> LinkedElement? {
        elementsToReturn[path]
    }
    
    var pathsToReturn: [String: URL]
    func pathForSymbolID(_ usr: String) -> URL? {
        pathsToReturn[usr]
    }
    
    var assetsToReturn: [String: LinkedAsset]
    func assetNamed(_ assetName: String) -> LinkedAsset? {
        assetsToReturn[assetName]
    }
    
    var fallbackLinkTextsToReturn: [String: String]
    func fallbackLinkText(linkString: String) -> String {
        fallbackLinkTextsToReturn[linkString] ?? linkString
    }
}

extension RenderGoal: CaseIterable {
    package static var allCases: [RenderGoal] {
        [.richness, .conciseness]
    }
}<|MERGE_RESOLUTION|>--- conflicted
+++ resolved
@@ -269,7 +269,219 @@
         """)
     }
     
-<<<<<<< HEAD
+    @Test(arguments: RenderGoal.allCases)
+    func testRenderSingleLanguageReturnSections(goal: RenderGoal) {
+        let returns = makeRenderer(goal: goal).returns([
+            .swift: parseMarkup(string: "First paragraph\n\nSecond paragraph")
+        ])
+        
+        let commonHTML = """
+        <p>First paragraph</p>
+        <p>Second paragraph</p>
+        """
+        
+        switch goal {
+        case .richness:
+            returns.assertMatches(prettyFormatted: true, expectedXMLString: """
+            <section id="Return-Value">
+            <h2>
+              <a href="#Return-Value">Return Value</a>
+            </h2>
+            \(commonHTML)
+            </section>
+            """)
+        case .conciseness:
+            returns.assertMatches(prettyFormatted: true, expectedXMLString: """
+            <h2>Return Value</h2>
+            \(commonHTML)
+            """)
+        }
+    }
+    
+    @Test(arguments: RenderGoal.allCases)
+    func testRenderLanguageSpecificReturnSections(goal: RenderGoal) {
+        let returns = makeRenderer(goal: goal).returns([
+            .swift:      parseMarkup(string: "First paragraph\n\nSecond paragraph"),
+            .objectiveC: parseMarkup(string: "Other language's paragraph"),
+        ])
+        
+        let commonHTML = """
+        <p class="swift-only">First paragraph</p>
+        <p class="swift-only">Second paragraph</p>
+        <p class="occ-only">Other language’s paragraph</p>
+        """
+        
+        switch goal {
+        case .richness:
+            returns.assertMatches(prettyFormatted: true, expectedXMLString: """
+            <section id="Return-Value">
+            <h2>
+              <a href="#Return-Value">Return Value</a>
+            </h2>
+            \(commonHTML)
+            </section>
+            """)
+        case .conciseness:
+            returns.assertMatches(prettyFormatted: true, expectedXMLString: """
+            <h2>Return Value</h2>
+            \(commonHTML)
+            """)
+        }
+    }
+
+    @Test(arguments: RenderGoal.allCases)
+    func testRenderSwiftDeclaration(goal: RenderGoal) {
+        let symbolPaths = [
+            "first-parameter-symbol-id":  URL(string: "/documentation/ModuleName/FirstParameterValue/index.html")!,
+            "second-parameter-symbol-id": URL(string: "/documentation/ModuleName/SecondParameterValue/index.html")!,
+            "return-value-symbol-id":     URL(string: "/documentation/ModuleName/ReturnValue/index.html")!,
+        ]
+        
+        let declaration = makeRenderer(goal: goal, pathsToReturn: symbolPaths).declaration([
+            .swift:  [
+                .init(kind: .keyword,           spelling: "func",        preciseIdentifier: nil),
+                .init(kind: .text,              spelling: " ",           preciseIdentifier: nil),
+                .init(kind: .identifier,        spelling: "doSomething", preciseIdentifier: nil),
+                .init(kind: .text,              spelling: "(",           preciseIdentifier: nil),
+                .init(kind: .externalParameter, spelling: "with",        preciseIdentifier: nil),
+                .init(kind: .text,              spelling: " ",           preciseIdentifier: nil),
+                .init(kind: .internalParameter, spelling: "first",       preciseIdentifier: nil),
+                .init(kind: .text,              spelling: ": ",          preciseIdentifier: nil),
+                .init(kind: .typeIdentifier,    spelling: "FirstParameterValue", preciseIdentifier: "first-parameter-symbol-id"),
+                .init(kind: .text,              spelling: ", ",          preciseIdentifier: nil),
+                .init(kind: .externalParameter, spelling: "and",         preciseIdentifier: nil),
+                .init(kind: .text,              spelling: " ",           preciseIdentifier: nil),
+                .init(kind: .internalParameter, spelling: "second",      preciseIdentifier: nil),
+                .init(kind: .text,              spelling: ": ",          preciseIdentifier: nil),
+                .init(kind: .typeIdentifier,    spelling: "SecondParameterValue", preciseIdentifier: "second-parameter-symbol-id"),
+                .init(kind: .text,              spelling: ") ",          preciseIdentifier: nil),
+                .init(kind: .keyword,           spelling: "throws",      preciseIdentifier: nil),
+                .init(kind: .text,              spelling: "-> ",         preciseIdentifier: nil),
+                .init(kind: .typeIdentifier,    spelling: "ReturnValue", preciseIdentifier: "return-value-symbol-id"),
+            ]
+        ])
+        switch goal {
+        case .richness:
+            declaration.assertMatches(prettyFormatted: true, expectedXMLString: """
+            <pre id="declaration">
+            <code>
+              <span class="token-keyword">func</span>
+               <span class="token-identifier">doSomething</span>
+              (<span class="token-externalParam">with</span>
+               <span class="token-internalParam">first</span>
+              : <a class="token-typeIdentifier" href="../../firstparametervalue/index.html">FirstParameterValue</a>
+              , <span class="token-externalParam">and</span>
+               <span class="token-internalParam">second</span>
+              : <a class="token-typeIdentifier" href="../../secondparametervalue/index.html">SecondParameterValue</a>
+              ) <span class="token-keyword">throws</span>
+              -&gt; <a class="token-typeIdentifier" href="../../returnvalue/index.html">ReturnValue</a>
+            </code>
+            </pre>
+            """)
+        case .conciseness:
+            declaration.assertMatches(prettyFormatted: true, expectedXMLString: """
+            <pre>
+              <code>func doSomething(with first: FirstParameterValue, and second: SecondParameterValue) throws-&gt; ReturnValue</code>
+            </pre>
+            """)
+        }
+    }
+    
+    @Test(arguments: RenderGoal.allCases)
+    func testRenderLanguageSpecificDeclarations(goal: RenderGoal) {
+        let symbolPaths = [
+            "first-parameter-symbol-id":  URL(string: "/documentation/ModuleName/FirstParameterValue/index.html")!,
+            "second-parameter-symbol-id": URL(string: "/documentation/ModuleName/SecondParameterValue/index.html")!,
+            "return-value-symbol-id":     URL(string: "/documentation/ModuleName/ReturnValue/index.html")!,
+            "error-parameter-symbol-id":  URL(string: "/documentation/Foundation/NSError/index.html")!,
+        ]
+        
+        let declaration = makeRenderer(goal: goal, pathsToReturn: symbolPaths).declaration([
+            .swift:  [
+                .init(kind: .keyword,           spelling: "func",        preciseIdentifier: nil),
+                .init(kind: .text,              spelling: " ",           preciseIdentifier: nil),
+                .init(kind: .identifier,        spelling: "doSomething", preciseIdentifier: nil),
+                .init(kind: .text,              spelling: "(",           preciseIdentifier: nil),
+                .init(kind: .externalParameter, spelling: "with",        preciseIdentifier: nil),
+                .init(kind: .text,              spelling: " ",           preciseIdentifier: nil),
+                .init(kind: .internalParameter, spelling: "first",       preciseIdentifier: nil),
+                .init(kind: .text,              spelling: ": ",          preciseIdentifier: nil),
+                .init(kind: .typeIdentifier,    spelling: "FirstParameterValue", preciseIdentifier: "first-parameter-symbol-id"),
+                .init(kind: .text,              spelling: ", ",          preciseIdentifier: nil),
+                .init(kind: .externalParameter, spelling: "and",         preciseIdentifier: nil),
+                .init(kind: .text,              spelling: " ",           preciseIdentifier: nil),
+                .init(kind: .internalParameter, spelling: "second",      preciseIdentifier: nil),
+                .init(kind: .text,              spelling: ": ",          preciseIdentifier: nil),
+                .init(kind: .typeIdentifier,    spelling: "SecondParameterValue", preciseIdentifier: "second-parameter-symbol-id"),
+                .init(kind: .text,              spelling: ") ",          preciseIdentifier: nil),
+                .init(kind: .keyword,           spelling: "throws",      preciseIdentifier: nil),
+                .init(kind: .text,              spelling: "-> ",         preciseIdentifier: nil),
+                .init(kind: .typeIdentifier,    spelling: "ReturnValue", preciseIdentifier: "return-value-symbol-id"),
+            ],
+            
+            .objectiveC:  [
+                .init(kind: .text,              spelling: "- (",         preciseIdentifier: nil),
+                .init(kind: .typeIdentifier,    spelling: "ReturnValue", preciseIdentifier: "return-value-symbol-id"),
+                .init(kind: .text,              spelling: ") ",          preciseIdentifier: nil),
+                .init(kind: .identifier,        spelling: "doSomethingWithFirst", preciseIdentifier: nil),
+                .init(kind: .text,              spelling: ": (",         preciseIdentifier: nil),
+                .init(kind: .typeIdentifier,    spelling: "FirstParameterValue", preciseIdentifier: "first-parameter-symbol-id"),
+                .init(kind: .text,              spelling: ") ",          preciseIdentifier: nil),
+                .init(kind: .internalParameter, spelling: "first",       preciseIdentifier: nil),
+                .init(kind: .text,              spelling: " ",           preciseIdentifier: nil),
+                .init(kind: .identifier,        spelling: "andSecond",   preciseIdentifier: nil),
+                .init(kind: .text,              spelling: ": (",         preciseIdentifier: nil),
+                .init(kind: .typeIdentifier,    spelling: "SecondParameterValue", preciseIdentifier: "second-parameter-symbol-id"),
+                .init(kind: .text,              spelling: ") ",          preciseIdentifier: nil),
+                .init(kind: .internalParameter, spelling: "second",      preciseIdentifier: nil),
+                .init(kind: .text,              spelling: " ",           preciseIdentifier: nil),
+                .init(kind: .identifier,        spelling: "error",       preciseIdentifier: nil),
+                .init(kind: .text,              spelling: ": (",         preciseIdentifier: nil),
+                .init(kind: .typeIdentifier,    spelling: "NSError",     preciseIdentifier: "error-parameter-symbol-id"),
+                .init(kind: .text,              spelling: " **) ",       preciseIdentifier: nil),
+                .init(kind: .internalParameter, spelling: "error",       preciseIdentifier: nil),
+                .init(kind: .text,              spelling: ";",           preciseIdentifier: nil),
+            ]
+        ])
+        switch goal {
+        case .richness:
+            declaration.assertMatches(prettyFormatted: true, expectedXMLString: """
+            <pre id="declaration">
+            <code class="swift-only">
+              <span class="token-keyword">func</span>
+               <span class="token-identifier">doSomething</span>
+              (<span class="token-externalParam">with</span>
+               <span class="token-internalParam">first</span>
+              : <a class="token-typeIdentifier" href="../../firstparametervalue/index.html">FirstParameterValue</a>
+              , <span class="token-externalParam">and</span>
+               <span class="token-internalParam">second</span>
+              : <a class="token-typeIdentifier" href="../../secondparametervalue/index.html">SecondParameterValue</a>
+              ) <span class="token-keyword">throws</span>
+              -&gt; <a class="token-typeIdentifier" href="../../returnvalue/index.html">ReturnValue</a>
+            </code>
+            <code class="occ-only">- (<a class="token-typeIdentifier" href="../../returnvalue/index.html">ReturnValue</a>
+              ) <span class="token-identifier">doSomethingWithFirst</span>
+              : (<a class="token-typeIdentifier" href="../../firstparametervalue/index.html">FirstParameterValue</a>
+              ) <span class="token-internalParam">first</span>
+               <span class="token-identifier">andSecond</span>
+              : (<a class="token-typeIdentifier" href="../../secondparametervalue/index.html">SecondParameterValue</a>
+              ) <span class="token-internalParam">second</span>
+               <span class="token-identifier">error</span>
+              : (<a class="token-typeIdentifier" href="../../../foundation/nserror/index.html">NSError</a>
+               **) <span class="token-internalParam">error</span>
+              ;</code>
+            </pre>
+            """)
+            
+        case .conciseness:
+            declaration.assertMatches(prettyFormatted: true, expectedXMLString: """
+            <pre>
+              <code>func doSomething(with first: FirstParameterValue, and second: SecondParameterValue) throws-&gt; ReturnValue</code>
+            </pre>
+            """)
+        }
+    }
+    
     @Test(arguments: RenderGoal.allCases, ["Topics", "See Also"])
     func testRenderSingleLanguageGroupedSectionsWithMultiLanguageLinks(goal: RenderGoal, expectedGroupTitle: String) {
         let elements = [
@@ -425,217 +637,6 @@
               </a>
             </li>
             </ul>
-=======
-    @Test(arguments: RenderGoal.allCases)
-    func testRenderSingleLanguageReturnSections(goal: RenderGoal) {
-        let returns = makeRenderer(goal: goal).returns([
-            .swift: parseMarkup(string: "First paragraph\n\nSecond paragraph")
-        ])
-        
-        let commonHTML = """
-        <p>First paragraph</p>
-        <p>Second paragraph</p>
-        """
-        
-        switch goal {
-        case .richness:
-            returns.assertMatches(prettyFormatted: true, expectedXMLString: """
-            <section id="Return-Value">
-            <h2>
-              <a href="#Return-Value">Return Value</a>
-            </h2>
-            \(commonHTML)
-            </section>
-            """)
-        case .conciseness:
-            returns.assertMatches(prettyFormatted: true, expectedXMLString: """
-            <h2>Return Value</h2>
-            \(commonHTML)
-            """)
-        }
-    }
-    
-    @Test(arguments: RenderGoal.allCases)
-    func testRenderLanguageSpecificReturnSections(goal: RenderGoal) {
-        let returns = makeRenderer(goal: goal).returns([
-            .swift:      parseMarkup(string: "First paragraph\n\nSecond paragraph"),
-            .objectiveC: parseMarkup(string: "Other language's paragraph"),
-        ])
-        
-        let commonHTML = """
-        <p class="swift-only">First paragraph</p>
-        <p class="swift-only">Second paragraph</p>
-        <p class="occ-only">Other language’s paragraph</p>
-        """
-        
-        switch goal {
-        case .richness:
-            returns.assertMatches(prettyFormatted: true, expectedXMLString: """
-            <section id="Return-Value">
-            <h2>
-              <a href="#Return-Value">Return Value</a>
-            </h2>
-            \(commonHTML)
-            </section>
-            """)
-        case .conciseness:
-            returns.assertMatches(prettyFormatted: true, expectedXMLString: """
-            <h2>Return Value</h2>
-            \(commonHTML)
-            """)
-        }
-    }
-
-    @Test(arguments: RenderGoal.allCases)
-    func testRenderSwiftDeclaration(goal: RenderGoal) {
-        let symbolPaths = [
-            "first-parameter-symbol-id":  URL(string: "/documentation/ModuleName/FirstParameterValue/index.html")!,
-            "second-parameter-symbol-id": URL(string: "/documentation/ModuleName/SecondParameterValue/index.html")!,
-            "return-value-symbol-id":     URL(string: "/documentation/ModuleName/ReturnValue/index.html")!,
-        ]
-        
-        let declaration = makeRenderer(goal: goal, pathsToReturn: symbolPaths).declaration([
-            .swift:  [
-                .init(kind: .keyword,           spelling: "func",        preciseIdentifier: nil),
-                .init(kind: .text,              spelling: " ",           preciseIdentifier: nil),
-                .init(kind: .identifier,        spelling: "doSomething", preciseIdentifier: nil),
-                .init(kind: .text,              spelling: "(",           preciseIdentifier: nil),
-                .init(kind: .externalParameter, spelling: "with",        preciseIdentifier: nil),
-                .init(kind: .text,              spelling: " ",           preciseIdentifier: nil),
-                .init(kind: .internalParameter, spelling: "first",       preciseIdentifier: nil),
-                .init(kind: .text,              spelling: ": ",          preciseIdentifier: nil),
-                .init(kind: .typeIdentifier,    spelling: "FirstParameterValue", preciseIdentifier: "first-parameter-symbol-id"),
-                .init(kind: .text,              spelling: ", ",          preciseIdentifier: nil),
-                .init(kind: .externalParameter, spelling: "and",         preciseIdentifier: nil),
-                .init(kind: .text,              spelling: " ",           preciseIdentifier: nil),
-                .init(kind: .internalParameter, spelling: "second",      preciseIdentifier: nil),
-                .init(kind: .text,              spelling: ": ",          preciseIdentifier: nil),
-                .init(kind: .typeIdentifier,    spelling: "SecondParameterValue", preciseIdentifier: "second-parameter-symbol-id"),
-                .init(kind: .text,              spelling: ") ",          preciseIdentifier: nil),
-                .init(kind: .keyword,           spelling: "throws",      preciseIdentifier: nil),
-                .init(kind: .text,              spelling: "-> ",         preciseIdentifier: nil),
-                .init(kind: .typeIdentifier,    spelling: "ReturnValue", preciseIdentifier: "return-value-symbol-id"),
-            ]
-        ])
-        switch goal {
-        case .richness:
-            declaration.assertMatches(prettyFormatted: true, expectedXMLString: """
-            <pre id="declaration">
-            <code>
-              <span class="token-keyword">func</span>
-               <span class="token-identifier">doSomething</span>
-              (<span class="token-externalParam">with</span>
-               <span class="token-internalParam">first</span>
-              : <a class="token-typeIdentifier" href="../../firstparametervalue/index.html">FirstParameterValue</a>
-              , <span class="token-externalParam">and</span>
-               <span class="token-internalParam">second</span>
-              : <a class="token-typeIdentifier" href="../../secondparametervalue/index.html">SecondParameterValue</a>
-              ) <span class="token-keyword">throws</span>
-              -&gt; <a class="token-typeIdentifier" href="../../returnvalue/index.html">ReturnValue</a>
-            </code>
-            </pre>
-            """)
-        case .conciseness:
-            declaration.assertMatches(prettyFormatted: true, expectedXMLString: """
-            <pre>
-              <code>func doSomething(with first: FirstParameterValue, and second: SecondParameterValue) throws-&gt; ReturnValue</code>
-            </pre>
-            """)
-        }
-    }
-    
-    @Test(arguments: RenderGoal.allCases)
-    func testRenderLanguageSpecificDeclarations(goal: RenderGoal) {
-        let symbolPaths = [
-            "first-parameter-symbol-id":  URL(string: "/documentation/ModuleName/FirstParameterValue/index.html")!,
-            "second-parameter-symbol-id": URL(string: "/documentation/ModuleName/SecondParameterValue/index.html")!,
-            "return-value-symbol-id":     URL(string: "/documentation/ModuleName/ReturnValue/index.html")!,
-            "error-parameter-symbol-id":  URL(string: "/documentation/Foundation/NSError/index.html")!,
-        ]
-        
-        let declaration = makeRenderer(goal: goal, pathsToReturn: symbolPaths).declaration([
-            .swift:  [
-                .init(kind: .keyword,           spelling: "func",        preciseIdentifier: nil),
-                .init(kind: .text,              spelling: " ",           preciseIdentifier: nil),
-                .init(kind: .identifier,        spelling: "doSomething", preciseIdentifier: nil),
-                .init(kind: .text,              spelling: "(",           preciseIdentifier: nil),
-                .init(kind: .externalParameter, spelling: "with",        preciseIdentifier: nil),
-                .init(kind: .text,              spelling: " ",           preciseIdentifier: nil),
-                .init(kind: .internalParameter, spelling: "first",       preciseIdentifier: nil),
-                .init(kind: .text,              spelling: ": ",          preciseIdentifier: nil),
-                .init(kind: .typeIdentifier,    spelling: "FirstParameterValue", preciseIdentifier: "first-parameter-symbol-id"),
-                .init(kind: .text,              spelling: ", ",          preciseIdentifier: nil),
-                .init(kind: .externalParameter, spelling: "and",         preciseIdentifier: nil),
-                .init(kind: .text,              spelling: " ",           preciseIdentifier: nil),
-                .init(kind: .internalParameter, spelling: "second",      preciseIdentifier: nil),
-                .init(kind: .text,              spelling: ": ",          preciseIdentifier: nil),
-                .init(kind: .typeIdentifier,    spelling: "SecondParameterValue", preciseIdentifier: "second-parameter-symbol-id"),
-                .init(kind: .text,              spelling: ") ",          preciseIdentifier: nil),
-                .init(kind: .keyword,           spelling: "throws",      preciseIdentifier: nil),
-                .init(kind: .text,              spelling: "-> ",         preciseIdentifier: nil),
-                .init(kind: .typeIdentifier,    spelling: "ReturnValue", preciseIdentifier: "return-value-symbol-id"),
-            ],
-            
-            .objectiveC:  [
-                .init(kind: .text,              spelling: "- (",         preciseIdentifier: nil),
-                .init(kind: .typeIdentifier,    spelling: "ReturnValue", preciseIdentifier: "return-value-symbol-id"),
-                .init(kind: .text,              spelling: ") ",          preciseIdentifier: nil),
-                .init(kind: .identifier,        spelling: "doSomethingWithFirst", preciseIdentifier: nil),
-                .init(kind: .text,              spelling: ": (",         preciseIdentifier: nil),
-                .init(kind: .typeIdentifier,    spelling: "FirstParameterValue", preciseIdentifier: "first-parameter-symbol-id"),
-                .init(kind: .text,              spelling: ") ",          preciseIdentifier: nil),
-                .init(kind: .internalParameter, spelling: "first",       preciseIdentifier: nil),
-                .init(kind: .text,              spelling: " ",           preciseIdentifier: nil),
-                .init(kind: .identifier,        spelling: "andSecond",   preciseIdentifier: nil),
-                .init(kind: .text,              spelling: ": (",         preciseIdentifier: nil),
-                .init(kind: .typeIdentifier,    spelling: "SecondParameterValue", preciseIdentifier: "second-parameter-symbol-id"),
-                .init(kind: .text,              spelling: ") ",          preciseIdentifier: nil),
-                .init(kind: .internalParameter, spelling: "second",      preciseIdentifier: nil),
-                .init(kind: .text,              spelling: " ",           preciseIdentifier: nil),
-                .init(kind: .identifier,        spelling: "error",       preciseIdentifier: nil),
-                .init(kind: .text,              spelling: ": (",         preciseIdentifier: nil),
-                .init(kind: .typeIdentifier,    spelling: "NSError",     preciseIdentifier: "error-parameter-symbol-id"),
-                .init(kind: .text,              spelling: " **) ",       preciseIdentifier: nil),
-                .init(kind: .internalParameter, spelling: "error",       preciseIdentifier: nil),
-                .init(kind: .text,              spelling: ";",           preciseIdentifier: nil),
-            ]
-        ])
-        switch goal {
-        case .richness:
-            declaration.assertMatches(prettyFormatted: true, expectedXMLString: """
-            <pre id="declaration">
-            <code class="swift-only">
-              <span class="token-keyword">func</span>
-               <span class="token-identifier">doSomething</span>
-              (<span class="token-externalParam">with</span>
-               <span class="token-internalParam">first</span>
-              : <a class="token-typeIdentifier" href="../../firstparametervalue/index.html">FirstParameterValue</a>
-              , <span class="token-externalParam">and</span>
-               <span class="token-internalParam">second</span>
-              : <a class="token-typeIdentifier" href="../../secondparametervalue/index.html">SecondParameterValue</a>
-              ) <span class="token-keyword">throws</span>
-              -&gt; <a class="token-typeIdentifier" href="../../returnvalue/index.html">ReturnValue</a>
-            </code>
-            <code class="occ-only">- (<a class="token-typeIdentifier" href="../../returnvalue/index.html">ReturnValue</a>
-              ) <span class="token-identifier">doSomethingWithFirst</span>
-              : (<a class="token-typeIdentifier" href="../../firstparametervalue/index.html">FirstParameterValue</a>
-              ) <span class="token-internalParam">first</span>
-               <span class="token-identifier">andSecond</span>
-              : (<a class="token-typeIdentifier" href="../../secondparametervalue/index.html">SecondParameterValue</a>
-              ) <span class="token-internalParam">second</span>
-               <span class="token-identifier">error</span>
-              : (<a class="token-typeIdentifier" href="../../../foundation/nserror/index.html">NSError</a>
-               **) <span class="token-internalParam">error</span>
-              ;</code>
-            </pre>
-            """)
-            
-        case .conciseness:
-            declaration.assertMatches(prettyFormatted: true, expectedXMLString: """
-            <pre>
-              <code>func doSomething(with first: FirstParameterValue, and second: SecondParameterValue) throws-&gt; ReturnValue</code>
-            </pre>
->>>>>>> ba7a32be
             """)
         }
     }
