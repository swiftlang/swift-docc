/*
 This source file is part of the Swift.org open source project

 Copyright (c) 2025 Apple Inc. and the Swift project authors
 Licensed under Apache License v2.0 with Runtime Library Exception

 See https://swift.org/LICENSE.txt for license information
 See https://swift.org/CONTRIBUTORS.txt for Swift project authors
*/

#if canImport(FoundationXML)
// TODO: Consider other HTML rendering options as a future improvement (rdar://165755530)
import FoundationXML
import FoundationEssentials
#else
import Foundation
#endif

import Testing
import DocCHTML
import Markdown

struct MarkdownRenderer_PageElementsTests {
    @Test(arguments: RenderGoal.allCases)
    func testRenderBreadcrumbs(goal: RenderGoal) {
        let elements = [
            LinkedElement(
                path: URL(string: "/documentation/ModuleName/index.html")!,
                names: .single(.symbol("ModuleName")),
                subheadings: .single(.symbol([.init(text: "ModuleName", kind: .identifier)])),
                abstract: nil
            ),
            LinkedElement(
                path: URL(string: "/documentation/ModuleName/Something/index.html")!,
                names: .languageSpecificSymbol([
                    .swift:      "Something",
                    .objectiveC: "TLASomething",
                ]),
                subheadings: .languageSpecificSymbol([
                    .swift: [
                        .init(text: "class ", kind: .decorator),
                        .init(text: "Something", kind: .identifier),
                    ],
                    .objectiveC: [
                        .init(text: "class ", kind: .decorator),
                        .init(text: "TLASomething", kind: .identifier),
                    ],
                ]),
                abstract: nil
            ),
        ]
        let breadcrumbs = makeRenderer(goal: goal, elementsToReturn: elements).breadcrumbs(references: elements.map { $0.path }, currentPageNames: .single(.conceptual("ThisPage")))
        switch goal {
        case .richness:
            breadcrumbs.assertMatches(prettyFormatted: true, expectedXMLString: """
            <nav id="breadcrumbs">
              <ul>
                <li>
                  <a href="../../index.html">ModuleName</a>
                </li>
                <li>
                  <a href="../index.html">
                    <span class="swift-only">Something</span>
                    <span class="occ-only">TLASomething</span>
                  </a>
                </li>
                <li>ThisPage</li>
              </ul>
            </nav>
            """)
        case .conciseness:
            breadcrumbs.assertMatches(prettyFormatted: true, expectedXMLString: """
            <ul>
              <li>
                <a href="../../index.html">ModuleName</a>
              </li>
              <li>
                <a href="../index.html">Something</a>
              </li>
              <li>ThisPage</li>
            </ul>
            """)
        }
    }
    
    @Test(arguments: RenderGoal.allCases)
    func testRenderAvailability(goal: RenderGoal) {
        let availability = makeRenderer(goal: goal).availability([
            .init(name: "First",  introduced: "1.2", deprecated: "3.4", isBeta: false),
            .init(name: "Second", introduced: "1.2.3",                  isBeta: false),
            .init(name: "Third",  introduced: "4.5",                    isBeta: true),
        ])
        switch goal {
        case .richness:
            availability.assertMatches(prettyFormatted: true, expectedXMLString: """
            <ul id="availability">
              <li aria-label="First 1.2–3.4, Introduced in First 1.2 and deprecated in First 3.4" class="deprecated" role="text" title="Introduced in First 1.2 and deprecated in First 3.4">First 1.2–3.4</li>
              <li aria-label="Second 1.2.3+, Available on 1.2.3 and later" role="text" title="Available on 1.2.3 and later">Second 1.2.3+</li>
              <li aria-label="Third 4.5+, Available on 4.5 and later" class="beta" role="text" title="Available on 4.5 and later">Third 4.5+</li>
            </ul>
            """)
        case .conciseness:
            availability.assertMatches(prettyFormatted: true, expectedXMLString: """
            <ul id="availability">
              <li>First 1.2–3.4</li>
              <li>Second 1.2.3+</li>
              <li>Third 4.5+</li>
            </ul>
            """)
        }
    }
    
    @Test(arguments: RenderGoal.allCases)
    func testRenderSingleLanguageParameters(goal: RenderGoal) {
        let parameters = makeRenderer(goal: goal).parameters([
            .swift: [
                .init(name: "First", content: parseMarkup(string: "Some _formatted_ description with `code`")),
                .init(name: "Second", content: parseMarkup(string: """
                Some **other** _formatted_ description

                That spans two paragraphs
                """)),
            ]
        ])
        
        switch goal {
        case .richness:
            parameters.assertMatches(prettyFormatted: true, expectedXMLString: """
            <section id="Parameters">
              <h2>
                <a href="#Parameters">Parameters</a>
              </h2>
              <dl>
                <dt>
                  <code>First</code>
                </dt>
                <dd>
                  <p>
                    Some <i>formatted</i> description with <code>code</code>
                  </p>
                </dd>
                <dt>
                  <code>Second</code>
                </dt>
                <dd>
                  <p>
                    Some <b>other</b> <i>formatted</i> description</p>
                  <p>That spans two paragraphs</p>
                </dd>
              </dl>
            </section>
            """)
        case .conciseness:
            parameters.assertMatches(prettyFormatted: true, expectedXMLString: """
            <h2>Parameters</h2>
            <dl>
              <dt>
                <code>First</code>
              </dt>
              <dd>
                <p>Some <i>formatted</i>description with <code>code</code>
                </p>
              </dd>
              <dt>
                <code>Second</code>
              </dt>
              <dd>
                <p>
                  Some <b>other</b> <i>formatted</i> description</p>
                <p>That spans two paragraphs</p>
              </dd>
            </dl>
            """)
        }
    }
    
    @Test
    func testRenderLanguageSpecificParameters() {
        let parameters = makeRenderer(goal: .richness).parameters([
            .swift: [
                .init(name: "FirstCommon", content: parseMarkup(string: "Available in both languages")),
                .init(name: "SwiftOnly", content: parseMarkup(string: "Only available in Swift")),
                .init(name: "SecondCommon", content: parseMarkup(string: "Also available in both languages")),
            ],
            .objectiveC: [
                .init(name: "FirstCommon", content: parseMarkup(string: "Available in both languages")),
                .init(name: "SecondCommon", content: parseMarkup(string: "Also available in both languages")),
                .init(name: "ObjectiveCOnly", content: parseMarkup(string: "Only available in Objective-C")),
            ],
        ])
        parameters.assertMatches(prettyFormatted: true, expectedXMLString: """
        <section id="Parameters">
          <h2>
            <a href="#Parameters">Parameters</a>
          </h2>
          <dl>
            <dt>
              <code>FirstCommon</code>
            </dt>
            <dd>
              <p>Available in both languages</p>
            </dd>
            <dt class="swift-only">
              <code>SwiftOnly</code>
            </dt>
            <dd class="swift-only">
              <p>Only available in Swift</p>
            </dd>
            <dt>
              <code>SecondCommon</code>
            </dt>
            <dd>
              <p>Also available in both languages</p>
            </dd>
            <dt class="occ-only">
              <code>ObjectiveCOnly</code>
            </dt>
            <dd class="occ-only">
              <p>Only available in Objective-C</p>
            </dd>
          </dl>
        </section>
        """)
    }
    
    @Test
    func testRenderManyLanguageSpecificParameters() {
        let parameters = makeRenderer(goal: .richness).parameters([
            .swift: [
                .init(name: "First", content: parseMarkup(string: "Some description")),
            ],
            .objectiveC: [
                .init(name: "Second", content: parseMarkup(string: "Some description")),
            ],
            .data: [
                .init(name: "Third", content: parseMarkup(string: "Some description")),
            ],
        ])
        parameters.assertMatches(prettyFormatted: true, expectedXMLString: """
        <section id="Parameters">
          <h2>
            <a href="#Parameters">Parameters</a>
          </h2>
          <dl class="swift-only">
            <dt>
              <code>First</code>
            </dt>
            <dd>
              <p>Some description</p>
            </dd>
          </dl>
          <dl class="data-only">
            <dt>
              <code>Third</code>
            </dt>
            <dd>
              <p>Some description</p>
            </dd>
          </dl>
          <dl class="occ-only">
            <dt>
              <code>Second</code>
            </dt>
            <dd>
              <p>Some description</p>
            </dd>
          </dl>
        </section>
        """)
    }
    
    @Test(arguments: RenderGoal.allCases)
<<<<<<< HEAD
    func testRenderSwiftDeclaration(goal: RenderGoal) {
        let symbolPaths = [
            "first-parameter-symbol-id":  URL(string: "/documentation/ModuleName/FirstParameterValue/index.html")!,
            "second-parameter-symbol-id": URL(string: "/documentation/ModuleName/SecondParameterValue/index.html")!,
            "return-value-symbol-id":     URL(string: "/documentation/ModuleName/ReturnValue/index.html")!,
        ]
        
        let declaration = makeRenderer(goal: goal, pathsToReturn: symbolPaths).declaration([
            .swift:  [
                .init(kind: .keyword,           spelling: "func",        preciseIdentifier: nil),
                .init(kind: .text,              spelling: " ",           preciseIdentifier: nil),
                .init(kind: .identifier,        spelling: "doSomething", preciseIdentifier: nil),
                .init(kind: .text,              spelling: "(",           preciseIdentifier: nil),
                .init(kind: .externalParameter, spelling: "with",        preciseIdentifier: nil),
                .init(kind: .text,              spelling: " ",           preciseIdentifier: nil),
                .init(kind: .internalParameter, spelling: "first",       preciseIdentifier: nil),
                .init(kind: .text,              spelling: ": ",          preciseIdentifier: nil),
                .init(kind: .typeIdentifier,    spelling: "FirstParameterValue", preciseIdentifier: "first-parameter-symbol-id"),
                .init(kind: .text,              spelling: ", ",          preciseIdentifier: nil),
                .init(kind: .externalParameter, spelling: "and",         preciseIdentifier: nil),
                .init(kind: .text,              spelling: " ",           preciseIdentifier: nil),
                .init(kind: .internalParameter, spelling: "second",      preciseIdentifier: nil),
                .init(kind: .text,              spelling: ": ",          preciseIdentifier: nil),
                .init(kind: .typeIdentifier,    spelling: "SecondParameterValue", preciseIdentifier: "second-parameter-symbol-id"),
                .init(kind: .text,              spelling: ") ",          preciseIdentifier: nil),
                .init(kind: .keyword,           spelling: "throws",      preciseIdentifier: nil),
                .init(kind: .text,              spelling: "-> ",         preciseIdentifier: nil),
                .init(kind: .typeIdentifier,    spelling: "ReturnValue", preciseIdentifier: "return-value-symbol-id"),
            ]
        ])
        switch goal {
        case .richness:
            declaration.assertMatches(prettyFormatted: true, expectedXMLString: """
            <pre id="declaration">
            <code>
              <span class="token-keyword">func</span>
               <span class="token-identifier">doSomething</span>
              (<span class="token-externalParam">with</span>
               <span class="token-internalParam">first</span>
              : <a class="token-typeIdentifier" href="../../firstparametervalue/index.html">FirstParameterValue</a>
              , <span class="token-externalParam">and</span>
               <span class="token-internalParam">second</span>
              : <a class="token-typeIdentifier" href="../../secondparametervalue/index.html">SecondParameterValue</a>
              ) <span class="token-keyword">throws</span>
              -&gt; <a class="token-typeIdentifier" href="../../returnvalue/index.html">ReturnValue</a>
            </code>
            </pre>
            """)
        case .conciseness:
            declaration.assertMatches(prettyFormatted: true, expectedXMLString: """
            <pre>
              <code>func doSomething(with first: FirstParameterValue, and second: SecondParameterValue) throws-&gt; ReturnValue</code>
            </pre>
=======
    func testRenderSingleLanguageReturnSections(goal: RenderGoal) {
        let returns = makeRenderer(goal: goal).returns([
            .swift: parseMarkup(string: "First paragraph\n\nSecond paragraph")
        ])
        
        let commonHTML = """
        <p>First paragraph</p>
        <p>Second paragraph</p>
        """
        
        switch goal {
        case .richness:
            returns.assertMatches(prettyFormatted: true, expectedXMLString: """
            <section id="Return-Value">
            <h2>
              <a href="#Return-Value">Return Value</a>
            </h2>
            \(commonHTML)
            </section>
            """)
        case .conciseness:
            returns.assertMatches(prettyFormatted: true, expectedXMLString: """
            <h2>Return Value</h2>
            \(commonHTML)
>>>>>>> eab78299
            """)
        }
    }
    
    @Test(arguments: RenderGoal.allCases)
<<<<<<< HEAD
    func testRenderLanguageSpecificDeclarations(goal: RenderGoal) {
        let symbolPaths = [
            "first-parameter-symbol-id":  URL(string: "/documentation/ModuleName/FirstParameterValue/index.html")!,
            "second-parameter-symbol-id": URL(string: "/documentation/ModuleName/SecondParameterValue/index.html")!,
            "return-value-symbol-id":     URL(string: "/documentation/ModuleName/ReturnValue/index.html")!,
            "error-parameter-symbol-id":  URL(string: "/documentation/Foundation/NSError/index.html")!,
        ]
        
        let declaration = makeRenderer(goal: goal, pathsToReturn: symbolPaths).declaration([
            .swift:  [
                .init(kind: .keyword,           spelling: "func",        preciseIdentifier: nil),
                .init(kind: .text,              spelling: " ",           preciseIdentifier: nil),
                .init(kind: .identifier,        spelling: "doSomething", preciseIdentifier: nil),
                .init(kind: .text,              spelling: "(",           preciseIdentifier: nil),
                .init(kind: .externalParameter, spelling: "with",        preciseIdentifier: nil),
                .init(kind: .text,              spelling: " ",           preciseIdentifier: nil),
                .init(kind: .internalParameter, spelling: "first",       preciseIdentifier: nil),
                .init(kind: .text,              spelling: ": ",          preciseIdentifier: nil),
                .init(kind: .typeIdentifier,    spelling: "FirstParameterValue", preciseIdentifier: "first-parameter-symbol-id"),
                .init(kind: .text,              spelling: ", ",          preciseIdentifier: nil),
                .init(kind: .externalParameter, spelling: "and",         preciseIdentifier: nil),
                .init(kind: .text,              spelling: " ",           preciseIdentifier: nil),
                .init(kind: .internalParameter, spelling: "second",      preciseIdentifier: nil),
                .init(kind: .text,              spelling: ": ",          preciseIdentifier: nil),
                .init(kind: .typeIdentifier,    spelling: "SecondParameterValue", preciseIdentifier: "second-parameter-symbol-id"),
                .init(kind: .text,              spelling: ") ",          preciseIdentifier: nil),
                .init(kind: .keyword,           spelling: "throws",      preciseIdentifier: nil),
                .init(kind: .text,              spelling: "-> ",         preciseIdentifier: nil),
                .init(kind: .typeIdentifier,    spelling: "ReturnValue", preciseIdentifier: "return-value-symbol-id"),
            ],
            
            .objectiveC:  [
                .init(kind: .text,              spelling: "- (",         preciseIdentifier: nil),
                .init(kind: .typeIdentifier,    spelling: "ReturnValue", preciseIdentifier: "return-value-symbol-id"),
                .init(kind: .text,              spelling: ") ",          preciseIdentifier: nil),
                .init(kind: .identifier,        spelling: "doSomethingWithFirst", preciseIdentifier: nil),
                .init(kind: .text,              spelling: ": (",         preciseIdentifier: nil),
                .init(kind: .typeIdentifier,    spelling: "FirstParameterValue", preciseIdentifier: "first-parameter-symbol-id"),
                .init(kind: .text,              spelling: ") ",          preciseIdentifier: nil),
                .init(kind: .internalParameter, spelling: "first",       preciseIdentifier: nil),
                .init(kind: .text,              spelling: " ",           preciseIdentifier: nil),
                .init(kind: .identifier,        spelling: "andSecond",   preciseIdentifier: nil),
                .init(kind: .text,              spelling: ": (",         preciseIdentifier: nil),
                .init(kind: .typeIdentifier,    spelling: "SecondParameterValue", preciseIdentifier: "second-parameter-symbol-id"),
                .init(kind: .text,              spelling: ") ",          preciseIdentifier: nil),
                .init(kind: .internalParameter, spelling: "second",      preciseIdentifier: nil),
                .init(kind: .text,              spelling: " ",           preciseIdentifier: nil),
                .init(kind: .identifier,        spelling: "error",       preciseIdentifier: nil),
                .init(kind: .text,              spelling: ": (",         preciseIdentifier: nil),
                .init(kind: .typeIdentifier,    spelling: "NSError",     preciseIdentifier: "error-parameter-symbol-id"),
                .init(kind: .text,              spelling: " **) ",       preciseIdentifier: nil),
                .init(kind: .internalParameter, spelling: "error",       preciseIdentifier: nil),
                .init(kind: .text,              spelling: ";",           preciseIdentifier: nil),
            ]
        ])
        switch goal {
        case .richness:
            declaration.assertMatches(prettyFormatted: true, expectedXMLString: """
            <pre id="declaration">
            <code class="swift-only">
              <span class="token-keyword">func</span>
               <span class="token-identifier">doSomething</span>
              (<span class="token-externalParam">with</span>
               <span class="token-internalParam">first</span>
              : <a class="token-typeIdentifier" href="../../firstparametervalue/index.html">FirstParameterValue</a>
              , <span class="token-externalParam">and</span>
               <span class="token-internalParam">second</span>
              : <a class="token-typeIdentifier" href="../../secondparametervalue/index.html">SecondParameterValue</a>
              ) <span class="token-keyword">throws</span>
              -&gt; <a class="token-typeIdentifier" href="../../returnvalue/index.html">ReturnValue</a>
            </code>
            <code class="occ-only">- (<a class="token-typeIdentifier" href="../../returnvalue/index.html">ReturnValue</a>
              ) <span class="token-identifier">doSomethingWithFirst</span>
              : (<a class="token-typeIdentifier" href="../../firstparametervalue/index.html">FirstParameterValue</a>
              ) <span class="token-internalParam">first</span>
               <span class="token-identifier">andSecond</span>
              : (<a class="token-typeIdentifier" href="../../secondparametervalue/index.html">SecondParameterValue</a>
              ) <span class="token-internalParam">second</span>
               <span class="token-identifier">error</span>
              : (<a class="token-typeIdentifier" href="../../../foundation/nserror/index.html">NSError</a>
               **) <span class="token-internalParam">error</span>
              ;</code>
            </pre>
            """)
            
        case .conciseness:
            declaration.assertMatches(prettyFormatted: true, expectedXMLString: """
            <pre>
              <code>func doSomething(with first: FirstParameterValue, and second: SecondParameterValue) throws-&gt; ReturnValue</code>
            </pre>
=======
    func testRenderLanguageSpecificReturnSections(goal: RenderGoal) {
        let returns = makeRenderer(goal: goal).returns([
            .swift:      parseMarkup(string: "First paragraph\n\nSecond paragraph"),
            .objectiveC: parseMarkup(string: "Other language's paragraph"),
        ])
        
        let commonHTML = """
        <p class="swift-only">First paragraph</p>
        <p class="swift-only">Second paragraph</p>
        <p class="occ-only">Other language’s paragraph</p>
        """
        
        switch goal {
        case .richness:
            returns.assertMatches(prettyFormatted: true, expectedXMLString: """
            <section id="Return-Value">
            <h2>
              <a href="#Return-Value">Return Value</a>
            </h2>
            \(commonHTML)
            </section>
            """)
        case .conciseness:
            returns.assertMatches(prettyFormatted: true, expectedXMLString: """
            <h2>Return Value</h2>
            \(commonHTML)
>>>>>>> eab78299
            """)
        }
    }
    
    // MARK: -
    
    private func makeRenderer(
        goal: RenderGoal,
        elementsToReturn: [LinkedElement] = [],
        pathsToReturn: [String: URL] = [:],
        assetsToReturn: [String: LinkedAsset] = [:],
        fallbackLinkTextsToReturn: [String: String] = [:]
    ) -> MarkdownRenderer<some LinkProvider> {
        let path = URL(string: "/documentation/ModuleName/Something/ThisPage/index.html")!
        
        var elementsByURL = [
            path: LinkedElement(
                path: path,
                names: .single( .symbol("ThisPage") ),
                subheadings: .single( .symbol([
                    .init(text: "class ", kind: .decorator),
                    .init(text: "ThisPage", kind: .identifier),
                ])),
                abstract: nil
            )
        ]
        for element in elementsToReturn {
            elementsByURL[element.path] = element
        }
        
        return MarkdownRenderer(path: path, goal: goal, linkProvider: MultiValueLinkProvider(
            elementsToReturn: elementsByURL,
            pathsToReturn: pathsToReturn,
            assetsToReturn: assetsToReturn,
            fallbackLinkTextsToReturn: fallbackLinkTextsToReturn
        ))
    }
    
    private func parseMarkup(string: String) -> [any Markup] {
        let document = Document(parsing: string, options: [.parseBlockDirectives, .parseSymbolLinks])
        return Array(document.children)
    }
}

struct MultiValueLinkProvider: LinkProvider {
    var elementsToReturn: [URL: LinkedElement]
    func element(for path: URL) -> LinkedElement? {
        elementsToReturn[path]
    }
    
    var pathsToReturn: [String: URL]
    func pathForSymbolID(_ usr: String) -> URL? {
        pathsToReturn[usr]
    }
    
    var assetsToReturn: [String: LinkedAsset]
    func assetNamed(_ assetName: String) -> LinkedAsset? {
        assetsToReturn[assetName]
    }
    
    var fallbackLinkTextsToReturn: [String: String]
    func fallbackLinkText(linkString: String) -> String {
        fallbackLinkTextsToReturn[linkString] ?? linkString
    }
}

extension RenderGoal: CaseIterable {
    package static var allCases: [RenderGoal] {
        [.richness, .conciseness]
    }
}<|MERGE_RESOLUTION|>--- conflicted
+++ resolved
@@ -270,7 +270,66 @@
     }
     
     @Test(arguments: RenderGoal.allCases)
-<<<<<<< HEAD
+    func testRenderSingleLanguageReturnSections(goal: RenderGoal) {
+        let returns = makeRenderer(goal: goal).returns([
+            .swift: parseMarkup(string: "First paragraph\n\nSecond paragraph")
+        ])
+        
+        let commonHTML = """
+        <p>First paragraph</p>
+        <p>Second paragraph</p>
+        """
+        
+        switch goal {
+        case .richness:
+            returns.assertMatches(prettyFormatted: true, expectedXMLString: """
+            <section id="Return-Value">
+            <h2>
+              <a href="#Return-Value">Return Value</a>
+            </h2>
+            \(commonHTML)
+            </section>
+            """)
+        case .conciseness:
+            returns.assertMatches(prettyFormatted: true, expectedXMLString: """
+            <h2>Return Value</h2>
+            \(commonHTML)
+            """)
+        }
+    }
+    
+    @Test(arguments: RenderGoal.allCases)
+    func testRenderLanguageSpecificReturnSections(goal: RenderGoal) {
+        let returns = makeRenderer(goal: goal).returns([
+            .swift:      parseMarkup(string: "First paragraph\n\nSecond paragraph"),
+            .objectiveC: parseMarkup(string: "Other language's paragraph"),
+        ])
+        
+        let commonHTML = """
+        <p class="swift-only">First paragraph</p>
+        <p class="swift-only">Second paragraph</p>
+        <p class="occ-only">Other language’s paragraph</p>
+        """
+        
+        switch goal {
+        case .richness:
+            returns.assertMatches(prettyFormatted: true, expectedXMLString: """
+            <section id="Return-Value">
+            <h2>
+              <a href="#Return-Value">Return Value</a>
+            </h2>
+            \(commonHTML)
+            </section>
+            """)
+        case .conciseness:
+            returns.assertMatches(prettyFormatted: true, expectedXMLString: """
+            <h2>Return Value</h2>
+            \(commonHTML)
+            """)
+        }
+    }
+
+    @Test(arguments: RenderGoal.allCases)
     func testRenderSwiftDeclaration(goal: RenderGoal) {
         let symbolPaths = [
             "first-parameter-symbol-id":  URL(string: "/documentation/ModuleName/FirstParameterValue/index.html")!,
@@ -324,38 +383,11 @@
             <pre>
               <code>func doSomething(with first: FirstParameterValue, and second: SecondParameterValue) throws-&gt; ReturnValue</code>
             </pre>
-=======
-    func testRenderSingleLanguageReturnSections(goal: RenderGoal) {
-        let returns = makeRenderer(goal: goal).returns([
-            .swift: parseMarkup(string: "First paragraph\n\nSecond paragraph")
-        ])
-        
-        let commonHTML = """
-        <p>First paragraph</p>
-        <p>Second paragraph</p>
-        """
-        
-        switch goal {
-        case .richness:
-            returns.assertMatches(prettyFormatted: true, expectedXMLString: """
-            <section id="Return-Value">
-            <h2>
-              <a href="#Return-Value">Return Value</a>
-            </h2>
-            \(commonHTML)
-            </section>
-            """)
-        case .conciseness:
-            returns.assertMatches(prettyFormatted: true, expectedXMLString: """
-            <h2>Return Value</h2>
-            \(commonHTML)
->>>>>>> eab78299
-            """)
-        }
-    }
-    
-    @Test(arguments: RenderGoal.allCases)
-<<<<<<< HEAD
+            """)
+        }
+    }
+    
+    @Test(arguments: RenderGoal.allCases)
     func testRenderLanguageSpecificDeclarations(goal: RenderGoal) {
         let symbolPaths = [
             "first-parameter-symbol-id":  URL(string: "/documentation/ModuleName/FirstParameterValue/index.html")!,
@@ -446,34 +478,6 @@
             <pre>
               <code>func doSomething(with first: FirstParameterValue, and second: SecondParameterValue) throws-&gt; ReturnValue</code>
             </pre>
-=======
-    func testRenderLanguageSpecificReturnSections(goal: RenderGoal) {
-        let returns = makeRenderer(goal: goal).returns([
-            .swift:      parseMarkup(string: "First paragraph\n\nSecond paragraph"),
-            .objectiveC: parseMarkup(string: "Other language's paragraph"),
-        ])
-        
-        let commonHTML = """
-        <p class="swift-only">First paragraph</p>
-        <p class="swift-only">Second paragraph</p>
-        <p class="occ-only">Other language’s paragraph</p>
-        """
-        
-        switch goal {
-        case .richness:
-            returns.assertMatches(prettyFormatted: true, expectedXMLString: """
-            <section id="Return-Value">
-            <h2>
-              <a href="#Return-Value">Return Value</a>
-            </h2>
-            \(commonHTML)
-            </section>
-            """)
-        case .conciseness:
-            returns.assertMatches(prettyFormatted: true, expectedXMLString: """
-            <h2>Return Value</h2>
-            \(commonHTML)
->>>>>>> eab78299
             """)
         }
     }
