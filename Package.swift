// swift-tools-version:6.0
/*
 This source file is part of the Swift.org open source project

 Copyright (c) 2021-2025 Apple Inc. and the Swift project authors
 Licensed under Apache License v2.0 with Runtime Library Exception

 See https://swift.org/LICENSE.txt for license information
 See https://swift.org/CONTRIBUTORS.txt for Swift project authors
*/

import PackageDescription
import class Foundation.ProcessInfo

let swiftSettings: [SwiftSetting] = [
    .unsafeFlags(["-Xfrontend", "-warn-long-expression-type-checking=1000"], .when(configuration: .debug)),
    
    .swiftLanguageMode(.v5),
    
    .enableUpcomingFeature("ConciseMagicFile"), // SE-0274: https://github.com/swiftlang/swift-evolution/blob/main/proposals/0274-magic-file.md
    .enableUpcomingFeature("ExistentialAny"), // SE-0335: https://github.com/swiftlang/swift-evolution/blob/main/proposals/0335-existential-any.md
    .enableUpcomingFeature("InternalImportsByDefault"), // SE-0409: https://github.com/swiftlang/swift-evolution/blob/main/proposals/0409-access-level-on-imports.md
]

let package = Package(
    name: "SwiftDocC",
    platforms: [
        .macOS(.v13),
        .iOS(.v16)
    ],
    products: [
        .library(
            name: "SwiftDocC",
            targets: ["SwiftDocC"]
        ),
        .executable(
            name: "docc",
            targets: ["docc"]
        )
    ],
    targets: [
        // SwiftDocC library
        .target(
            name: "SwiftDocC",
            dependencies: [
                .target(name: "DocCCommon"),
                .product(name: "Markdown", package: "swift-markdown"),
                .product(name: "SymbolKit", package: "swift-docc-symbolkit"),
                .product(name: "CLMDB", package: "swift-lmdb"),
                .product(name: "Crypto", package: "swift-crypto"),
            ],
            exclude: ["CMakeLists.txt"],
            swiftSettings: swiftSettings
        ),
        .testTarget(
            name: "SwiftDocCTests",
            dependencies: [
                .target(name: "SwiftDocC"),
<<<<<<< HEAD
                .target(name: "DocCTestUtilities"),
=======
                .target(name: "DocCCommon"),
                .target(name: "SwiftDocCTestUtilities"),
>>>>>>> 70a8a0d3
            ],
            resources: [
                .copy("Test Resources"),
                .copy("Test Bundles"),
                .copy("Converter/Converter Fixtures"),
                .copy("Rendering/Rendering Fixtures"),
            ],
            swiftSettings: swiftSettings
        ),
        // Command-line tool library
        .target(
            name: "DocCCommandLine",
            dependencies: [
                .target(name: "SwiftDocC"),
                .target(name: "DocCCommon"),
                .product(name: "NIOHTTP1", package: "swift-nio", condition: .when(platforms: [.macOS, .iOS, .linux, .android])),
                .product(name: "ArgumentParser", package: "swift-argument-parser")
            ],
            exclude: ["CMakeLists.txt"],
            swiftSettings: swiftSettings
        ),
        .testTarget(
            name: "DocCCommandLineTests",
            dependencies: [
                .target(name: "DocCCommandLine"),
                .target(name: "SwiftDocC"),
<<<<<<< HEAD
                .target(name: "DocCTestUtilities"),
=======
                .target(name: "DocCCommon"),
                .target(name: "SwiftDocCTestUtilities"),
>>>>>>> 70a8a0d3
            ],
            resources: [
                .copy("Test Resources"),
                .copy("Test Bundles"),
            ],
            swiftSettings: swiftSettings
        ),
        
        // Test utility library
        .target(
            name: "DocCTestUtilities",
            dependencies: [
                .target(name: "SwiftDocC"),
                .target(name: "DocCCommon"),
                .product(name: "SymbolKit", package: "swift-docc-symbolkit"),
            ],
            swiftSettings: swiftSettings
        ),

        // Command-line tool
        .executableTarget(
            name: "docc",
            dependencies: [
                .target(name: "DocCCommandLine"),
            ],
            exclude: ["CMakeLists.txt"],
            swiftSettings: swiftSettings
        ),
        
        // A few common types and core functionality that's useable by all other targets.
        .target(
            name: "DocCCommon",
            dependencies: [
                // This target shouldn't have any local dependencies so that all other targets can depend on it.
                // We can add dependencies on SymbolKit and Markdown here but they're not needed yet.
            ],
            swiftSettings: [.swiftLanguageMode(.v6)]
        ),
        
        .testTarget(
            name: "DocCCommonTests",
            dependencies: [
                .target(name: "DocCCommon"),
                .target(name: "SwiftDocCTestUtilities"),
            ],
            swiftSettings: [.swiftLanguageMode(.v6)]
        ),

        // Test app for DocCCommandLine
        .executableTarget(
            name: "signal-test-app",
            dependencies: [
                .target(name: "DocCCommandLine"),
            ],
            path: "Tests/signal-test-app",
            swiftSettings: swiftSettings
        ),

        .executableTarget(
            name: "generate-symbol-graph",
            dependencies: [
                .target(name: "SwiftDocC"),
                .product(name: "SymbolKit", package: "swift-docc-symbolkit"),
            ],
            swiftSettings: swiftSettings
        ),
    ]
)

// If the `SWIFTCI_USE_LOCAL_DEPS` environment variable is set,
// we're building in the Swift.org CI system alongside other projects in the Swift toolchain and
// we can depend on local versions of our dependencies instead of fetching them remotely.
if ProcessInfo.processInfo.environment["SWIFTCI_USE_LOCAL_DEPS"] == nil {
    // Building standalone, so fetch all dependencies remotely.
    package.dependencies += [
        .package(url: "https://github.com/apple/swift-nio.git", from: "2.53.0"),
        .package(url: "https://github.com/swiftlang/swift-markdown.git", branch: "main"),
        .package(url: "https://github.com/swiftlang/swift-lmdb.git", branch: "main"),
        .package(url: "https://github.com/apple/swift-argument-parser.git", from: "1.2.2"),
        .package(url: "https://github.com/swiftlang/swift-docc-symbolkit.git", branch: "main"),
        .package(url: "https://github.com/apple/swift-crypto.git", from: "3.0.0"),
        .package(url: "https://github.com/swiftlang/swift-docc-plugin.git", from: "1.2.0"),
    ]
} else {
    // Building in the Swift.org CI system, so rely on local versions of dependencies.
    package.dependencies += [
        .package(path: "../swift-nio"),
        .package(path: "../swift-markdown"),
        .package(path: "../swift-lmdb"),
        .package(path: "../swift-argument-parser"),
        .package(path: "../swift-docc-symbolkit"),
        .package(path: "../swift-crypto"),
    ]
}<|MERGE_RESOLUTION|>--- conflicted
+++ resolved
@@ -56,12 +56,8 @@
             name: "SwiftDocCTests",
             dependencies: [
                 .target(name: "SwiftDocC"),
-<<<<<<< HEAD
+                .target(name: "DocCCommon"),
                 .target(name: "DocCTestUtilities"),
-=======
-                .target(name: "DocCCommon"),
-                .target(name: "SwiftDocCTestUtilities"),
->>>>>>> 70a8a0d3
             ],
             resources: [
                 .copy("Test Resources"),
@@ -88,12 +84,8 @@
             dependencies: [
                 .target(name: "DocCCommandLine"),
                 .target(name: "SwiftDocC"),
-<<<<<<< HEAD
+                .target(name: "DocCCommon"),
                 .target(name: "DocCTestUtilities"),
-=======
-                .target(name: "DocCCommon"),
-                .target(name: "SwiftDocCTestUtilities"),
->>>>>>> 70a8a0d3
             ],
             resources: [
                 .copy("Test Resources"),
@@ -121,8 +113,8 @@
             ],
             exclude: ["CMakeLists.txt"],
             swiftSettings: swiftSettings
+        
         ),
-        
         // A few common types and core functionality that's useable by all other targets.
         .target(
             name: "DocCCommon",
@@ -137,7 +129,7 @@
             name: "DocCCommonTests",
             dependencies: [
                 .target(name: "DocCCommon"),
-                .target(name: "SwiftDocCTestUtilities"),
+                .target(name: "DocCTestUtilities"),
             ],
             swiftSettings: [.swiftLanguageMode(.v6)]
         ),
