// swift-tools-version:6.0
/*
 This source file is part of the Swift.org open source project

 Copyright (c) 2021-2025 Apple Inc. and the Swift project authors
 Licensed under Apache License v2.0 with Runtime Library Exception

 See https://swift.org/LICENSE.txt for license information
 See https://swift.org/CONTRIBUTORS.txt for Swift project authors
*/

import PackageDescription
import class Foundation.ProcessInfo

let swiftSettings: [SwiftSetting] = [
    .unsafeFlags(["-Xfrontend", "-warn-long-expression-type-checking=1000"], .when(configuration: .debug)),
    
    .swiftLanguageMode(.v5),
    
    .enableUpcomingFeature("ConciseMagicFile"), // SE-0274: https://github.com/swiftlang/swift-evolution/blob/main/proposals/0274-magic-file.md
    .enableUpcomingFeature("ExistentialAny"), // SE-0335: https://github.com/swiftlang/swift-evolution/blob/main/proposals/0335-existential-any.md
    .enableUpcomingFeature("InternalImportsByDefault"), // SE-0409: https://github.com/swiftlang/swift-evolution/blob/main/proposals/0409-access-level-on-imports.md
]

let package = Package(
    name: "SwiftDocC",
    platforms: [
        .macOS(.v13),
        .iOS(.v16)
    ],
    products: [
        .library(
            name: "SwiftDocC",
            targets: ["SwiftDocC"]
        ),
        .executable(
            name: "docc",
            targets: ["docc"]
        )
    ],
    targets: [
        // SwiftDocC library
        .target(
            name: "SwiftDocC",
            dependencies: [
                .target(name: "DocCCommon"),
                .target(name: "DocCHTML"),
                .product(name: "Markdown", package: "swift-markdown"),
                .product(name: "SymbolKit", package: "swift-docc-symbolkit"),
                .product(name: "CLMDB", package: "swift-lmdb"),
                .product(name: "Crypto", package: "swift-crypto"),
            ],
            exclude: ["CMakeLists.txt"],
            swiftSettings: swiftSettings
        ),
        .testTarget(
            name: "SwiftDocCTests",
            dependencies: [
                .target(name: "SwiftDocC"),
                .target(name: "DocCCommon"),
                .target(name: "DocCTestUtilities"),
            ],
            resources: [
                .copy("Test Resources"),
                .copy("Test Bundles"),
                .copy("Converter/Converter Fixtures"),
                .copy("Rendering/Rendering Fixtures"),
            ],
            swiftSettings: swiftSettings
        ),
        // Command-line tool library
        .target(
            name: "DocCCommandLine",
            dependencies: [
                .target(name: "SwiftDocC"),
                .target(name: "DocCCommon"),
                .product(name: "NIOHTTP1", package: "swift-nio", condition: .when(platforms: [.macOS, .iOS, .linux, .android])),
                .product(name: "ArgumentParser", package: "swift-argument-parser")
            ],
            exclude: ["CMakeLists.txt"],
            swiftSettings: swiftSettings
        ),
        .testTarget(
            name: "DocCCommandLineTests",
            dependencies: [
                .target(name: "DocCCommandLine"),
                .target(name: "SwiftDocC"),
                .target(name: "DocCCommon"),
                .target(name: "DocCTestUtilities"),
            ],
            resources: [
                .copy("Test Resources"),
                .copy("Test Bundles"),
            ],
            swiftSettings: swiftSettings
        ),
        
        // Test utility library
        .target(
            name: "DocCTestUtilities",
            dependencies: [
                .target(name: "SwiftDocC"),
                .target(name: "DocCCommon"),
                .product(name: "SymbolKit", package: "swift-docc-symbolkit"),
            ],
            swiftSettings: swiftSettings
        ),

        // Command-line tool
        .executableTarget(
            name: "docc",
            dependencies: [
                .target(name: "DocCCommandLine"),
            ],
            exclude: ["CMakeLists.txt"],
            swiftSettings: swiftSettings
        
        ),
        // A few common types and core functionality that's useable by all other targets.
        .target(
            name: "DocCCommon",
            dependencies: [
                // This target shouldn't have any local dependencies so that all other targets can depend on it.
                // We can add dependencies on SymbolKit and Markdown here but they're not needed yet.
            ],
            exclude: ["CMakeLists.txt"],
            swiftSettings: [.swiftLanguageMode(.v6)]
        ),
        
        .testTarget(
            name: "DocCCommonTests",
            dependencies: [
                .target(name: "DocCCommon"),
                .target(name: "DocCTestUtilities"),
            ],
            swiftSettings: [.swiftLanguageMode(.v6)]
        ),

<<<<<<< HEAD
        // Test app for DocCCommandLine
=======
        .target(
            name: "DocCHTML",
            dependencies: [
                .target(name: "DocCCommon"),
                .product(name: "Markdown", package: "swift-markdown"),
                .product(name: "SymbolKit", package: "swift-docc-symbolkit"),
            ],
            exclude: ["CMakeLists.txt"],
            swiftSettings: [.swiftLanguageMode(.v6)]
        ),
        .testTarget(
            name: "DocCHTMLTests",
            dependencies: [
                .target(name: "DocCHTML"),
                .target(name: "SwiftDocC"),
                .product(name: "Markdown", package: "swift-markdown"),
                .target(name: "SwiftDocCTestUtilities"),
            ],
            swiftSettings: [.swiftLanguageMode(.v6)]
        ),

        // Test app for SwiftDocCUtilities
>>>>>>> d842fdd7
        .executableTarget(
            name: "signal-test-app",
            dependencies: [
                .target(name: "DocCCommandLine"),
            ],
            path: "Tests/signal-test-app",
            swiftSettings: swiftSettings
        ),

        .executableTarget(
            name: "generate-symbol-graph",
            dependencies: [
                .target(name: "SwiftDocC"),
                .product(name: "SymbolKit", package: "swift-docc-symbolkit"),
            ],
            swiftSettings: swiftSettings
        ),
    ]
)

// If the `SWIFTCI_USE_LOCAL_DEPS` environment variable is set,
// we're building in the Swift.org CI system alongside other projects in the Swift toolchain and
// we can depend on local versions of our dependencies instead of fetching them remotely.
if ProcessInfo.processInfo.environment["SWIFTCI_USE_LOCAL_DEPS"] == nil {
    // Building standalone, so fetch all dependencies remotely.
    package.dependencies += [
        .package(url: "https://github.com/apple/swift-nio.git", from: "2.53.0"),
        .package(url: "https://github.com/swiftlang/swift-markdown.git", branch: "main"),
        .package(url: "https://github.com/swiftlang/swift-lmdb.git", branch: "main"),
        .package(url: "https://github.com/apple/swift-argument-parser.git", from: "1.2.2"),
        .package(url: "https://github.com/swiftlang/swift-docc-symbolkit.git", branch: "main"),
        .package(url: "https://github.com/apple/swift-crypto.git", from: "3.0.0"),
        .package(url: "https://github.com/swiftlang/swift-docc-plugin.git", from: "1.2.0"),
    ]
} else {
    // Building in the Swift.org CI system, so rely on local versions of dependencies.
    package.dependencies += [
        .package(path: "../swift-nio"),
        .package(path: "../swift-markdown"),
        .package(path: "../swift-lmdb"),
        .package(path: "../swift-argument-parser"),
        .package(path: "../swift-docc-symbolkit"),
        .package(path: "../swift-crypto"),
    ]
}<|MERGE_RESOLUTION|>--- conflicted
+++ resolved
@@ -114,8 +114,8 @@
             ],
             exclude: ["CMakeLists.txt"],
             swiftSettings: swiftSettings
+        ),
         
-        ),
         // A few common types and core functionality that's useable by all other targets.
         .target(
             name: "DocCCommon",
@@ -136,32 +136,28 @@
             swiftSettings: [.swiftLanguageMode(.v6)]
         ),
 
-<<<<<<< HEAD
+        .target(
+            name: "DocCHTML",
+            dependencies: [
+                .target(name: "DocCCommon"),
+                .product(name: "Markdown", package: "swift-markdown"),
+                .product(name: "SymbolKit", package: "swift-docc-symbolkit"),
+            ],
+            exclude: ["CMakeLists.txt"],
+            swiftSettings: [.swiftLanguageMode(.v6)]
+        ),
+        .testTarget(
+            name: "DocCHTMLTests",
+            dependencies: [
+                .target(name: "DocCHTML"),
+                .target(name: "SwiftDocC"),
+                .product(name: "Markdown", package: "swift-markdown"),
+                .target(name: "DocCTestUtilities"),
+            ],
+            swiftSettings: [.swiftLanguageMode(.v6)]
+        ),
+
         // Test app for DocCCommandLine
-=======
-        .target(
-            name: "DocCHTML",
-            dependencies: [
-                .target(name: "DocCCommon"),
-                .product(name: "Markdown", package: "swift-markdown"),
-                .product(name: "SymbolKit", package: "swift-docc-symbolkit"),
-            ],
-            exclude: ["CMakeLists.txt"],
-            swiftSettings: [.swiftLanguageMode(.v6)]
-        ),
-        .testTarget(
-            name: "DocCHTMLTests",
-            dependencies: [
-                .target(name: "DocCHTML"),
-                .target(name: "SwiftDocC"),
-                .product(name: "Markdown", package: "swift-markdown"),
-                .target(name: "SwiftDocCTestUtilities"),
-            ],
-            swiftSettings: [.swiftLanguageMode(.v6)]
-        ),
-
-        // Test app for SwiftDocCUtilities
->>>>>>> d842fdd7
         .executableTarget(
             name: "signal-test-app",
             dependencies: [
