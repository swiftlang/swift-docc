--- conflicted
+++ resolved
@@ -132,17 +132,10 @@
         .package(url: "https://github.com/apple/swift-nio.git", from: "2.53.0"),
         .package(url: "https://github.com/apple/swift-markdown.git", branch: "main"),
         .package(url: "https://github.com/apple/swift-lmdb.git", branch: "main"),
-<<<<<<< HEAD
         .package(url: "https://github.com/apple/swift-argument-parser.git", from: "1.2.2"),
         .package(url: "https://github.com/apple/swift-docc-symbolkit.git", branch: "main"),
-        .package(url: "https://github.com/apple/swift-crypto.git", from: "2.5.0"),
+        .package(url: "https://github.com/apple/swift-crypto.git", from: "3.0.0"),
         .package(url: "https://github.com/apple/swift-docc-plugin.git", from: "1.2.0"),
-=======
-        .package(url: "https://github.com/apple/swift-argument-parser", from: "1.2.2"),
-        .package(url: "https://github.com/apple/swift-docc-symbolkit", branch: "main"),
-        .package(url: "https://github.com/apple/swift-crypto.git", from: "3.0.0"),
-        .package(url: "https://github.com/apple/swift-docc-plugin", from: "1.2.0"),
->>>>>>> ab87becf
     ]
 } else {
     // Building in the Swift.org CI system, so rely on local versions of dependencies.
