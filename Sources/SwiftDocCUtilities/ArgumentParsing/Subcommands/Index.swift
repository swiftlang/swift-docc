/*
 This source file is part of the Swift.org open source project

 Copyright (c) 2021-2024 Apple Inc. and the Swift project authors
 Licensed under Apache License v2.0 with Runtime Library Exception

 See https://swift.org/LICENSE.txt for license information
 See https://swift.org/CONTRIBUTORS.txt for Swift project authors
*/

import ArgumentParser
import Foundation

extension Docc {
    /// Indexes a documentation bundle.
    public struct Index: AsyncParsableCommand {
        public init() {}

        public static var configuration = CommandConfiguration(
            abstract: "Create an index for the documentation from compiled data.")

        /// The user-provided path to a `.doccarchive` documentation archive.
        @OptionGroup()
        public var documentationArchive: DocCArchiveOption

        /// The user-provided bundle name to use for the produced index.
        @Option(help: "The bundle name for the index.")
        public var bundleIdentifier: String

        /// A user-provided value that is true if additional index information should be outputted to the terminal.
        @Flag(help: "Print out the index information while the process runs.")
        public var verbose = false

        /// The path to the directory that all build output should be placed in.
        public var outputURL: URL {
            documentationArchive.urlOrFallback.appendingPathComponent("index", isDirectory: true)
        }

        public func run() async throws {
<<<<<<< HEAD
            var indexAction = IndexAction(fromIndexCommand: self)
=======
            let indexAction = try IndexAction(fromIndexCommand: self)
>>>>>>> 66155d83
            try await indexAction.performAndHandleResult()
        }
    }
    
    // This command wraps the Index command so that we can still support it as a top-level command without listing it in the help
    // text (but still list the Index command as a subcommand of the ProcessArchive command).
    struct _Index: AsyncParsableCommand {
        init() {}

        static var configuration = CommandConfiguration(
            commandName: "index",
            abstract: "Create an index for the documentation from compiled data.",
            shouldDisplay: false
        )

        @OptionGroup
        var command: Index

        public func run() async throws {
            try await command.run()
        }
    }
}<|MERGE_RESOLUTION|>--- conflicted
+++ resolved
@@ -37,11 +37,7 @@
         }
 
         public func run() async throws {
-<<<<<<< HEAD
-            var indexAction = IndexAction(fromIndexCommand: self)
-=======
-            let indexAction = try IndexAction(fromIndexCommand: self)
->>>>>>> 66155d83
+            let indexAction = IndexAction(fromIndexCommand: self)
             try await indexAction.performAndHandleResult()
         }
     }
