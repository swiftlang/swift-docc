--- conflicted
+++ resolved
@@ -24,13 +24,9 @@
         ///
         /// Provided as a static variable to allow for redirecting output in unit tests.
         static var _errorLogHandle: LogHandle = .standardError
-<<<<<<< HEAD
-
-=======
         
         static var _diagnosticFormattingOptions: DiagnosticFormattingOptions = []
         
->>>>>>> 38c9b8ab
         public static var configuration = CommandConfiguration(
             abstract: "Convert documentation markup, assets, and symbol information into a documentation archive.",
             usage: """
@@ -524,9 +520,6 @@
         
             @Flag(help: "Experimental: allow catalog directories without the `.docc` extension.")
             var allowArbitraryCatalogDirectories = false
-<<<<<<< HEAD
-        
-=======
             
             @Flag(
                 name: .customLong("enable-experimental-external-link-support"),
@@ -536,7 +529,6 @@
             )
             var enableExperimentalLinkHierarchySerialization = false
             
->>>>>>> 38c9b8ab
             @Flag(help: "Write additional metadata files to the output directory.")
             var emitDigest = false
         
@@ -603,17 +595,13 @@
             get { featureFlags.allowArbitraryCatalogDirectories }
             set { featureFlags.allowArbitraryCatalogDirectories = newValue }
         }
-<<<<<<< HEAD
-
-=======
         
         /// A user-provided value that is true if the user enables experimental serialization of the local link resolution information.
         public var enableExperimentalLinkHierarchySerialization: Bool {
             get { featureFlags.enableExperimentalLinkHierarchySerialization }
             set { featureFlags.enableExperimentalLinkHierarchySerialization = newValue }
         }
-        
->>>>>>> 38c9b8ab
+
         /// A user-provided value that is true if additional metadata files should be produced.
         ///
         /// Defaults to false.
