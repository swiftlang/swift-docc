--- conflicted
+++ resolved
@@ -23,13 +23,9 @@
         FeatureFlags.current.isExperimentalDeviceFrameSupportEnabled = convert.enableExperimentalDeviceFrameSupport
         FeatureFlags.current.isExperimentalLinkHierarchySerializationEnabled = convert.enableExperimentalLinkHierarchySerialization
         FeatureFlags.current.isExperimentalOverloadedSymbolPresentationEnabled = convert.enableExperimentalOverloadedSymbolPresentation
-<<<<<<< HEAD
+        FeatureFlags.current.isExperimentalMentionedInEnabled = convert.enableExperimentalMentionedIn
         FeatureFlags.current.isExperimentalParametersAndReturnsValidationEnabled = convert.enableExperimentalParametersAndReturnsValidation
         
-=======
-        FeatureFlags.current.isExperimentalMentionedInEnabled = convert.enableExperimentalMentionedIn
-
->>>>>>> 29f830f3
         // If the user-provided a URL for an external link resolver, attempt to
         // initialize an `OutOfProcessReferenceResolver` with the provided URL.
         if let linkResolverURL = convert.outOfProcessLinkResolverOption.linkResolverExecutableURL {
