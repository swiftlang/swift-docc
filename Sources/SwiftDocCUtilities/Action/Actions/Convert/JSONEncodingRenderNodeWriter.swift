--- conflicted
+++ resolved
@@ -43,19 +43,16 @@
     ///   - renderNode: The node which the writer object writes to a JSON file.
     ///   - encoder: The encoder to serialize the render node with.
     func write(_ renderNode: RenderNode, encoder: JSONEncoder) throws {
+        let fileSafePath = NodeURLGenerator.fileSafeReferencePath(
+            renderNode.identifier,
+            lowercased: true
+        )
         
-<<<<<<< HEAD
-        // The path on disk to write the render node JSON file at.
-        let (fileSafePath, renderNodeTargetFileURL) = try targetFilePathAndURL(for: renderNode.identifier, pathExtension: "json")
-        let data = try renderNode.encodeToJSON(with: encoder, renderReferenceCache: renderReferenceCache)
-        try fileManager.createFile(at: renderNodeTargetFileURL, contents: data, options: nil)
-=======
         try write(
             renderNode.encodeToJSON(with: encoder, renderReferenceCache: renderReferenceCache),
             // The path on disk to write the render node JSON file at.
             toFileSafePath: "data/\(fileSafePath).json"
         )
->>>>>>> d842fdd7
         
         guard let indexHTML = transformForStaticHostingIndexHTML else {
             return
@@ -92,7 +89,6 @@
         }
     }
     
-<<<<<<< HEAD
     /// Writes a markdown node to a file at a location based on the node's relative URL.
     ///
     /// If the target path to the markdown file includes intermediate folders that don't exist, the writer object will ask the file manager, with which it was created, to
@@ -101,63 +97,38 @@
     /// - Parameters:
     ///   - markdownNode: The node which the writer object writes
     func write(_ markdownNode: WritableMarkdownOutputNode) throws {
-                
-        // The path on disk to write the markdown file at.
-        let (_, markdownNodeTargetFileURL) = try targetFilePathAndURL(for: markdownNode.identifier, pathExtension: "md")
+        let fileSafePath = NodeURLGenerator.fileSafeReferencePath(
+            markdownNode.identifier,
+            lowercased: true
+        )
         let data = try markdownNode.node.generateDataRepresentation()
-        try fileManager.createFile(at: markdownNodeTargetFileURL, contents: data, options: nil)
+        try write(
+            markdownNode.node.generateDataRepresentation(),
+            toFileSafePath: "data/\(fileSafePath).md"
+        )
     }
     
-    /// Returns the target URL for a given reference identifier, safely creating the containing directory structure if necessary
-    private func targetFilePathAndURL(for identifier: ResolvedTopicReference, pathExtension: String) throws -> (fileSafePath: String, targetURL: URL) {
-        let fileSafePath = NodeURLGenerator.fileSafeReferencePath(
-            identifier,
-            lowercased: true
-        )
-        
-        // The path on disk to write the file at.
-        let targetFileURL = renderNodeURLGenerator
-            .urlForReference(
-                identifier,
-                fileSafePath: fileSafePath
-            )
-            .appendingPathExtension(pathExtension)
-        
-        let targetFolderURL = targetFileURL.deletingLastPathComponent()
-=======
     func write(_ data: Data, toFileSafePath fileSafePath: String) throws {
         // The path on disk to write the data at.
         let fileURL = targetFolder.appendingPathComponent(fileSafePath, isDirectory: false)
         let containingFolderURL = fileURL.deletingLastPathComponent()
         
->>>>>>> d842fdd7
         // On Linux sometimes it takes a moment for the directory to be created and that leads to
         // errors when trying to write files concurrently in the same target location.
         // We keep an index in `directoryIndex` and create new sub-directories as needed.
         // When the symbol's directory already exists no code is executed during the lock below
         // besides the set lookup.
         try directoryIndex.sync { directoryIndex in
-<<<<<<< HEAD
-            let (insertedTargetFolderURL, _) = directoryIndex.insert(targetFolderURL)
-            if insertedTargetFolderURL {
-                try fileManager.createDirectory(
-                    at: targetFolderURL,
-=======
             let (insertedRenderNodeTargetFolderURL, _) = directoryIndex.insert(containingFolderURL)
             if insertedRenderNodeTargetFolderURL {
                 try fileManager.createDirectory(
                     at: containingFolderURL,
->>>>>>> d842fdd7
                     withIntermediateDirectories: true,
                     attributes: nil
                 )
             }
         }
         
-<<<<<<< HEAD
-        return (fileSafePath, targetFileURL)
-=======
         try fileManager.createFile(at: fileURL, contents: data, options: nil)
->>>>>>> d842fdd7
     }
 }