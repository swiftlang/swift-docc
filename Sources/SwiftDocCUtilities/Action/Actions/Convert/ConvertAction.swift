/*
 This source file is part of the Swift.org open source project

 Copyright (c) 2021-2025 Apple Inc. and the Swift project authors
 Licensed under Apache License v2.0 with Runtime Library Exception

 See https://swift.org/LICENSE.txt for license information
 See https://swift.org/CONTRIBUTORS.txt for Swift project authors
*/

package import Foundation

@_spi(ExternalLinks) // SPI to set `context.linkResolver.dependencyArchives`
public import SwiftDocC

/// An action that converts a source bundle into compiled documentation.
public struct ConvertAction: AsyncAction {
    private let signposter = ConvertActionConverter.signposter
    
    let rootURL: URL?
    let targetDirectory: URL
    let htmlTemplateDirectory: URL?
    
    private let emitDigest: Bool
    let treatWarningsAsErrors: Bool
    let experimentalEnableCustomTemplates: Bool
    private let experimentalModifyCatalogWithGeneratedCuration: Bool
    let buildLMDBIndex: Bool
    private let documentationCoverageOptions: DocumentationCoverageOptions
    let diagnosticEngine: DiagnosticEngine

    private let transformForStaticHosting: Bool
    private let hostingBasePath: String?
    
    let sourceRepository: SourceRepository?
    
    private var fileManager: any FileManagerProtocol
    private let temporaryDirectory: URL
    
    private let diagnosticWriterOptions: (formatting: DiagnosticFormattingOptions, baseURL: URL)

    /// Initializes the action with the given validated options.
    /// 
    /// - Parameters:
    ///   - documentationBundleURL: The root of the documentation catalog to convert.
    ///   - outOfProcessResolver: An out-of-process resolver that
    ///   - analyze: `true` if the convert action should override the provided `diagnosticLevel` with `.information`, otherwise `false`.
    ///   - targetDirectory: The location where the convert action will write the built documentation output.
    ///   - htmlTemplateDirectory: The location of the HTML template to use as a base for the built documentation output.
    ///   - emitDigest: Whether the conversion should create metadata files, such as linkable entities information.
    ///   - currentPlatforms: The current version and beta information for platforms that may be encountered while processing symbol graph files.
    ///   - buildIndex: Whether or not the convert action should emit an LMDB representation of the navigator index.
    /// 
    ///     A JSON representation is built and emitted regardless of this value.
    ///   - fileManager: The file manager that the convert action uses to create directories and write data to files.
    ///   - documentationCoverageOptions: Indicates whether or not to generate coverage output and at what level.
    ///   - bundleDiscoveryOptions: Options to configure how the converter discovers documentation bundles.
    ///   - diagnosticLevel: The level above which diagnostics will be filtered out. This filter level is inclusive, i.e. if a level of `DiagnosticSeverity.information` is specified, diagnostics with a severity up to and including `.information` will be printed.
    ///   - diagnosticEngine: The engine that will collect and emit diagnostics during this action.
    ///   - diagnosticFilePath: The path to a file where the convert action should write diagnostic information.
    ///   - formatConsoleOutputForTools: `true` if the convert action should write diagnostics to the console in a format suitable for parsing by an IDE or other tool, otherwise `false`.
    ///   - inheritDocs: `true` if the convert action should retain the original documentation content for inherited symbols, otherwise `false`.
    ///   - treatWarningsAsErrors: `true` if the convert action should treat warnings as errors, otherwise `false`.
    ///   - experimentalEnableCustomTemplates: `true` if the convert action should enable support for custom "header.html" and "footer.html" template files, otherwise `false`.
    ///   - experimentalModifyCatalogWithGeneratedCuration: `true` if the convert action should write documentation extension files containing markdown representations of DocC's automatic curation into the `documentationBundleURL`, otherwise `false`.
    ///   - transformForStaticHosting: `true` if the convert action should process the build documentation archive so that it supports a static hosting environment, otherwise `false`.
    ///   - allowArbitraryCatalogDirectories: `true` if the convert action should consider the root location as a documentation bundle if it doesn't discover another bundle, otherwise `false`.
    ///   - hostingBasePath: The base path where the built documentation archive will be hosted at.
    ///   - sourceRepository: The source repository where the documentation's sources are hosted.
    ///   - temporaryDirectory: The location where the convert action should write temporary files while converting the documentation.
    ///   - dependencies: A list of URLs to already built documentation archives that this documentation depends on.
    package init(
        documentationBundleURL: URL?,
        outOfProcessResolver: OutOfProcessReferenceResolver?,
        analyze: Bool,
        targetDirectory: URL,
        htmlTemplateDirectory: URL?,
        emitDigest: Bool,
        currentPlatforms: [String : PlatformVersion]?,
        buildIndex: Bool = false,
        fileManager: any FileManagerProtocol = FileManager.default,
        temporaryDirectory: URL,
        documentationCoverageOptions: DocumentationCoverageOptions = .noCoverage,
        bundleDiscoveryOptions: BundleDiscoveryOptions = .init(),
        diagnosticLevel: String? = nil,
        diagnosticEngine: DiagnosticEngine? = nil,
        diagnosticFilePath: URL? = nil,
        formatConsoleOutputForTools: Bool = false,
        inheritDocs: Bool = false,
        treatWarningsAsErrors: Bool = false,
        experimentalEnableCustomTemplates: Bool = false,
        experimentalModifyCatalogWithGeneratedCuration: Bool = false,
        transformForStaticHosting: Bool = false,
        allowArbitraryCatalogDirectories: Bool = false,
        hostingBasePath: String? = nil,
        sourceRepository: SourceRepository? = nil,
        dependencies: [URL] = []
    ) throws {
        self.rootURL = documentationBundleURL
        self.targetDirectory = targetDirectory
        self.htmlTemplateDirectory = htmlTemplateDirectory
        self.emitDigest = emitDigest
        self.buildLMDBIndex = buildIndex
        self.fileManager = fileManager
        self.temporaryDirectory = temporaryDirectory
        self.documentationCoverageOptions = documentationCoverageOptions
        self.transformForStaticHosting = transformForStaticHosting
        self.hostingBasePath = hostingBasePath
        self.sourceRepository = sourceRepository
        
        let filterLevel: DiagnosticSeverity
        if analyze {
            filterLevel = .information
        } else {
            filterLevel = DiagnosticSeverity(diagnosticLevel) ?? .warning
        }
        
        let formattingOptions: DiagnosticFormattingOptions
        if formatConsoleOutputForTools || diagnosticFilePath != nil {
            formattingOptions = [.formatConsoleOutputForTools]
        } else {
            formattingOptions = []
        }
        self.diagnosticWriterOptions = (
            formattingOptions,
            documentationBundleURL ?? URL(fileURLWithPath: fileManager.currentDirectoryPath)
        )
        
        self.treatWarningsAsErrors = treatWarningsAsErrors

        self.experimentalEnableCustomTemplates = experimentalEnableCustomTemplates
        self.experimentalModifyCatalogWithGeneratedCuration = experimentalModifyCatalogWithGeneratedCuration
        
        let engine = diagnosticEngine ?? DiagnosticEngine(treatWarningsAsErrors: treatWarningsAsErrors)
        engine.filterLevel = filterLevel
        if let diagnosticFilePath {
            engine.add(DiagnosticFileWriter(outputPath: diagnosticFilePath))
        }
        
        self.diagnosticEngine = engine
        
        var configuration = DocumentationContext.Configuration()
        
        configuration.externalMetadata.diagnosticLevel = filterLevel
        // Inject current platform versions if provided
        if var currentPlatforms {
            // Add missing platforms if their fallback platform is present.
            for (platform, fallbackPlatform) in DefaultAvailability.fallbackPlatforms where currentPlatforms[platform.displayName] == nil {
                currentPlatforms[platform.displayName] = currentPlatforms[fallbackPlatform.displayName]
            }
            configuration.externalMetadata.currentPlatforms = currentPlatforms
        }

        // Inject user-set flags.
        configuration.externalMetadata.inheritDocs = inheritDocs
        
        switch documentationCoverageOptions.level {
        case .detailed, .brief:
            configuration.experimentalCoverageConfiguration.shouldStoreManuallyCuratedReferences = true
        case .none:
            break
        }
        
        if let outOfProcessResolver {
            configuration.externalDocumentationConfiguration.sources[outOfProcessResolver.bundleID] = outOfProcessResolver
            configuration.externalDocumentationConfiguration.globalSymbolResolver = outOfProcessResolver
        }
        configuration.externalDocumentationConfiguration.dependencyArchives = dependencies
        
        let (bundle, dataProvider) = try signposter.withIntervalSignpost("Discover inputs", id: signposter.makeSignpostID()) {
            try DocumentationContext.InputsProvider(fileManager: fileManager)
            .inputsAndDataProvider(
                startingPoint: documentationBundleURL,
                allowArbitraryCatalogDirectories: allowArbitraryCatalogDirectories,
                options: bundleDiscoveryOptions
            )
        }

        self.configuration = configuration
        
        self.inputs = bundle
        self.dataProvider = dataProvider
    }
    
    let configuration: DocumentationContext.Configuration
    private let inputs: DocumentationBundle
    private let dataProvider: any DataProvider
    
    /// A block of extra work that tests perform to affect the time it takes to convert documentation
    var _extraTestWork: (() async -> Void)?

    /// Converts each eligible file from the source documentation bundle,
    /// saves the results in the given output alongside the template files.
    public func perform(logHandle: inout LogHandle) async throws -> ActionResult {
        try await perform(logHandle: &logHandle).0
    }
    
    func perform(logHandle: inout LogHandle) async throws -> (ActionResult, DocumentationContext) {
        // FIXME: Use `defer` again when the asynchronous defer-statement miscompilation (rdar://137774949) is fixed.
        let temporaryFolder = try createTempFolder(with: htmlTemplateDirectory)
        do {
            let result = try await _perform(logHandle: &logHandle, temporaryFolder: temporaryFolder)
            diagnosticEngine.flush()
            try? fileManager.removeItem(at: temporaryFolder)
            return result
        } catch {
            diagnosticEngine.flush()
            try? fileManager.removeItem(at: temporaryFolder)
            throw error
        }
    }
    
    private func _perform(logHandle: inout LogHandle, temporaryFolder: URL) async throws -> (ActionResult, DocumentationContext) {
        let convertSignpostHandle = signposter.beginInterval("Convert", id: signposter.makeSignpostID())
        defer {
            signposter.endInterval("Convert", convertSignpostHandle)
        }
        
        // Add the default diagnostic console writer now that we know what log handle it should write to.
        if !diagnosticEngine.hasConsumer(matching: { $0 is DiagnosticConsoleWriter }) {
            diagnosticEngine.add(
                DiagnosticConsoleWriter(
                    logHandle,
                    formattingOptions: diagnosticWriterOptions.formatting,
                    baseURL: diagnosticWriterOptions.baseURL,
                    dataProvider: dataProvider
                )
            )
        }
        
        // The converter has already emitted its problems to the diagnostic engine.
        // Track additional problems separately to avoid repeating the converter's problems.
        var postConversionProblems: [Problem] = []
        let totalTimeMetric = benchmark(begin: Benchmark.Duration(id: "convert-total-time"))
        
        // FIXME: Use `defer` here again when the miscompilation of this asynchronous defer-statement (rdar://137774949) is fixed.
//        defer {
//            diagnosticEngine.flush()
//        }
        
        // Run any extra work that the test may have injected
        await _extraTestWork?()
        
        // FIXME: Use `defer` here again when the miscompilation of this asynchronous defer-statement (rdar://137774949) is fixed.
//        let temporaryFolder = try createTempFolder(with: htmlTemplateDirectory)
//        defer {
//            try? fileManager.removeItem(at: temporaryFolder)
//        }

        let indexHTML: URL?
        if let htmlTemplateDirectory {
            let indexHTMLUrl = temporaryFolder.appendingPathComponent(
                HTMLTemplate.indexFileName.rawValue,
                isDirectory: false
            )
            indexHTML = indexHTMLUrl
            
            let customHostingBasePathProvided = !(hostingBasePath?.isEmpty ?? true)
            if customHostingBasePathProvided {
                let data = try StaticHostableTransformer.indexHTMLData(
                    in: htmlTemplateDirectory,
                    with: hostingBasePath,
                    fileManager: fileManager
                )
                
                // A hosting base path was provided which means we need to replace the standard
                // 'index.html' file with the transformed one.
                try fileManager.createFile(at: indexHTMLUrl, contents: data)
            }
            
            let indexHTMLTemplateURL = temporaryFolder.appendingPathComponent(
                HTMLTemplate.templateFileName.rawValue,
                isDirectory: false
            )
            
            // Delete any existing 'index-template.html' file that
            // was copied into the temporary output directory with the
            // HTML template.
            try? fileManager.removeItem(at: indexHTMLTemplateURL)
        } else {
            indexHTML = nil
        }
        
        let coverageAction = CoverageAction(
            documentationCoverageOptions: documentationCoverageOptions,
            workingDirectory: temporaryFolder,
            fileManager: fileManager)

        let indexer = try Indexer(outputURL: temporaryFolder, bundleID: inputs.id)

        let registerInterval = signposter.beginInterval("Register", id: signposter.makeSignpostID())
        let context = try await DocumentationContext(bundle: inputs, dataProvider: dataProvider, diagnosticEngine: diagnosticEngine, configuration: configuration)
        signposter.endInterval("Register", registerInterval)
        
        let outputConsumer = ConvertFileWritingConsumer(
            targetFolder: temporaryFolder,
            bundleRootFolder: rootURL,
            fileManager: fileManager,
            context: context,
            indexer: indexer,
            enableCustomTemplates: experimentalEnableCustomTemplates,
            transformForStaticHostingIndexHTML: transformForStaticHosting ? indexHTML : nil,
            bundleID: inputs.id
        )

        if experimentalModifyCatalogWithGeneratedCuration, let catalogURL = rootURL {
            let writer = GeneratedCurationWriter(context: context, catalogURL: catalogURL, outputURL: catalogURL)
            let curation = try writer.generateDefaultCurationContents()
            for (url, updatedContent) in curation {
                guard let data = updatedContent.data(using: .utf8) else { continue }
                try? FileManager.default.createDirectory(at: url.deletingLastPathComponent(), withIntermediateDirectories: true, attributes: nil)
                try? data.write(to: url, options: .atomic)
            }
        }
        
        do {
<<<<<<< HEAD
            let processInterval = signposter.beginInterval("Process", id: signposter.makeSignpostID())
            try await ConvertActionConverter.convert(
                context: context,
                outputConsumer: outputConsumer,
                sourceRepository: sourceRepository,
                emitDigest: emitDigest,
                documentationCoverageOptions: documentationCoverageOptions
            )
            signposter.endInterval("Process", processInterval)
=======
            conversionProblems = try signposter.withIntervalSignpost("Process") {
                try ConvertActionConverter.convert(
                    context: context,
                    outputConsumer: outputConsumer,
                    htmlContentConsumer: nil,
                    sourceRepository: sourceRepository,
                    emitDigest: emitDigest,
                    documentationCoverageOptions: documentationCoverageOptions
                )
            }
            analysisProblems = context.problems
>>>>>>> d842fdd7
        } catch {
            if emitDigest {
                let problem = Problem(description: (error as? (any DescribedError))?.errorDescription ?? error.localizedDescription, source: nil)
                try (_Deprecated(outputConsumer) as (any _DeprecatedConsumeProblemsAccess))._consume(problems: context.problems + [problem])
                try moveOutput(from: temporaryFolder, to: targetDirectory)
            }
            throw error
        }

        var didEncounterError = context.problems.containsErrors
        let hasTutorial = context.knownPages.contains(where: {
            guard let kind = try? context.entity(with: $0).kind else { return false }
            return kind == .tutorial || kind == .tutorialArticle
        })
        // Warn the user if the catalog is a tutorial but does not contains a table of contents
        // and provide template content to fix this problem.
        if context.tutorialTableOfContentsReferences.isEmpty, hasTutorial {
            let tableOfContentsFilename = CatalogTemplateKind.tutorialTopLevelFilename
            let source = rootURL?.appendingPathComponent(tableOfContentsFilename)
            var replacements = [Replacement]()
            if let tableOfContentsTemplate = CatalogTemplateKind.tutorialTemplateFiles(inputs.displayName)[tableOfContentsFilename] {
                replacements.append(
                    Replacement(
                        range: .init(line: 1, column: 1, source: source) ..< .init(line: 1, column: 1, source: source),
                        replacement: tableOfContentsTemplate
                    )
                )
            }
            postConversionProblems.append(
                Problem(
                    diagnostic: Diagnostic(
                        source: source,
                        severity: .warning,
                        identifier: "org.swift.docc.MissingTableOfContents",
                        summary: "Missing tutorial table of contents page.",
                        explanation: "`@Tutorial` and `@Article` pages require a `@Tutorials` table of content page to define the documentation hierarchy."
                    ),
                    possibleSolutions: [
                        Solution(
                            summary: "Create a `@Tutorials` table of content page.",
                            replacements: replacements
                        )
                    ]
                )
            )
        }
        
        // If we're building a navigation index, finalize the process and collect encountered problems.
        do {
            let finalizeNavigationIndexMetric = benchmark(begin: Benchmark.Duration(id: "finalize-navigation-index"))
            
            // Always emit a JSON representation of the index but only emit the LMDB
            // index if the user has explicitly opted in with the `--emit-lmdb-index` flag.
            let indexerProblems = signposter.withIntervalSignpost("Finalize navigator index") {
                indexer.finalize(emitJSON: true, emitLMDB: buildLMDBIndex)
            }
            postConversionProblems.append(contentsOf: indexerProblems)
            
            benchmark(end: finalizeNavigationIndexMetric)
        }
        
        // Output to the user the problems encountered during the convert process
        diagnosticEngine.emit(postConversionProblems)

        // Stop the "total time" metric here. The moveOutput time isn't very interesting to include in the benchmark.
        // New tasks and computations should be added above this line so that they're included in the benchmark.
        benchmark(end: totalTimeMetric)
        
        if !didEncounterError {
            let coverageResults = try await coverageAction.perform(logHandle: &logHandle)
            postConversionProblems.append(contentsOf: coverageResults.problems)
        }
        
        didEncounterError = didEncounterError || postConversionProblems.containsErrors
        
        // We should generally only replace the current build output if we didn't encounter errors
        // during conversion. However, if the `emitDigest` flag is true,
        // we should replace the current output with our digest of problems.
        if !didEncounterError || emitDigest {
            try moveOutput(from: temporaryFolder, to: targetDirectory)
        }

        // Log the output size.
        benchmark(add: Benchmark.ArchiveOutputSize(archiveDirectory: targetDirectory))
        benchmark(
            add: Benchmark.DataDirectoryOutputSize(
                dataDirectory: targetDirectory.appendingPathComponent(
                    NodeURLGenerator.Path.dataFolderName,
                    isDirectory: true
                )
            )
        )
        benchmark(
            add: Benchmark.IndexDirectoryOutputSize(
                indexDirectory: targetDirectory.appendingPathComponent(
                    NodeURLGenerator.Path.indexFolderName,
                    isDirectory: true
                )
            )
        )
        
        if Benchmark.main.isEnabled {
            // Write the benchmark files directly in the target directory.

            let outputConsumer = ConvertFileWritingConsumer(
                targetFolder: targetDirectory,
                bundleRootFolder: rootURL,
                fileManager: fileManager,
                context: context,
                indexer: nil,
                transformForStaticHostingIndexHTML: nil,
                bundleID: inputs.id
            )

            try outputConsumer.consume(benchmarks: Benchmark.main)
        }

        return (ActionResult(didEncounterError: didEncounterError, outputs: [targetDirectory]), context)
    }
    
    func createTempFolder(with templateURL: URL?) throws -> URL {
        return try Self.createUniqueDirectory(inside: temporaryDirectory, template: templateURL, fileManager: fileManager)
    }
    
    func moveOutput(from: URL, to: URL) throws {
        try signposter.withIntervalSignpost("Move output") {
            try Self.moveOutput(from: from, to: to, fileManager: fileManager)
        }
    }
}<|MERGE_RESOLUTION|>--- conflicted
+++ resolved
@@ -314,29 +314,16 @@
         }
         
         do {
-<<<<<<< HEAD
             let processInterval = signposter.beginInterval("Process", id: signposter.makeSignpostID())
             try await ConvertActionConverter.convert(
                 context: context,
                 outputConsumer: outputConsumer,
+                htmlContentConsumer: nil,
                 sourceRepository: sourceRepository,
                 emitDigest: emitDigest,
                 documentationCoverageOptions: documentationCoverageOptions
             )
             signposter.endInterval("Process", processInterval)
-=======
-            conversionProblems = try signposter.withIntervalSignpost("Process") {
-                try ConvertActionConverter.convert(
-                    context: context,
-                    outputConsumer: outputConsumer,
-                    htmlContentConsumer: nil,
-                    sourceRepository: sourceRepository,
-                    emitDigest: emitDigest,
-                    documentationCoverageOptions: documentationCoverageOptions
-                )
-            }
-            analysisProblems = context.problems
->>>>>>> d842fdd7
         } catch {
             if emitDigest {
                 let problem = Problem(description: (error as? (any DescribedError))?.errorDescription ?? error.localizedDescription, source: nil)
