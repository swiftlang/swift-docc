/*
 This source file is part of the Swift.org open source project

 Copyright (c) 2021-2024 Apple Inc. and the Swift project authors
 Licensed under Apache License v2.0 with Runtime Library Exception

 See https://swift.org/LICENSE.txt for license information
 See https://swift.org/CONTRIBUTORS.txt for Swift project authors
*/

import Foundation

@_spi(ExternalLinks) // SPI to set `context.linkResolver.dependencyArchives`
import SwiftDocC

/// An action that converts a source bundle into compiled documentation.
public struct ConvertAction: AsyncAction {
    let rootURL: URL?
    let targetDirectory: URL
    let htmlTemplateDirectory: URL?
    
    private let emitDigest: Bool
    let treatWarningsAsErrors: Bool
    let experimentalEnableCustomTemplates: Bool
    private let experimentalModifyCatalogWithGeneratedCuration: Bool
    let buildLMDBIndex: Bool
    private let documentationCoverageOptions: DocumentationCoverageOptions
    let diagnosticEngine: DiagnosticEngine

    private let transformForStaticHosting: Bool
    private let hostingBasePath: String?
    
    let sourceRepository: SourceRepository?
    
    private var fileManager: FileManagerProtocol
    private let temporaryDirectory: URL
    
    private let diagnosticWriterOptions: (formatting: DiagnosticFormattingOptions, baseURL: URL)

    /// Initializes the action with the given validated options, creates or uses the given action workspace & context.
    /// 
    /// - Parameters:
    ///   - documentationBundleURL: The root of the documentation catalog to convert.
    ///   - outOfProcessResolver: An out-of-process resolver that
    ///   - analyze: `true` if the convert action should override the provided `diagnosticLevel` with `.information`, otherwise `false`.
    ///   - targetDirectory: The location where the convert action will write the built documentation output.
    ///   - htmlTemplateDirectory: The location of the HTML template to use as a base for the built documentation output.
    ///   - emitDigest: Whether the conversion should create metadata files, such as linkable entities information.
    ///   - currentPlatforms: The current version and beta information for platforms that may be encountered while processing symbol graph files.
    ///   - buildIndex: Whether or not the convert action should emit an LMDB representation of the navigator index.
    /// 
    ///     A JSON representation is built and emitted regardless of this value.
    ///   - workspace: A provided documentation workspace. Creates a new empty workspace if value is `nil`
    ///   - context: A provided documentation context. Creates a new empty context in the workspace if value is `nil`
    ///   - dataProvider: A data provider to use when registering bundles
    ///   - fileManager: The file manager that the convert action uses to create directories and write data to files.
    ///   - documentationCoverageOptions: Indicates whether or not to generate coverage output and at what level.
    ///   - bundleDiscoveryOptions: Options to configure how the converter discovers documentation bundles.
    ///   - diagnosticLevel: The level above which diagnostics will be filtered out. This filter level is inclusive, i.e. if a level of `DiagnosticSeverity.information` is specified, diagnostics with a severity up to and including `.information` will be printed.
    ///   - diagnosticEngine: The engine that will collect and emit diagnostics during this action.
    ///   - diagnosticFilePath: The path to a file where the convert action should write diagnostic information.
    ///   - formatConsoleOutputForTools: `true` if the convert action should write diagnostics to the console in a format suitable for parsing by an IDE or other tool, otherwise `false`.
    ///   - inheritDocs: `true` if the convert action should retain the original documentation content for inherited symbols, otherwise `false`.
    ///   - treatWarningsAsErrors: `true` if the convert action should treat warnings as errors, otherwise `false`.
    ///   - experimentalEnableCustomTemplates: `true` if the convert action should enable support for custom "header.html" and "footer.html" template files, otherwise `false`.
    ///   - experimentalModifyCatalogWithGeneratedCuration: `true` if the convert action should write documentation extension files containing markdown representations of DocC's automatic curation into the `documentationBundleURL`, otherwise `false`.
    ///   - transformForStaticHosting: `true` if the convert action should process the build documentation archive so that it supports a static hosting environment, otherwise `false`.
    ///   - allowArbitraryCatalogDirectories: `true` if the convert action should consider the root location as a documentation bundle if it doesn't discover another bundle, otherwise `false`.
    ///   - hostingBasePath: The base path where the built documentation archive will be hosted at.
    ///   - sourceRepository: The source repository where the documentation's sources are hosted.
    ///   - temporaryDirectory: The location where the convert action should write temporary files while converting the documentation.
    ///   - dependencies: A list of URLs to already built documentation archives that this documentation depends on.
    package init(
        documentationBundleURL: URL?,
        outOfProcessResolver: OutOfProcessReferenceResolver?,
        analyze: Bool,
        targetDirectory: URL,
        htmlTemplateDirectory: URL?,
        emitDigest: Bool,
        currentPlatforms: [String : PlatformVersion]?,
        buildIndex: Bool = false,
        workspace _: DocumentationWorkspace = DocumentationWorkspace(),
        context _: DocumentationContext? = nil,
        dataProvider _: DocumentationWorkspaceDataProvider? = nil,
        fileManager: FileManagerProtocol = FileManager.default,
        temporaryDirectory: URL,
        documentationCoverageOptions: DocumentationCoverageOptions = .noCoverage,
        bundleDiscoveryOptions: BundleDiscoveryOptions = .init(),
        diagnosticLevel: String? = nil,
        diagnosticEngine: DiagnosticEngine? = nil,
        diagnosticFilePath: URL? = nil,
        formatConsoleOutputForTools: Bool = false,
        inheritDocs: Bool = false,
        treatWarningsAsErrors: Bool = false,
        experimentalEnableCustomTemplates: Bool = false,
        experimentalModifyCatalogWithGeneratedCuration: Bool = false,
        transformForStaticHosting: Bool = false,
        allowArbitraryCatalogDirectories: Bool = false,
        hostingBasePath: String? = nil,
        sourceRepository: SourceRepository? = nil,
        dependencies: [URL] = []
    ) throws {
        self.rootURL = documentationBundleURL
        self.targetDirectory = targetDirectory
        self.htmlTemplateDirectory = htmlTemplateDirectory
        self.emitDigest = emitDigest
        self.buildLMDBIndex = buildIndex
        self.fileManager = fileManager
        self.temporaryDirectory = temporaryDirectory
        self.documentationCoverageOptions = documentationCoverageOptions
        self.transformForStaticHosting = transformForStaticHosting
        self.hostingBasePath = hostingBasePath
        self.sourceRepository = sourceRepository
        
        let filterLevel: DiagnosticSeverity
        if analyze {
            filterLevel = .information
        } else {
            filterLevel = DiagnosticSeverity(diagnosticLevel) ?? .warning
        }
        
        let formattingOptions: DiagnosticFormattingOptions
        if formatConsoleOutputForTools || diagnosticFilePath != nil {
            formattingOptions = [.formatConsoleOutputForTools]
        } else {
            formattingOptions = []
        }
        self.diagnosticWriterOptions = (
            formattingOptions,
            documentationBundleURL ?? URL(fileURLWithPath: fileManager.currentDirectoryPath)
        )
        
        self.treatWarningsAsErrors = treatWarningsAsErrors

        self.experimentalEnableCustomTemplates = experimentalEnableCustomTemplates
        self.experimentalModifyCatalogWithGeneratedCuration = experimentalModifyCatalogWithGeneratedCuration
        
        let engine = diagnosticEngine ?? DiagnosticEngine(treatWarningsAsErrors: treatWarningsAsErrors)
        engine.filterLevel = filterLevel
        if let diagnosticFilePath {
            engine.add(DiagnosticFileWriter(outputPath: diagnosticFilePath))
        }
        
        self.diagnosticEngine = engine
        
        var configuration = DocumentationContext.Configuration()
        
        configuration.externalMetadata.diagnosticLevel = filterLevel
        // Inject current platform versions if provided
        if var currentPlatforms {
            // Add missing platforms if their fallback platform is present.
            for (platform, fallbackPlatform) in DefaultAvailability.fallbackPlatforms where currentPlatforms[platform.displayName] == nil {
                currentPlatforms[platform.displayName] = currentPlatforms[fallbackPlatform.displayName]
            }
            configuration.externalMetadata.currentPlatforms = currentPlatforms
        }

        // Inject user-set flags.
        configuration.externalMetadata.inheritDocs = inheritDocs
        
        switch documentationCoverageOptions.level {
        case .detailed, .brief:
            configuration.experimentalCoverageConfiguration.shouldStoreManuallyCuratedReferences = true
        case .none:
            break
        }
        
        if let outOfProcessResolver {
            configuration.externalDocumentationConfiguration.sources[outOfProcessResolver.bundleIdentifier] = outOfProcessResolver
            configuration.externalDocumentationConfiguration.globalSymbolResolver = outOfProcessResolver
        }
        configuration.externalDocumentationConfiguration.dependencyArchives = dependencies
        
        let inputProvider = DocumentationContext.InputsProvider(fileManager: fileManager)
        let (bundle, dataProvider) = try inputProvider.inputsAndDataProvider(
            startingPoint: documentationBundleURL,
            allowArbitraryCatalogDirectories: allowArbitraryCatalogDirectories,
            options: bundleDiscoveryOptions
        )
        self.configuration = configuration
        
        self.bundle = bundle
        self.dataProvider = dataProvider
    }
    
    let configuration: DocumentationContext.Configuration
    private let bundle: DocumentationBundle
    private let dataProvider: DocumentationBundleDataProvider
    
    /// A block of extra work that tests perform to affect the time it takes to convert documentation
    var _extraTestWork: (() async -> Void)?

    /// Converts each eligible file from the source documentation bundle,
    /// saves the results in the given output alongside the template files.
<<<<<<< HEAD
    public func perform(logHandle: inout LogHandle) async throws -> ActionResult {
        try await perform(logHandle: &logHandle).0
    }
        
    func perform(logHandle: inout LogHandle) async throws -> (ActionResult, DocumentationContext) {
=======
    public mutating func perform(logHandle: inout LogHandle) async throws -> ActionResult {
        // FIXME: Use `defer` again when the asynchronous defer-statement miscompilation (rdar://137774949) is fixed.
        let temporaryFolder = try createTempFolder(with: htmlTemplateDirectory)
        do {
            let result = try await _perform(logHandle: &logHandle, temporaryFolder: temporaryFolder)
            diagnosticEngine.flush()
            try? fileManager.removeItem(at: temporaryFolder)
            return result
        } catch {
            diagnosticEngine.flush()
            try? fileManager.removeItem(at: temporaryFolder)
            throw error
        }
    }
    
    private mutating func _perform(logHandle: inout LogHandle, temporaryFolder: URL) async throws -> ActionResult {
>>>>>>> fcd6e2dc
        // Add the default diagnostic console writer now that we know what log handle it should write to.
        if !diagnosticEngine.hasConsumer(matching: { $0 is DiagnosticConsoleWriter }) {
            diagnosticEngine.add(
                DiagnosticConsoleWriter(
                    logHandle,
                    formattingOptions: diagnosticWriterOptions.formatting,
                    baseURL: diagnosticWriterOptions.baseURL,
                    fileManager: fileManager
                )
            )
        }
        
        // The converter has already emitted its problems to the diagnostic engine.
        // Track additional problems separately to avoid repeating the converter's problems.
        var postConversionProblems: [Problem] = []
        let totalTimeMetric = benchmark(begin: Benchmark.Duration(id: "convert-total-time"))
        
        // FIXME: Use `defer` here again when the miscompilation of this asynchronous defer-statement (rdar://137774949) is fixed.
//        defer {
//            diagnosticEngine.flush()
//        }
        
        // Run any extra work that the test may have injected
        await _extraTestWork?()
        
        // FIXME: Use `defer` here again when the miscompilation of this asynchronous defer-statement (rdar://137774949) is fixed.
//        let temporaryFolder = try createTempFolder(with: htmlTemplateDirectory)
//        defer {
//            try? fileManager.removeItem(at: temporaryFolder)
//        }

        let indexHTML: URL?
        if let htmlTemplateDirectory {
            let indexHTMLUrl = temporaryFolder.appendingPathComponent(
                HTMLTemplate.indexFileName.rawValue,
                isDirectory: false
            )
            indexHTML = indexHTMLUrl
            
            let customHostingBasePathProvided = !(hostingBasePath?.isEmpty ?? true)
            if customHostingBasePathProvided {
                let data = try StaticHostableTransformer.indexHTMLData(
                    in: htmlTemplateDirectory,
                    with: hostingBasePath,
                    fileManager: fileManager
                )
                
                // A hosting base path was provided which means we need to replace the standard
                // 'index.html' file with the transformed one.
                try fileManager.createFile(at: indexHTMLUrl, contents: data)
            }
            
            let indexHTMLTemplateURL = temporaryFolder.appendingPathComponent(
                HTMLTemplate.templateFileName.rawValue,
                isDirectory: false
            )
            
            // Delete any existing 'index-template.html' file that
            // was copied into the temporary output directory with the
            // HTML template.
            try? fileManager.removeItem(at: indexHTMLTemplateURL)
        } else {
            indexHTML = nil
        }
        
        var coverageAction = CoverageAction(
            documentationCoverageOptions: documentationCoverageOptions,
            workingDirectory: temporaryFolder,
            fileManager: fileManager)

        // An optional indexer, if indexing while converting is enabled.
        let indexer = try Indexer(outputURL: temporaryFolder, bundleIdentifier: bundle.identifier)

        let context = try DocumentationContext(bundle: bundle, dataProvider: dataProvider, diagnosticEngine: diagnosticEngine, configuration: configuration)
        
        let outputConsumer = ConvertFileWritingConsumer(
            targetFolder: temporaryFolder,
            bundleRootFolder: rootURL,
            fileManager: fileManager,
            context: context,
            indexer: indexer,
            enableCustomTemplates: experimentalEnableCustomTemplates,
            transformForStaticHostingIndexHTML: transformForStaticHosting ? indexHTML : nil,
            bundleIdentifier: bundle.identifier
        )

        if experimentalModifyCatalogWithGeneratedCuration, let catalogURL = rootURL {
            let writer = GeneratedCurationWriter(context: context, catalogURL: catalogURL, outputURL: catalogURL)
            let curation = try writer.generateDefaultCurationContents()
            for (url, updatedContent) in curation {
                guard let data = updatedContent.data(using: .utf8) else { continue }
                try? FileManager.default.createDirectory(at: url.deletingLastPathComponent(), withIntermediateDirectories: true, attributes: nil)
                try? data.write(to: url, options: .atomic)
            }
        }
        
        let analysisProblems: [Problem]
        let conversionProblems: [Problem]
        do {
            conversionProblems = try ConvertActionConverter.convert(
                bundle: bundle,
                context: context,
                outputConsumer: outputConsumer,
                sourceRepository: sourceRepository,
                emitDigest: emitDigest,
                documentationCoverageOptions: documentationCoverageOptions
            )
            analysisProblems = context.problems
        } catch {
            if emitDigest {
                let problem = Problem(description: (error as? DescribedError)?.errorDescription ?? error.localizedDescription, source: nil)
                try outputConsumer.consume(problems: context.problems + [problem])
                try moveOutput(from: temporaryFolder, to: targetDirectory)
            }
            throw error
        }

        var didEncounterError = analysisProblems.containsErrors || conversionProblems.containsErrors
        let hasTutorial = context.knownPages.contains(where: {
            guard let kind = try? context.entity(with: $0).kind else { return false }
            return kind == .tutorial || kind == .tutorialArticle
        })
        // Warn the user if the catalog is a tutorial but does not contains a table of contents
        // and provide template content to fix this problem.
<<<<<<< HEAD
        if context.rootTechnologies.isEmpty, hasTutorial {
=======
        if (
            context.tutorialTableOfContentsReferences.isEmpty &&
            hasTutorial
        ) {
>>>>>>> fcd6e2dc
            let tableOfContentsFilename = CatalogTemplateKind.tutorialTopLevelFilename
            let source = rootURL?.appendingPathComponent(tableOfContentsFilename)
            var replacements = [Replacement]()
            if let tableOfContentsTemplate = CatalogTemplateKind.tutorialTemplateFiles(bundle.displayName)[tableOfContentsFilename] {
                replacements.append(
                    Replacement(
                        range: .init(line: 1, column: 1, source: source) ..< .init(line: 1, column: 1, source: source),
                        replacement: tableOfContentsTemplate
                    )
                )
            }
            postConversionProblems.append(
                Problem(
                    diagnostic: Diagnostic(
                        source: source,
                        severity: .warning,
                        identifier: "org.swift.docc.MissingTableOfContents",
                        summary: "Missing tutorial table of contents page.",
                        explanation: "`@Tutorial` and `@Article` pages require a `@Tutorials` table of content page to define the documentation hierarchy."
                    ),
                    possibleSolutions: [
                        Solution(
                            summary: "Create a `@Tutorials` table of content page.",
                            replacements: replacements
                        )
                    ]
                )
            )
        }
        
        // If we're building a navigation index, finalize the process and collect encountered problems.
        do {
            let finalizeNavigationIndexMetric = benchmark(begin: Benchmark.Duration(id: "finalize-navigation-index"))
            
            // Always emit a JSON representation of the index but only emit the LMDB
            // index if the user has explicitly opted in with the `--emit-lmdb-index` flag.
            let indexerProblems = indexer.finalize(emitJSON: true, emitLMDB: buildLMDBIndex)
            postConversionProblems.append(contentsOf: indexerProblems)
            
            benchmark(end: finalizeNavigationIndexMetric)
        }
        
        // Output to the user the problems encountered during the convert process
        diagnosticEngine.emit(postConversionProblems)

        // Stop the "total time" metric here. The moveOutput time isn't very interesting to include in the benchmark.
        // New tasks and computations should be added above this line so that they're included in the benchmark.
        benchmark(end: totalTimeMetric)
        
        if !didEncounterError {
            let coverageResults = try await coverageAction.perform(logHandle: &logHandle)
            postConversionProblems.append(contentsOf: coverageResults.problems)
        }
        
        didEncounterError = didEncounterError || postConversionProblems.containsErrors
        
        // We should generally only replace the current build output if we didn't encounter errors
        // during conversion. However, if the `emitDigest` flag is true,
        // we should replace the current output with our digest of problems.
        if !didEncounterError || emitDigest {
            try moveOutput(from: temporaryFolder, to: targetDirectory)
        }

        // Log the output size.
        benchmark(add: Benchmark.ArchiveOutputSize(archiveDirectory: targetDirectory))
        benchmark(
            add: Benchmark.DataDirectoryOutputSize(
                dataDirectory: targetDirectory.appendingPathComponent(
                    NodeURLGenerator.Path.dataFolderName,
                    isDirectory: true
                )
            )
        )
        benchmark(
            add: Benchmark.IndexDirectoryOutputSize(
                indexDirectory: targetDirectory.appendingPathComponent(
                    NodeURLGenerator.Path.indexFolderName,
                    isDirectory: true
                )
            )
        )
        
        if Benchmark.main.isEnabled {
            // Write the benchmark files directly in the target directory.

            let outputConsumer = ConvertFileWritingConsumer(
                targetFolder: targetDirectory,
                bundleRootFolder: rootURL,
                fileManager: fileManager,
                context: context,
                indexer: nil,
                transformForStaticHostingIndexHTML: nil,
                bundleIdentifier: bundle.identifier
            )

            try outputConsumer.consume(benchmarks: Benchmark.main)
        }

        return (ActionResult(didEncounterError: didEncounterError, outputs: [targetDirectory]), context)
    }
    
    func createTempFolder(with templateURL: URL?) throws -> URL {
        return try Self.createUniqueDirectory(inside: temporaryDirectory, template: templateURL, fileManager: fileManager)
    }
    
    func moveOutput(from: URL, to: URL) throws {
        return try Self.moveOutput(from: from, to: to, fileManager: fileManager)
    }
}<|MERGE_RESOLUTION|>--- conflicted
+++ resolved
@@ -192,14 +192,11 @@
 
     /// Converts each eligible file from the source documentation bundle,
     /// saves the results in the given output alongside the template files.
-<<<<<<< HEAD
     public func perform(logHandle: inout LogHandle) async throws -> ActionResult {
         try await perform(logHandle: &logHandle).0
     }
-        
+    
     func perform(logHandle: inout LogHandle) async throws -> (ActionResult, DocumentationContext) {
-=======
-    public mutating func perform(logHandle: inout LogHandle) async throws -> ActionResult {
         // FIXME: Use `defer` again when the asynchronous defer-statement miscompilation (rdar://137774949) is fixed.
         let temporaryFolder = try createTempFolder(with: htmlTemplateDirectory)
         do {
@@ -214,8 +211,7 @@
         }
     }
     
-    private mutating func _perform(logHandle: inout LogHandle, temporaryFolder: URL) async throws -> ActionResult {
->>>>>>> fcd6e2dc
+    private func _perform(logHandle: inout LogHandle, temporaryFolder: URL) async throws -> (ActionResult, DocumentationContext) {
         // Add the default diagnostic console writer now that we know what log handle it should write to.
         if !diagnosticEngine.hasConsumer(matching: { $0 is DiagnosticConsoleWriter }) {
             diagnosticEngine.add(
@@ -340,14 +336,7 @@
         })
         // Warn the user if the catalog is a tutorial but does not contains a table of contents
         // and provide template content to fix this problem.
-<<<<<<< HEAD
-        if context.rootTechnologies.isEmpty, hasTutorial {
-=======
-        if (
-            context.tutorialTableOfContentsReferences.isEmpty &&
-            hasTutorial
-        ) {
->>>>>>> fcd6e2dc
+        if context.tutorialTableOfContentsReferences.isEmpty, hasTutorial {
             let tableOfContentsFilename = CatalogTemplateKind.tutorialTopLevelFilename
             let source = rootURL?.appendingPathComponent(tableOfContentsFilename)
             var replacements = [Replacement]()
