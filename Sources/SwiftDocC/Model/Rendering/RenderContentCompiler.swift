--- conflicted
+++ resolved
@@ -44,26 +44,19 @@
     }
     
     mutating func visitCodeBlock(_ codeBlock: CodeBlock) -> [any RenderContent] {
-        // Default to the bundle's code listing syntax if one is not explicitly declared in the code block.
-<<<<<<< HEAD
-        return [RenderBlockContent.codeListing(.init(syntax: codeBlock.language ?? context.inputs.info.defaultCodeListingLanguage, code: codeBlock.code.splitByNewlines, metadata: nil))]
-=======
-
         if FeatureFlags.current.isExperimentalCodeBlockAnnotationsEnabled {
             let codeBlockOptions = RenderBlockContent.CodeBlockOptions(parsingLanguageString: codeBlock.language)
             let listing = RenderBlockContent.CodeListing(
-                syntax: codeBlockOptions.language ?? bundle.info.defaultCodeListingLanguage,
+                syntax: codeBlockOptions.language ?? context.inputs.info.defaultCodeListingLanguage,
                 code: codeBlock.code.splitByNewlines,
                 metadata: nil,
                 options: codeBlockOptions
             )
 
             return [RenderBlockContent.codeListing(listing)]
-
         } else {
-            return [RenderBlockContent.codeListing(.init(syntax: codeBlock.language ?? bundle.info.defaultCodeListingLanguage, code: codeBlock.code.splitByNewlines, metadata: nil, options: nil))]
-        }
->>>>>>> eeabad05
+            return [RenderBlockContent.codeListing(.init(syntax: codeBlock.language ?? context.inputs.info.defaultCodeListingLanguage, code: codeBlock.code.splitByNewlines, metadata: nil, options: nil))]
+        }
     }
     
     mutating func visitHeading(_ heading: Heading) -> [any RenderContent] {
