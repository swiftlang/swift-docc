--- conflicted
+++ resolved
@@ -183,7 +183,13 @@
             addDeprecationSummary(markup: deprecationMessage, to: hero)
         }
         
-<<<<<<< HEAD
+        // Discussion
+        if let discussion = article.discussion {
+            articleElement.addChildren(
+                renderer.discussion(discussion.content, fallbackSectionName: "Overview")
+            )
+        }
+        
         // Topics
         if let topics = article.topics {
             separateSectionsIfNeeded(in: articleElement)
@@ -206,14 +212,6 @@
             addSeeAlso(seeAlso, to: articleElement)
         }
         // _Automatic_ See Also sections are very heavily tied into the RenderJSON model and require information from the JSON to determine.
-=======
-        // Discussion
-        if let discussion = article.discussion {
-            articleElement.addChildren(
-                renderer.discussion(discussion.content, fallbackSectionName: "Overview")
-            )
-        }
->>>>>>> 077afe18
         
         return RenderedPageInfo(
             content: articleElement,
@@ -327,6 +325,22 @@
             )
         }
         
+        // Mentioned In
+        if FeatureFlags.current.isMentionedInEnabled {
+            articleElement.addChildren(
+                renderer.groupedListSection(named: "Mentioned In", groups: [
+                    .swift: [.init(title: nil, references: context.articleSymbolMentions.articlesMentioning(reference).map(\.url))]
+                ])
+            )
+        }
+
+        // Discussion
+        if let discussion = symbol.discussion {
+            articleElement.addChildren(
+                renderer.discussion(discussion.content, fallbackSectionName: symbol.kind.identifier.swiftSymbolCouldHaveChildren ? "Overview" : "Discussion")
+            )
+        }
+        
         // Topics
         do {
             // TODO: Support language specific topic sections, indicated using @SupportedLanguage directives (rdar://166308418)
@@ -350,27 +364,6 @@
                 
                 articleElement.addChildren(renderer.groupedSection(named: "Topics", groups: [.swift: taskGroupInfo]))
             }
-        }
-        
-        // See Also
-        if let seeAlso = symbol.seeAlso {
-            addSeeAlso(seeAlso, to: articleElement)
-        }
-        
-        // Mentioned In
-        if FeatureFlags.current.isMentionedInEnabled {
-            articleElement.addChildren(
-                renderer.groupedListSection(named: "Mentioned In", groups: [
-                    .swift: [.init(title: nil, references: context.articleSymbolMentions.articlesMentioning(reference).map(\.url))]
-                ])
-            )
-        }
-
-        // Discussion
-        if let discussion = symbol.discussion {
-            articleElement.addChildren(
-                renderer.discussion(discussion.content, fallbackSectionName: symbol.kind.identifier.swiftSymbolCouldHaveChildren ? "Overview" : "Discussion")
-            )
         }
         
         // Relationships
@@ -392,6 +385,11 @@
             )
         }
         
+        // See Also
+        if let seeAlso = symbol.seeAlso {
+            addSeeAlso(seeAlso, to: articleElement)
+        }
+        
         return RenderedPageInfo(
             content: articleElement,
             metadata: .init(
