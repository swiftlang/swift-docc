--- conflicted
+++ resolved
@@ -230,7 +230,7 @@
             hero.addChild(paragraph)
         }
         
-<<<<<<< HEAD
+        // Mentioned In
         if FeatureFlags.current.isMentionedInEnabled {
             articleElement.addChildren(
                 renderer.groupedListSection(named: "Mentioned In", groups: [
@@ -238,7 +238,15 @@
                 ])
             )
         }
-        
+
+        // Discussion
+        if let discussion = symbol.discussion {
+            articleElement.addChildren(
+                renderer.discussion(discussion.content, fallbackSectionName: symbol.kind.identifier.swiftSymbolCouldHaveChildren ? "Overview" : "Discussion")
+            )
+        }
+        
+        // Relationships
         if let relationships = symbol.relationshipsVariants
             .values(goal: goal, by: { $0.groups.elementsEqual($1.groups, by: { $0 == $1 }) })
             .valuesByLanguage()
@@ -254,12 +262,6 @@
                         })
                     }
                 })
-=======
-        // Discussion
-        if let discussion = symbol.discussion {
-            articleElement.addChildren(
-                renderer.discussion(discussion.content, fallbackSectionName: symbol.kind.identifier.swiftSymbolCouldHaveChildren ? "Overview" : "Discussion")
->>>>>>> 0f913525
             )
         }
         
