/*
 This source file is part of the Swift.org open source project

 Copyright (c) 2021-2024 Apple Inc. and the Swift project authors
 Licensed under Apache License v2.0 with Runtime Library Exception

 See https://swift.org/LICENSE.txt for license information
 See https://swift.org/CONTRIBUTORS.txt for Swift project authors
*/

import Foundation
import Markdown
import SymbolKit

/// A visitor which converts a semantic model into a render node.
///
/// The translator visits the contents of a ``DocumentationNode``'s ``Semantic`` model and creates a ``RenderNode``.
/// The translation is lossy, meaning that translating a ``RenderNode`` back to a ``Semantic`` is not possible with full fidelity.
/// For example, source markup syntax is not preserved during the translation.
public struct RenderNodeTranslator: SemanticVisitor {

    /// Resolved topic references that were seen by the visitor. These should be used to populate the references dictionary.
    var collectedTopicReferences: [ResolvedTopicReference] = []
    
    /// Unresolvable topic references outside the current bundle.
    var collectedUnresolvedTopicReferences: [UnresolvedTopicReference] = []
    
    /// Any collected constraints to symbol relationships.
    var collectedConstraints: [TopicReference: [SymbolGraph.Symbol.Swift.GenericConstraint]] = [:]
    
    /// A context containing pre-rendered content.
    let renderContext: RenderContext?
    
    /// A collection of functions that render pieces of documentation content.
    let contentRenderer: DocumentationContentRenderer
    
    /// Whether the documentation converter should include source file
    /// location metadata in any render nodes representing symbols it creates.
    ///
    /// Before setting this value to `true` please confirm that your use case doesn't
    /// include public distribution of any created render nodes as there are filesystem privacy and security
    /// concerns with distributing this data.
    var shouldEmitSymbolSourceFileURIs: Bool
    
    /// Whether the documentation converter should include access level information for symbols.
    var shouldEmitSymbolAccessLevels: Bool
    
    /// The source repository where the documentation's sources are hosted.
    var sourceRepository: SourceRepository?
    
    var symbolIdentifiersWithExpandedDocumentation: [String]? = nil
    
    public mutating func visitCode(_ code: Code) -> RenderTree? {
        let fileType = NSString(string: code.fileName).pathExtension
        guard let fileIdentifier = context.identifier(forAssetName: code.fileReference.path, in: identifier) else {
            return nil
        }
        
        let fileReference = ResourceReference(bundleIdentifier: code.fileReference.bundleIdentifier, path: fileIdentifier)
        guard let fileContents = fileContents(with: fileReference) else {
            return nil
        }
        
        let assetReference = RenderReferenceIdentifier(fileReference.path)
        
        fileReferences[fileReference.path] = FileReference(
            identifier: assetReference,
            fileName: code.fileName,
            fileType: fileType,
            syntax: fileType,
            content: fileContents.splitByNewlines
        )
        return assetReference
    }
    
    private func fileContents(with fileReference: ResourceReference) -> String? {
        // Check if the file is a local asset that can be read directly from the context
        if let fileData = try? context.resource(with: fileReference) {
            return String(data: fileData, encoding: .utf8)
        }
        // Check if the file needs to be resolved to read its content
        else if let asset = context.resolveAsset(named: fileReference.path, in: identifier) {
            return try? String(contentsOf: asset.data(bestMatching: DataTraitCollection()).url, encoding: .utf8)
        }
        // Couldn't find the file reference's content
        else {
            return nil
        }
    }
    
    public mutating func visitSteps(_ steps: Steps) -> RenderTree? {
        let stepsContent = steps.content.flatMap { child -> [RenderBlockContent] in
            return visit(child) as! [RenderBlockContent]
        }
        
        return stepsContent
    }
    
    public mutating func visitStep(_ step: Step) -> RenderTree? {
        let renderBlock = visitMarkupContainer(MarkupContainer(step.content)) as! [RenderBlockContent]
        let caption = visitMarkupContainer(MarkupContainer(step.caption)) as! [RenderBlockContent]
        
        let mediaReference = step.media.map { visit($0) } as? RenderReferenceIdentifier
        let codeReference = step.code.map { visitCode($0) } as? RenderReferenceIdentifier
        
        let previewReference = step.code?.preview.flatMap {
            createAndRegisterRenderReference(forMedia: $0.source, altText: ($0 as? ImageMedia)?.altText)
        }
        
        let result = [RenderBlockContent.step(.init(content: renderBlock, caption: caption, media: mediaReference, code: codeReference, runtimePreview: previewReference))]
        
        return result
    }
    
    public mutating func visitTutorialSection(_ tutorialSection: TutorialSection) -> RenderTree? {
        let introduction = contentLayouts(tutorialSection.introduction)
        let stepsContent: [RenderBlockContent]
        if let steps = tutorialSection.stepsContent {
            stepsContent = visit(steps) as! [RenderBlockContent]
        } else {
            stepsContent = []
        }
        
        let highlightsPerFile = LineHighlighter(context: context, tutorialSection: tutorialSection, tutorialReference: identifier).highlights
        
        // Add the highlights to the file references.
        for result in highlightsPerFile {
            fileReferences[result.file.path]?.highlights = result.highlights
        }
        
        return TutorialSectionsRenderSection.Section(title: tutorialSection.title, contentSection: introduction, stepsSection: stepsContent, anchor: urlReadableFragment(tutorialSection.title))
    }
    
    public mutating func visitTutorial(_ tutorial: Tutorial) -> RenderTree? {
        var node = RenderNode(identifier: identifier, kind: .tutorial)
        
        var hierarchyTranslator = RenderHierarchyTranslator(context: context, bundle: bundle)
        
        if let hierarchy = hierarchyTranslator.visitTechnologyNode(identifier) {
            let technology = try! context.entity(with: hierarchy.technology).semantic as! Technology
            node.hierarchy = hierarchy.hierarchy
            node.metadata.category = technology.name
            node.metadata.categoryPathComponent = hierarchy.technology.url.lastPathComponent
        } else if !context.configuration.convertServiceConfiguration.allowsRegisteringArticlesWithoutTechnologyRoot {
            // This tutorial is not curated, so we don't generate a render node.
            // We've warned about this during semantic analysis.
            return nil
        }
        
        node.metadata.title = tutorial.intro.title
        node.metadata.role = DocumentationContentRenderer.role(for: .tutorial).rawValue
        
        collectedTopicReferences.append(contentsOf: hierarchyTranslator.collectedTopicReferences)
        
        let documentationNode = try! context.entity(with: identifier)
        node.variants = variants(for: documentationNode)
                
        var intro = visitIntro(tutorial.intro) as! IntroRenderSection
        intro.estimatedTimeInMinutes = tutorial.durationMinutes
        
        if let chapterReference = context.parents(of: identifier).first {
            intro.chapter = context.title(for: chapterReference)
        }
        // Add an Xcode requirement to the tutorial intro if one is provided.
        if let requirement = tutorial.requirements.first {
            let identifier = RenderReferenceIdentifier(requirement.title)
            let requirementReference = XcodeRequirementReference(identifier: identifier, title: requirement.title, url: requirement.destination)
            requirementReferences[identifier.identifier] = requirementReference 
            intro.xcodeRequirement = identifier
        }
        
        if let projectFiles = tutorial.projectFiles {
            intro.projectFiles = createAndRegisterRenderReference(forMedia: projectFiles, assetContext: .download)
        }
        
        node.sections.append(intro)
        
        var tutorialSections = TutorialSectionsRenderSection(sections: tutorial.sections.map { visitTutorialSection($0) as! TutorialSectionsRenderSection.Section })

        // Attach anchors to tutorial sections.
        // Find the reference associated with the section, by searching the tutorial's children for a node that has a matching title.
        // This assumes that the rendered `tasks` are in the same order as `tutorial.sections`.
        let sectionReferences = context.children(of: identifier, kind: .onPageLandmark)
        tutorialSections.tasks = tutorialSections.tasks.enumerated().map { (index, section) in
            var section = section
            section.anchor = sectionReferences[index].reference.fragment ?? ""
            return section
        }
        
        node.sections.append(tutorialSections)
        if let assessments = tutorial.assessments {
            node.sections.append(visitAssessments(assessments) as! TutorialAssessmentsRenderSection)
        }

        // We guarantee there will be at least 1 path with at least 4 nodes in that path if the tutorial is curated.
        // The way to curate tutorials is to link them from a Technology page and that generates the following hierarchy:
        // technology -> volume -> chapter -> tutorial.
        let technologyPath = context.finitePaths(to: identifier, options: [.preferTechnologyRoot])[0]
        
        if technologyPath.count >= 2 {
            let volume = technologyPath[technologyPath.count - 2]
            
            if let cta = callToAction(with: tutorial.callToActionImage, volume: volume) {
                node.sections.append(cta)
            }
        }
        
        node.references = createTopicRenderReferences()

        addReferences(fileReferences, to: &node)
        addReferences(imageReferences, to: &node)
        addReferences(videoReferences, to: &node)
        addReferences(requirementReferences, to: &node)
        addReferences(downloadReferences, to: &node)
        addReferences(linkReferences, to: &node)
        addReferences(hierarchyTranslator.linkReferences, to: &node)
        return node
    }
    
    /// Creates a CTA for tutorials and tutorial articles.
    private mutating func callToAction(with callToActionImage: ImageMedia?, volume: ResolvedTopicReference) -> CallToActionSection? {
        // Get all the tutorials and tutorial articles in the learning path, ordered.

        var surroundingTopics = [(reference: ResolvedTopicReference, kind: DocumentationNode.Kind)]()
        for node in context.breadthFirstSearch(from: volume) where node.kind == .tutorial || node.kind == .tutorialArticle {
            surroundingTopics.append((node.reference, node.kind))
        }
        
        // Find the tutorial or article that comes after the current page, if one exists.
        let nextTopicIndex = surroundingTopics.firstIndex(where: { $0.reference == identifier }).map { $0 + 1 }
        if let nextTopicIndex, nextTopicIndex < surroundingTopics.count {
            let nextTopicReference = surroundingTopics[nextTopicIndex]
            let nextTopicReferenceIdentifier = visitResolvedTopicReference(nextTopicReference.reference) as! RenderReferenceIdentifier
            let nextTopic = try! context.entity(with: nextTopicReference.reference).semantic as! Abstracted & Titled
            
            let image = callToActionImage.map { visit($0) as! RenderReferenceIdentifier }
            
            return createCallToAction(reference: nextTopicReferenceIdentifier, kind: nextTopicReference.kind, title: nextTopic.title ?? "", abstract: inlineAbstractContentInTopic(nextTopic), image: image)
        }
        
        return nil
    }
    
    private mutating func createCallToAction(reference: RenderReferenceIdentifier, kind: DocumentationNode.Kind, title: String, abstract: [RenderInlineContent], image: RenderReferenceIdentifier?) -> CallToActionSection {
        let overridingTitle: String
        let eyebrow: String
        switch kind {
        case .tutorial:
            overridingTitle = "Get started"
            eyebrow = "Tutorial"
        case .tutorialArticle:
            overridingTitle = "Read article"
            eyebrow = "Article"
        default:
            fatalError("Unexpected kind '\(kind)', only tutorials and tutorial articles may be CTA destinations.")
        }
        
        let action = RenderInlineContent.reference(identifier: reference, isActive: true, overridingTitle: overridingTitle, overridingTitleInlineContent: [.text(overridingTitle)])
        return CallToActionSection(title: title, abstract: abstract, media: image, action: action, featuredEyebrow: eyebrow)
    }
    
    private mutating func inlineAbstractContentInTopic(_ topic: Abstracted) -> [RenderInlineContent] {
        if let abstract = topic.abstract {
            return (visitMarkupContainer(MarkupContainer(abstract)) as! [RenderBlockContent]).firstParagraph
        }
        
        return []
    }
    
    public mutating func visitIntro(_ intro: Intro) -> RenderTree? {
        var section = IntroRenderSection(title: intro.title)
        section.content = visitMarkupContainer(intro.content) as! [RenderBlockContent]
        
        section.image = intro.image.map { visit($0) } as? RenderReferenceIdentifier
        section.video = intro.video.map { visit($0) } as? RenderReferenceIdentifier
        
        // Set the Intro's background image to the video's poster image.
        section.backgroundImage = intro.video?.poster.flatMap { createAndRegisterRenderReference(forMedia: $0) }
            ?? intro.image.flatMap { createAndRegisterRenderReference(forMedia: $0.source) }
        
        return section
    }
    
    /// Add a requirement reference and return its identifier.
    public mutating func visitXcodeRequirement(_ requirement: XcodeRequirement) -> RenderTree? {
        fatalError("TODO")
    }
    
    public mutating func visitAssessments(_ assessments: Assessments) -> RenderTree? {
        let renderSectionAssessments: [TutorialAssessmentsRenderSection.Assessment] = assessments.questions.map { question in
            return self.visitMultipleChoice(question) as! TutorialAssessmentsRenderSection.Assessment
        }
        
        return TutorialAssessmentsRenderSection(assessments: renderSectionAssessments, anchor: RenderHierarchyTranslator.assessmentsAnchor)
    }
    
    public mutating func visitMultipleChoice(_ multipleChoice: MultipleChoice) -> RenderTree? {
        let questionPhrasing = visit(multipleChoice.questionPhrasing) as! [RenderBlockContent]
        let content = visitMarkupContainer(multipleChoice.content) as! [RenderBlockContent]
        return TutorialAssessmentsRenderSection.Assessment(title: questionPhrasing, content: content, choices: multipleChoice.choices.map { visitChoice($0) } as! [TutorialAssessmentsRenderSection.Assessment.Choice])
    }
    
    public mutating func visitChoice(_ choice: Choice) -> RenderTree? {
        return TutorialAssessmentsRenderSection.Assessment.Choice(
            content: visitMarkupContainer(choice.content) as! [RenderBlockContent],
            isCorrect: choice.isCorrect,
            justification: (visitJustification(choice.justification) as! [RenderBlockContent]),
            reaction: choice.justification.reaction
        )
    }
    
    public mutating func visitJustification(_ justification: Justification) -> RenderTree? {
        return visitMarkupContainer(justification.content) as! [RenderBlockContent]
    }
        
    // Visits a container and expects the elements to be block level elements
    public mutating func visitMarkupContainer(_ markupContainer: MarkupContainer) -> RenderTree? {
        var contentCompiler = RenderContentCompiler(context: context, bundle: bundle, identifier: identifier)
        let content = markupContainer.elements.reduce(into: [], { result, item in result.append(contentsOf: contentCompiler.visit(item))}) as! [RenderBlockContent]
        collectedTopicReferences.append(contentsOf: contentCompiler.collectedTopicReferences)
        // Copy all the image references found in the markup container.
        imageReferences.merge(contentCompiler.imageReferences) { (_, new) in new }
        videoReferences.merge(contentCompiler.videoReferences) { (_, new) in new }
        linkReferences.merge(contentCompiler.linkReferences) { (_, new) in new }
        return content
    }
    
    // Visits a collection of inline markup elements.
    public mutating func visitMarkup(_ markup: [Markup]) -> RenderTree? {
        var contentCompiler = RenderContentCompiler(context: context, bundle: bundle, identifier: identifier)
        let content = markup.reduce(into: [], { result, item in result.append(contentsOf: contentCompiler.visit(item))}) as! [RenderInlineContent]
        collectedTopicReferences.append(contentsOf: contentCompiler.collectedTopicReferences)
        // Copy all the image references.
        imageReferences.merge(contentCompiler.imageReferences) { (_, new) in new }
        videoReferences.merge(contentCompiler.videoReferences) { (_, new) in new }
        return content
    }

    // Visits a single inline markup element.
    public mutating func visitMarkup(_ markup: Markup) -> RenderTree? {
        return visitMarkup(Array(markup.children))
    }
    
    private func firstTutorial(ofTechnology technology: ResolvedTopicReference) -> (reference: ResolvedTopicReference, kind: DocumentationNode.Kind)? {
        guard let volume = (context.children(of: technology, kind: .volume)).first,
            let firstChapter = (context.children(of: volume.reference)).first,
            let firstTutorial = (context.children(of: firstChapter.reference)).first else
        {
            return nil
        }
        return firstTutorial
    }

    /// Returns a description of the total estimated duration to complete the tutorials of the given technology.
    /// - Returns: The estimated duration, or `nil` if there are no tutorials with time estimates.
    private func totalEstimatedDuration() -> String? {
        var totalDurationMinutes: Int? = nil

        for node in context.breadthFirstSearch(from: identifier) {
            guard let entity = try? context.entity(with: node.reference),
                  let durationMinutes = (entity.semantic as? Timed)?.durationMinutes
            else {
                continue
            }
            
            if totalDurationMinutes == nil {
                totalDurationMinutes = 0
            }
            totalDurationMinutes! += durationMinutes
        }

        return totalDurationMinutes.flatMap(contentRenderer.formatEstimatedDuration(minutes:))
    }

    public mutating func visitTechnology(_ technology: Technology) -> RenderTree? {
        var node = RenderNode(identifier: identifier, kind: .overview)
        
        node.metadata.title = technology.intro.title
        node.metadata.category = technology.name
        node.metadata.categoryPathComponent = identifier.url.lastPathComponent
        node.metadata.estimatedTime = totalEstimatedDuration()
        node.metadata.role = DocumentationContentRenderer.role(for: .technology).rawValue
        
        let documentationNode = try! context.entity(with: identifier)
        node.variants = variants(for: documentationNode)

        var intro = visitIntro(technology.intro) as! IntroRenderSection
        if let firstTutorial = self.firstTutorial(ofTechnology: identifier) {
            intro.action = visitLink(firstTutorial.reference.url, defaultTitle: "Get started")
        }
        node.sections.append(intro)
                
        node.sections.append(contentsOf: technology.volumes.map { visitVolume($0) as! VolumeRenderSection })
        
        if let resources = technology.resources {
            node.sections.append(visitResources(resources) as! ResourcesRenderSection)
        }
        
        var hierarchyTranslator = RenderHierarchyTranslator(context: context, bundle: bundle)
        node.hierarchy = hierarchyTranslator
            .visitTechnologyNode(identifier, omittingChapters: true)!
            .hierarchy

        collectedTopicReferences.append(contentsOf: hierarchyTranslator.collectedTopicReferences)
        
        node.references = createTopicRenderReferences()
        
        addReferences(fileReferences, to: &node)
        addReferences(imageReferences, to: &node)
        addReferences(videoReferences, to: &node)
        addReferences(linkReferences, to: &node)
        
        return node
    }
    
    private mutating func createTopicRenderReferences() -> [String: RenderReference] {
        var renderReferences: [String: RenderReference] = [:]
        let renderer = DocumentationContentRenderer(documentationContext: context, bundle: bundle)
        
        for reference in collectedTopicReferences {
            var renderReference: TopicRenderReference
            var dependencies: RenderReferenceDependencies
            
            if let renderContext, let prerendered = renderContext.store.content(for: reference)?.renderReference as? TopicRenderReference,
                let renderReferenceDependencies = renderContext.store.content(for: reference)?.renderReferenceDependencies {
                renderReference = prerendered
                dependencies = renderReferenceDependencies
            } else {
                dependencies = RenderReferenceDependencies()
                renderReference = renderer.renderReference(for: reference, dependencies: &dependencies)
            }
            
            for link in dependencies.linkReferences {
                linkReferences[link.identifier.identifier] = link
            }
            
            for imageReference in dependencies.imageReferences {
                imageReferences[imageReference.identifier.identifier] = imageReference
            }
            
            
            for dependencyReference in dependencies.topicReferences {
                var dependencyRenderReference: TopicRenderReference
                if let renderContext, let prerendered = renderContext.store.content(for: dependencyReference)?.renderReference as? TopicRenderReference {
                    dependencyRenderReference = prerendered
                } else {
                    var dependencies = RenderReferenceDependencies()
                    dependencyRenderReference = renderer.renderReference(for: dependencyReference, dependencies: &dependencies)
                }
                renderReferences[dependencyReference.absoluteString] = dependencyRenderReference
            }
            
            // Add any conformance constraints to the reference, if any are present.
            if let conformanceSection = renderer.conformanceSectionFor(reference, collectedConstraints: collectedConstraints) {
                renderReference.conformance = conformanceSection
            }
            
            renderReferences[reference.absoluteString] = renderReference
        }

        for unresolved in collectedUnresolvedTopicReferences {
            let renderReference = UnresolvedRenderReference(
                identifier: RenderReferenceIdentifier(unresolved.topicURL.absoluteString),
                title: unresolved.title ?? unresolved.topicURL.absoluteString
            )
            renderReferences[renderReference.identifier.identifier] = renderReference
        }
        
        return renderReferences
    }
    
    private func addReferences(_ references: [String: some RenderReference], to node: inout RenderNode) {
        node.references.merge(references) { _, new in new }
    }

    public mutating func visitVolume(_ volume: Volume) -> RenderTree? {
        var volumeSection = VolumeRenderSection(name: volume.name)
        volumeSection.image = volume.image.map { visit($0) as! RenderReferenceIdentifier }
        volumeSection.content = volume.content.map { visitMarkupContainer($0) as! [RenderBlockContent] }
        volumeSection.chapters = volume.chapters.compactMap { visitChapter($0) } as? [VolumeRenderSection.Chapter] ?? []
        return volumeSection
    }
    
    public mutating func visitImageMedia(_ imageMedia: ImageMedia) -> RenderTree? {
        return createAndRegisterRenderReference(forMedia: imageMedia.source, altText: imageMedia.altText)
    }
    
    public mutating func visitVideoMedia(_ videoMedia: VideoMedia) -> RenderTree? {
        return createAndRegisterRenderReference(
            forMedia: videoMedia.source,
            poster: videoMedia.poster,
            altText: videoMedia.altText
        )
    }
    
    public mutating func visitChapter(_ chapter: Chapter) -> RenderTree? {
        guard !chapter.topicReferences.isEmpty else {
            // If the chapter has no tutorials, return `nil`.
            return nil
        }
        
        var renderChapter = VolumeRenderSection.Chapter(name: chapter.name)
        renderChapter.content = visitMarkupContainer(chapter.content) as! [RenderBlockContent]
        renderChapter.tutorials = chapter.topicReferences.map { visitTutorialReference($0) } as! [RenderReferenceIdentifier]
        renderChapter.image = chapter.image.map { visit($0) } as? RenderReferenceIdentifier
        
        return renderChapter
    }
    
    public mutating func visitContentAndMedia(_ contentAndMedia: ContentAndMedia) -> RenderTree? {
        var layout: ContentAndMediaSection.Layout? {
            switch contentAndMedia.layout {
            case .horizontal: return .horizontal
            case .vertical: return .vertical
            case nil: return nil
            }
        }

        let mediaReference = contentAndMedia.media.map { visit($0) } as? RenderReferenceIdentifier
        var section = ContentAndMediaSection(layout: layout, title: contentAndMedia.title, media: mediaReference, mediaPosition: contentAndMedia.mediaPosition)
        
        section.eyebrow = contentAndMedia.eyebrow
        section.content = visitMarkupContainer(contentAndMedia.content) as! [RenderBlockContent]
        
        return section
    }
        
    public mutating func visitTutorialReference(_ tutorialReference: TutorialReference) -> RenderTree? {
        switch context.resolve(tutorialReference.topic, in: bundle.rootReference) {
        case let .failure(reference, _):
            return RenderReferenceIdentifier(reference.topicURL.absoluteString)
        case let .success(resolved):
            return visitResolvedTopicReference(resolved)
        }
    }
    
    public mutating func visitResolvedTopicReference(_ resolvedTopicReference: ResolvedTopicReference) -> RenderTree {
        collectedTopicReferences.append(resolvedTopicReference)
        return RenderReferenceIdentifier(resolvedTopicReference.absoluteString)
    }
        
    public mutating func visitResources(_ resources: Resources) -> RenderTree? {
        let tiles = resources.tiles.map { visitTile($0) as! RenderTile }
        let content = visitMarkupContainer(resources.content) as! [RenderBlockContent]
        return ResourcesRenderSection(tiles: tiles, content: content)
    }

    public mutating func visitLink(_ link: URL, defaultTitle overridingTitle: String?) -> RenderInlineContent {
        let overridingTitleInlineContent: [RenderInlineContent]? = overridingTitle.map { [RenderInlineContent.text($0)] }
        
        let action: RenderInlineContent
        // We expect, at this point of the rendering, this API to be called with valid URLs, otherwise crash.
        if let resolved = context.referenceIndex[link.absoluteString] {
            action = RenderInlineContent.reference(identifier: RenderReferenceIdentifier(resolved.absoluteString),
                                                   isActive: true,
                                                   overridingTitle: overridingTitle,
                                                   overridingTitleInlineContent: overridingTitleInlineContent)
            collectedTopicReferences.append(resolved)
        } else if !ResolvedTopicReference.urlHasResolvedTopicScheme(link) {
            // This is an external link
            let externalLinkIdentifier = RenderReferenceIdentifier(forExternalLink: link.absoluteString)
            if linkReferences.keys.contains(externalLinkIdentifier.identifier) {
                // If we've already seen this link, return the existing reference with an overridden title.
                action = RenderInlineContent.reference(identifier: externalLinkIdentifier,
                                                       isActive: true,
                                                       overridingTitle: overridingTitle,
                                                       overridingTitleInlineContent: overridingTitleInlineContent)
            } else {
                // Otherwise, create and save a new link reference.
                let linkReference = LinkReference(identifier: externalLinkIdentifier,
                                                  title: overridingTitle ?? link.absoluteString,
                                                  titleInlineContent: overridingTitleInlineContent ?? [.text(link.absoluteString)],
                                                  url: link.absoluteString)
                linkReferences[externalLinkIdentifier.identifier] = linkReference
                
                action = RenderInlineContent.reference(identifier: externalLinkIdentifier, isActive: true, overridingTitle: nil, overridingTitleInlineContent: nil)
            }
        } else {
            // This is an unresolved doc: URL. We render the link inactive by converting it to plain text,
            // as it may break routing or other downstream uses of the URL.
            action = RenderInlineContent.text(link.path)
        }
        
        return action
    }
    
    public mutating func visitTile(_ tile: Tile) -> RenderTree? {
        let action = tile.destination.map { visitLink($0, defaultTitle: RenderTile.defaultCallToActionTitle(for: tile.identifier)) }
        
        var section = RenderTile(identifier: .init(tileIdentifier: tile.identifier), title: tile.title, action: action, media: nil)
        section.content = visitMarkupContainer(tile.content) as! [RenderBlockContent]
        
        return section
    }
    
    public mutating func visitArticle(_ article: Article) -> RenderTree? {
        var node = RenderNode(identifier: identifier, kind: .article)
        // Contains symbol references declared in the Topics section.
        var topicSectionContentCompiler = RenderContentCompiler(context: context, bundle: bundle, identifier: identifier)
        
        node.metadata.title = article.title!.plainText
        
        // Detect the article modules from its breadcrumbs.
        var modules = Set<ResolvedTopicReference>()
        for reference in context.topicGraph.reverseEdgesGraph.breadthFirstSearch(from: identifier) {
            if let moduleReference = (try? context.entity(with: reference).semantic as? Symbol)?.moduleReference {
                modules.insert(moduleReference)
            }
        }
        
        let moduleNames = modules.compactMap { reference -> String? in
            guard let node = try? context.entity(with: reference) else { return nil }
            return node.name.plainText
        }
        if !moduleNames.isEmpty {
            node.metadata.modules = moduleNames.map({
                return RenderMetadata.Module(name: $0, relatedModules: nil)
            })
        }
        
        let documentationNode = try! context.entity(with: identifier)
        
        var hierarchyTranslator = RenderHierarchyTranslator(context: context, bundle: bundle)
        let hierarchy = hierarchyTranslator.visitArticle(identifier)
        collectedTopicReferences.append(contentsOf: hierarchyTranslator.collectedTopicReferences)
        node.hierarchy = hierarchy
        
        // Emit variants only if we're not compiling an article-only catalog to prevent renderers from
        // advertising the page as "Swift", which is the language DocC assigns to pages in article only pages.
        // (github.com/swiftlang/swift-docc/issues/240).
        if let topLevelModule = context.soleRootModuleReference,
           try! context.entity(with: topLevelModule).kind.isSymbol
        {
            node.variants = variants(for: documentationNode)
        }
        
        if let abstract = article.abstractSection,
            let abstractContent = visitMarkup(abstract.content) as? [RenderInlineContent] {
            node.abstract = abstractContent
        }
        
        if let discussion = article.discussion,
            let discussionContent = visitMarkupContainer(MarkupContainer(discussion.content)) as? [RenderBlockContent] {
            var title: String?
            if let first = discussionContent.first, case RenderBlockContent.heading = first {
                title = nil
            } else if shouldCreateAutomaticArticleSubheading(for: documentationNode) {
                // For articles hardcode an overview title unless the user explicitly
                // opts-out with the `@AutomaticArticleSubheading` directive.
                title = "Overview"
            }
            node.primaryContentSections.append(ContentRenderSection(kind: .content, content: discussionContent, heading: title))
        }
        
        node.topicSectionsVariants = VariantCollection<[TaskGroupRenderSection]>(
            from: documentationNode.availableVariantTraits,
            fallbackDefaultValue: []
        ) { trait in
            let allowedTraits = documentationNode.availableVariantTraits.traitsCompatible(with: trait)
            
            var sections = [TaskGroupRenderSection]()
            
            if let topics = article.topics, !topics.taskGroups.isEmpty {
                // Don't set an eyebrow as collections and groups don't have one; append the authored Topics section
                sections.append(
                    contentsOf: renderGroups(
                        topics,
                        allowExternalLinks: false,
                        allowedTraits: allowedTraits,
                        availableTraits: documentationNode.availableVariantTraits,
                        contentCompiler: &topicSectionContentCompiler
                    )
                )
            }
            
            // Place "top" rendering preference automatic task groups
            // after any user-defined task groups but before automatic curation.
            if !article.automaticTaskGroups.isEmpty {
                sections.append(
                    contentsOf: renderAutomaticTaskGroupsSection(
                        article.automaticTaskGroups.filter { $0.renderPositionPreference == .top },
                        contentCompiler: &topicSectionContentCompiler
                    )
                )
            }
            
            // If there are no manually curated topics, and no automatic groups, try generating automatic groups by
            // child kind.
            if (article.topics == nil || article.topics?.taskGroups.isEmpty == true) &&
                article.automaticTaskGroups.isEmpty {
                // If there are no authored child topics in docs or markdown,
                // inspect the topic graph, find this node's children, and
                // for the ones found curate them automatically in task groups.
                // Automatic groups are named after the child's kind, e.g.
                // "Methods", "Variables", etc.
                let alreadyCurated = Set(node.topicSections.flatMap { $0.identifiers })
                let groups = try! AutomaticCuration.topics(
                    for: documentationNode,
                    withTraits: allowedTraits,
                    context: context
                ).compactMap { group -> AutomaticCuration.TaskGroup? in
                    // Remove references that have been already curated.
                    let newReferences = group.references.filter { !alreadyCurated.contains($0.absoluteString) }
                    // Remove groups that have no uncurated references
                    guard !newReferences.isEmpty else { return nil }
                    
                    return (title: group.title, references: newReferences)
                }
                
                // Collect all child topic references.
                topicSectionContentCompiler.collectedTopicReferences.append(contentsOf: groups.flatMap(\.references))
                // Add the final groups to the node.
                sections.append(contentsOf: groups.map(TaskGroupRenderSection.init(taskGroup:)))
            }
            
            // Place "bottom" rendering preference automatic task groups
            // after any user-defined task groups but before automatic curation.
            if !article.automaticTaskGroups.isEmpty {
                sections.append(
                    contentsOf: renderAutomaticTaskGroupsSection(
                        article.automaticTaskGroups.filter { $0.renderPositionPreference == .bottom },
                        contentCompiler: &topicSectionContentCompiler
                    )
                )
            }
            
            return sections
        } ?? .init(defaultValue: [])
        
        node.topicSectionsStyle = topicsSectionStyle(for: documentationNode)
        
        if shouldCreateAutomaticRoleHeading(for: documentationNode) {
            
            let role = DocumentationContentRenderer.roleForArticle(article, nodeKind: documentationNode.kind)
            node.metadata.role = role.rawValue
            
            switch role {
            case .article:
                // If there are no links to other nodes from the article,
                // set the eyebrow for articles.
                node.metadata.roleHeading = "Article"
            case .collectionGroup:
                // If the article links to other nodes, set the eyebrow for
                // API Collections if any linked node is a symbol.
                //
                // If none of the linked nodes are symbols (it's a plain collection),
                // don't display anything as the eyebrow title.
                let curatesSymbols = topicSectionContentCompiler.collectedTopicReferences.contains { topicReference in
                    context.topicGraph.nodeWithReference(topicReference)?.kind.isSymbol ?? false
                }
                if curatesSymbols {
                    node.metadata.roleHeading = "API Collection"
                }
            default:
                break
            }
        }
       
        if let pageImages = documentationNode.metadata?.pageImages {
            node.metadata.images = pageImages.compactMap { pageImage -> TopicImage? in
                let renderReference = createAndRegisterRenderReference(forMedia: pageImage.source)
                return renderReference.map {
                    TopicImage(pageImagePurpose: pageImage.purpose, identifier: $0)
                }
            }
        }
        
        if let pageColor = documentationNode.metadata?.pageColor {
            node.metadata.color = TopicColor(standardColorIdentifier: pageColor.rawValue)
        }

        var metadataCustomDictionary : [String: String] = [:]
        if let customMetadatas = documentationNode.metadata?.customMetadata {
            for elem in customMetadatas {
                metadataCustomDictionary[elem.key] = elem.value
            }
        }

        node.metadata.customMetadata = metadataCustomDictionary
        node.seeAlsoSectionsVariants = VariantCollection<[TaskGroupRenderSection]>(
            from: documentationNode.availableVariantTraits,
            fallbackDefaultValue: []
        ) { trait in
            let allowedTraits = documentationNode.availableVariantTraits.traitsCompatible(with: trait)
            
            var seeAlsoSections = [TaskGroupRenderSection]()
            
            // Authored See Also section
            if let seeAlso = article.seeAlso, !seeAlso.taskGroups.isEmpty {
                seeAlsoSections.append(
                    contentsOf: renderGroups(
                        seeAlso,
                        allowExternalLinks: true,
                        allowedTraits: allowedTraits,
                        availableTraits: documentationNode.availableVariantTraits,
                        contentCompiler: &topicSectionContentCompiler
                    )
                )
            }
            
            // Automatic See Also section
            if let seeAlso = AutomaticCuration.seeAlso(
                for: documentationNode,
                withTraits: allowedTraits,
                context: context,
                bundle: bundle,
                renderContext: renderContext,
                renderer: contentRenderer
            ) {
                topicSectionContentCompiler.collectedTopicReferences.append(contentsOf: seeAlso.references)
                seeAlsoSections.append(TaskGroupRenderSection(taskGroup: seeAlso))
            }
            
            return seeAlsoSections
        } ?? .init(defaultValue: [])

        if let callToAction = article.metadata?.callToAction {
            if let url = callToAction.url {
                let downloadIdentifier = RenderReferenceIdentifier(url.description)
                node.sampleDownload = .init(
                    action: .reference(
                        identifier: downloadIdentifier,
                        isActive: true,
                        overridingTitle: callToAction.buttonLabel(for: article.metadata?.pageKind?.kind),
                        overridingTitleInlineContent: nil))
                downloadReferences[url.description] = DownloadReference(identifier: downloadIdentifier, verbatimURL: url, checksum: nil)
            } else if let fileReference = callToAction.file,
                      let downloadIdentifier = createAndRegisterRenderReference(forMedia: fileReference, assetContext: .download)
            {
                node.sampleDownload = .init(action: .reference(
                    identifier: downloadIdentifier,
                    isActive: true,
                    overridingTitle: callToAction.buttonLabel(for: article.metadata?.pageKind?.kind),
                    overridingTitleInlineContent: nil
                ))
            }
        }

        if let availability = article.metadata?.availability, !availability.isEmpty {
            let renderAvailability = availability.compactMap({
                let currentPlatform = PlatformName(metadataPlatform: $0.platform).flatMap { name in
                    context.configuration.externalMetadata.currentPlatforms?[name.displayName]
                }
                return .init($0, current: currentPlatform)
            }).sorted(by: AvailabilityRenderOrder.compare)

            if !renderAvailability.isEmpty {
                node.metadata.platformsVariants = .init(defaultValue: renderAvailability)
            }
        }
        
        if let pageKind = article.metadata?.pageKind {
            node.metadata.role = pageKind.kind.renderRole.rawValue
            node.metadata.roleHeading = pageKind.kind.titleHeading
        }
        
        if let titleHeading = article.metadata?.titleHeading {
            node.metadata.roleHeading = titleHeading.heading
        } 
        
        collectedTopicReferences.append(contentsOf: topicSectionContentCompiler.collectedTopicReferences)
        node.references = createTopicRenderReferences()

        addReferences(imageReferences, to: &node)
        addReferences(videoReferences, to: &node)
        addReferences(linkReferences, to: &node)
        addReferences(downloadReferences, to: &node)
        // See Also can contain external links, we need to separately transfer
        // link references from the content compiler
        addReferences(topicSectionContentCompiler.linkReferences, to: &node)

        return node
    }
    
    public mutating func visitTutorialArticle(_ article: TutorialArticle) -> RenderTree? {
        var node = RenderNode(identifier: identifier, kind: .article)
        
        var hierarchyTranslator = RenderHierarchyTranslator(context: context, bundle: bundle)
        guard let hierarchy = hierarchyTranslator.visitTechnologyNode(identifier) else {
            // This tutorial article is not curated, so we don't generate a render node.
            // We've warned about this during semantic analysis.
            return nil
        }
        
        let technology = try! context.entity(with: hierarchy.technology).semantic as! Technology
        
        node.metadata.title = article.title
        
        node.metadata.category = technology.name
        node.metadata.categoryPathComponent = hierarchy.technology.url.lastPathComponent
        node.metadata.role = DocumentationContentRenderer.role(for: .tutorialArticle).rawValue
        
        // Unlike for other pages, in here we use `RenderHierarchyTranslator` to crawl the technology
        // and produce the list of modules for the render hierarchy to display in the tutorial local navigation.
        node.hierarchy = hierarchy.hierarchy
        
        let documentationNode = try! context.entity(with: identifier)
        node.variants = variants(for: documentationNode)
        
        collectedTopicReferences.append(contentsOf: hierarchyTranslator.collectedTopicReferences)
        
        var intro: IntroRenderSection
        if let articleIntro = article.intro {
            intro = visitIntro(articleIntro) as! IntroRenderSection
        } else {
            // Create a default intro section so that it's not an error to skip writing one.
            intro = IntroRenderSection(title: "")
        }
        
        if let time = article.durationMinutes {
            intro.estimatedTimeInMinutes = time
        }
        
        // Guaranteed to have at least one path
        let technologyPath = context.finitePaths(to: identifier, options: [.preferTechnologyRoot])[0]
                
        node.sections.append(intro)
        
        let layouts = contentLayouts(article.content)
        
        let articleSection = TutorialArticleSection(content: layouts)
        
        node.sections.append(articleSection)
        
        if let assessments = article.assessments {
            node.sections.append(visitAssessments(assessments) as! TutorialAssessmentsRenderSection)
        }
        
        if technologyPath.count >= 2 {
            let volume = technologyPath[technologyPath.count - 2]
            
            if let cta = callToAction(with: article.callToActionImage, volume: volume) {
                node.sections.append(cta)
            }
        }
        
        node.references = createTopicRenderReferences()

        addReferences(fileReferences, to: &node)
        addReferences(imageReferences, to: &node)
        addReferences(videoReferences, to: &node)
        addReferences(requirementReferences, to: &node)
        addReferences(downloadReferences, to: &node)
        addReferences(linkReferences, to: &node)
        
        return node
    }
    
    private mutating func contentLayouts(_ markupLayouts: some Sequence<MarkupLayout>) -> [ContentLayout] {
        return markupLayouts.map { content in
            switch content {
            case .markup(let markup):
                return .fullWidth(content: visitMarkupContainer(markup) as! [RenderBlockContent])
            case .contentAndMedia(let contentAndMedia):
                return .contentAndMedia(content: visitContentAndMedia(contentAndMedia) as! ContentAndMediaSection)
            case .stack(let stack):
                return .columns(content: self.visitStack(stack) as! [ContentAndMediaSection])
            }
        }
    }
    
    public mutating func visitStack(_ stack: Stack) -> RenderTree? {
        return stack.contentAndMedia.map { self.visitContentAndMedia($0) as! ContentAndMediaSection } as [ContentAndMediaSection]
    }
    
    public mutating func visitComment(_ comment: Comment) -> RenderTree? {
        return nil
    }
    
    public mutating func visitDeprecationSummary(_ summary: DeprecationSummary) -> RenderTree? {
        return nil
    }

    /// Renders automatically generated task groups
    private mutating func renderAutomaticTaskGroupsSection(_ taskGroups: [AutomaticTaskGroupSection], contentCompiler: inout RenderContentCompiler) -> [TaskGroupRenderSection] {
        return taskGroups.map { group in
            contentCompiler.collectedTopicReferences.append(contentsOf: group.references)
            return TaskGroupRenderSection(
                title: group.title,
                abstract: nil,
                discussion: nil,
                identifiers: group.references.map(\.url.absoluteString),
                generated: true,
                anchor: urlReadableFragment(group.title)
            )
        }
    }
    
    /// Renders a list of topic groups.
    ///
    /// When rendering topic groups for a page that is available in multiple languages,
    /// you can provide the total available traits the parent page will be available in,
    /// as well as the _specific_ traits this particular render section should be created for.
    /// Any referenced pages that are included in the _available_ traits
    /// but excluded from the _allowed_ traits will be filtered out.
    ///
    /// This behavior is designed to ensure that all items in the task group will be rendered
    /// in _some_ task group of the parent page, whether in the currently provided allowed traits,
    /// or in a different subset of the page's available traits.
    /// However, if a task-group item's language isn't included in any of the available traits,
    /// it will _not_ be filtered out since otherwise it would be invisible to the reader
    /// of the documentation regardless of which of the available traits they view.
    ///
    /// - Parameters:
    ///   - topics: The topic groups to be rendered.
    ///
    ///   - allowExternalLinks: Whether or not external links should be included in the
    ///     rendered task groups.
    ///
    ///   - allowedTraits: The traits that the returned render section should filter for.
    ///
    ///     These traits should be a _subset_ of the given available traits.
    ///
    ///   - availableTraits: The traits that are available in the parent page that this render
    ///     section belongs to.
    ///
    ///     This method will only filter for allowed traits that are also explicitly available.
    ///
    ///   - contentCompiler: The current render content compiler.
    private mutating func renderGroups(
        _ topics: GroupedSection,
        allowExternalLinks: Bool,
        allowedTraits: Set<DocumentationDataVariantsTrait>,
        availableTraits: Set<DocumentationDataVariantsTrait>,
        contentCompiler: inout RenderContentCompiler
    ) -> [TaskGroupRenderSection] {
        return topics.taskGroups.compactMap { group in
            let supportedLanguages = group.directives[SupportedLanguage.directiveName]?.compactMap {
                SupportedLanguage(from: $0, source: nil, for: bundle, in: context)?.language
            }
            
            // If the task group has a set of supported languages, see if it should render for the allowed traits.
            if supportedLanguages?.matchesOneOf(traits: allowedTraits) == false {
                return nil
            }
            
            let abstractContent = group.abstract.map {
                return visitMarkup($0.content) as! [RenderInlineContent]
            }
            
            let discussion = group.discussion.map { discussion -> ContentRenderSection in
                let discussionContent = visitMarkupContainer(MarkupContainer(discussion.content)) as! [RenderBlockContent]
                return ContentRenderSection(kind: .content, content: discussionContent, heading: "Discussion")
            }
            
            /// Returns whether the topic with the given identifier is available in one of the traits in `allowedTraits`.
            func isTopicAvailableInAllowedTraits(identifier topicIdentifier: String) -> Bool {
                guard let reference = contentCompiler.collectedTopicReferences[topicIdentifier] else {
                    // If there's no reference in `contentCompiler.collectedTopicReferences`, the reference refers to
                    // a non-documentation URL (e.g., 'https://' URL), in which case it is available in all traits.
                    return true
                }
                
                guard context.isSymbol(reference: reference) else {
                    // If the reference corresponds to any kind except Symbol
                    // (e.g., Article, Tutorial, SampleCode...), allow the topic
                    // to appear independently of the source language it belongs to.
                    return true
                }
                
                let referenceSourceLanguageIDs = Set(context.sourceLanguages(for: reference).map(\.id))
                
                let availableSourceLanguageTraits = Set(availableTraits.compactMap(\.interfaceLanguage))
                if availableSourceLanguageTraits.isDisjoint(with: referenceSourceLanguageIDs) {
                    // The set of available source language traits has no members in common with the
                    // set of source languages the given reference is available in.
                    //
                    // Since we should only filter for traits that are available in the parent page,
                    // just return true. (See the documentation of this method for more details).
                    return true
                }
                
                return referenceSourceLanguageIDs.contains { sourceLanguageID in
                    allowedTraits.contains { trait in
                        trait.interfaceLanguage == sourceLanguageID
                    }
                }
            }
            
            let taskGroupRenderSection = TaskGroupRenderSection(
                title: group.heading?.plainText,
                abstract: abstractContent,
                discussion: discussion,
                identifiers: group.links.compactMap { link in
                    switch link {
                    case let link as Link:
                        if !allowExternalLinks {
                            // For links require documentation scheme
                            guard let _ = link.destination.flatMap(ValidatedURL.init(parsingAuthoredLink:))?.requiring(scheme: ResolvedTopicReference.urlScheme) else {
                                return nil
                            }
                        }
                        
                        if let referenceInlines = contentCompiler.visitLink(link) as? [RenderInlineContent],
                           let renderReference = referenceInlines.first(where: { inline in
                               switch inline {
                               case .reference(_,_,_,_):
                                   return true
                               default:
                                   return false
                               }
                           }),
                           case let RenderInlineContent.reference(
                             identifier: identifier,
                             isActive: _,
                             overridingTitle: _,
                             overridingTitleInlineContent: _
                           ) = renderReference
                        {
                            return isTopicAvailableInAllowedTraits(identifier: identifier.identifier)
                                ? identifier.identifier : nil
                        }
                    case let link as SymbolLink:
                        if let referenceInlines = contentCompiler.visitSymbolLink(link) as? [RenderInlineContent],
                           let renderReference = referenceInlines.first(where: { inline in
                               switch inline {
                               case .reference:
                                   return true
                               default:
                                   return false
                               }
                           }),
                           case let RenderInlineContent.reference(
                             identifier: identifier,
                             isActive: _,
                             overridingTitle: _,
                             overridingTitleInlineContent: _
                           ) = renderReference
                        {
                            return isTopicAvailableInAllowedTraits(identifier: identifier.identifier)
                                ? identifier.identifier : nil
                        }
                    default: break
                    }
                    return nil
                },
                anchor: group.heading.map { urlReadableFragment($0.plainText) } ?? "Topics"
            )
            
            // rdar://74617294 If a task group doesn't have any symbol or external links it shouldn't be rendered
            guard !taskGroupRenderSection.identifiers.isEmpty else {
                return nil
            }
            
            return taskGroupRenderSection
        }
    }
    
    @discardableResult
    private mutating func collectUnresolvableSymbolReference(destination: UnresolvedTopicReference, title: String) -> UnresolvedTopicReference? {
        guard let url = ValidatedURL(destination.topicURL.url) else {
            return nil
        }
        
        let reference = UnresolvedTopicReference(topicURL: url, title: title)
        collectedUnresolvedTopicReferences.append(reference)
        
        return reference
    }
    
    private func shouldCreateAutomaticRoleHeading(for node: DocumentationNode) -> Bool {
        return node.options?.automaticTitleHeadingEnabled
            ?? context.options?.automaticTitleHeadingEnabled
            ?? true
    }
    
    private func shouldCreateAutomaticArticleSubheading(for node: DocumentationNode) -> Bool {
        return node.options?.automaticArticleSubheadingEnabled
            ?? context.options?.automaticArticleSubheadingEnabled
            ?? true
    }
    
    private func topicsSectionStyle(for node: DocumentationNode) -> RenderNode.TopicsSectionStyle {
        let topicsVisualStyleOption: TopicsVisualStyle.Style
        if let topicsSectionStyleOption = node.options?.topicsVisualStyle
            ?? context.options?.topicsVisualStyle
        {
            topicsVisualStyleOption = topicsSectionStyleOption
        } else {
            topicsVisualStyleOption = .list
        }
        
        switch topicsVisualStyleOption {
        case .list:
            return .list
        case .compactGrid:
            return .compactGrid
        case .detailedGrid:
            return .detailedGrid
        case .hidden:
            return .hidden
        }
    }
    
    public mutating func visitSymbol(_ symbol: Symbol) -> RenderTree? {
        let documentationNode = try! context.entity(with: identifier)
        
        let identifier = identifier.addingSourceLanguages(documentationNode.availableSourceLanguages)
        
        var node = RenderNode(identifier: identifier, kind: .symbol)
        var contentCompiler = RenderContentCompiler(context: context, bundle: bundle, identifier: identifier)
        
        /*
         FIXME: We shouldn't be doing this kind of crawling here.
         
         We should be doing a graph search to build up a breadcrumb and pass that to the translator, giving
         a definitive hierarchy before we even begin to build a RenderNode.
         */
        var ref = documentationNode.reference
        while let grandparent = context.parents(of: ref).first {
            ref = grandparent
        }
        
        let moduleName = context.moduleName(forModuleReference: symbol.moduleReference)

        if let crossImportOverlayModule = symbol.crossImportOverlayModule {
            node.metadata.modulesVariants = VariantCollection(defaultValue: [RenderMetadata.Module(name: crossImportOverlayModule.declaringModule, relatedModules: crossImportOverlayModule.bystanderModules)])

        } else if let moduleVariants = VariantCollection<[RenderMetadata.Module]?>(
            from: symbol.extendedModuleVariants,
            transform: { (_, value) in
                let relatedModules: [String]?
                // Don't add the module name of extensions made in the compiled module.
                if (value != moduleName.displayName) && (value != moduleName.symbolName) {
                    relatedModules = [value]
                } else {
                    relatedModules = nil
                }
                return [
                    RenderMetadata.Module(name: moduleName.displayName, relatedModules: relatedModules)
                ]
            }
        ) {
            node.metadata.modulesVariants = moduleVariants
        } else {
            node.metadata.modulesVariants = VariantCollection(defaultValue: [RenderMetadata.Module(name: moduleName.displayName, relatedModules: nil)])
        }

        node.metadata.extendedModuleVariants = VariantCollection<String?>(from: symbol.extendedModuleVariants)
        
        let defaultAvailability = defaultAvailability(for: bundle, moduleName: moduleName.symbolName, currentPlatforms: context.externalMetadata.currentPlatforms)?
            .filter { $0.unconditionallyUnavailable != true }
            .sorted(by: AvailabilityRenderOrder.compare)
        
        node.metadata.platformsVariants = VariantCollection<[AvailabilityRenderItem]?>(from: symbol.availabilityVariants) { _, availability in
            guard !availability.availability.isEmpty else {
                return defaultAvailability
            }
            
            return availability.availability
                .compactMap { availability -> AvailabilityRenderItem? in
                    // Filter items with insufficient availability data.
                    // Allow availability without version information, but only if
                    // both, introduced and deprecated, are nil.
                    if availability.introducedVersion == nil && availability.deprecatedVersion != nil {
                        return nil
                    }
                    guard let name = availability.domain.map({ PlatformName(operatingSystemName: $0.rawValue) }),
                          let currentPlatform = context.configuration.externalMetadata.currentPlatforms?[name.displayName] else {
                              // No current platform provided by the context
                              return AvailabilityRenderItem(availability, current: nil)
                          }
                    
                    return AvailabilityRenderItem(availability, current: currentPlatform)
                }
                .filter({ !($0.unconditionallyUnavailable == true) })
                .sorted(by: AvailabilityRenderOrder.compare)
<<<<<<< HEAD
        } ?? .init(defaultValue:
            defaultAvailability(for: bundle, moduleName: moduleName.symbolName, currentPlatforms: context.configuration.externalMetadata.currentPlatforms)?
                .filter({ !($0.unconditionallyUnavailable == true) })
                .sorted(by: AvailabilityRenderOrder.compare)
        )
=======
        } ?? .init(defaultValue: defaultAvailability)
>>>>>>> f361d5f9

        if let availability = documentationNode.metadata?.availability, !availability.isEmpty {
            let renderAvailability = availability.compactMap({
                let currentPlatform = PlatformName(metadataPlatform: $0.platform).flatMap { name in
                    context.configuration.externalMetadata.currentPlatforms?[name.displayName]
                }
                return .init($0, current: currentPlatform)
            }).sorted(by: AvailabilityRenderOrder.compare)

            if !renderAvailability.isEmpty {
                node.metadata.platformsVariants.defaultValue = renderAvailability
            }
        }
        
        node.metadata.requiredVariants = VariantCollection<Bool>(from: symbol.isRequiredVariants) ?? .init(defaultValue: false)
        node.metadata.role = DocumentationContentRenderer.role(for: documentationNode.kind).rawValue
        node.metadata.titleVariants = VariantCollection<String?>(from: symbol.titleVariants)
        node.metadata.externalIDVariants = VariantCollection<String?>(from: symbol.externalIDVariants)
        
        if shouldCreateAutomaticRoleHeading(for: documentationNode) {
            node.metadata.roleHeadingVariants = VariantCollection<String?>(from: symbol.roleHeadingVariants)
        }

        if let titleHeading = documentationNode.metadata?.titleHeading {
            node.metadata.roleHeadingVariants = VariantCollection<String?>(defaultValue: titleHeading.heading)
        }
        
        node.metadata.symbolKindVariants = VariantCollection<String?>(from: symbol.kindVariants) { _, kindVariants in
            kindVariants.identifier.renderingIdentifier
        } ?? .init(defaultValue: nil)
        
        node.metadata.conformance = contentRenderer.conformanceSectionFor(identifier, collectedConstraints: collectedConstraints)
        node.metadata.fragmentsVariants = contentRenderer.subHeadingFragments(for: documentationNode)
        node.metadata.navigatorTitleVariants = contentRenderer.navigatorFragments(for: documentationNode)
        
        if let pageImages = documentationNode.metadata?.pageImages {
            node.metadata.images = pageImages.compactMap { pageImage -> TopicImage? in
                let renderReference = createAndRegisterRenderReference(forMedia: pageImage.source)
                return renderReference.map {
                    TopicImage(pageImagePurpose: pageImage.purpose, identifier: $0)
                }
            }
        }
        
        if let pageColor = documentationNode.metadata?.pageColor {
            node.metadata.color = TopicColor(standardColorIdentifier: pageColor.rawValue)
        }

        var metadataCustomDictionary : [String: String] = [:]
        if let customMetadatas = documentationNode.metadata?.customMetadata {
            for elem in customMetadatas {
                metadataCustomDictionary[elem.key] = elem.value
            }
        }

        node.metadata.customMetadata = metadataCustomDictionary
        node.variants = variants(for: documentationNode)
        
        collectedTopicReferences.append(identifier)
        
        let contentRenderer = DocumentationContentRenderer(documentationContext: context, bundle: bundle)
        node.metadata.tags = contentRenderer.tags(for: identifier)

        var hierarchyTranslator = RenderHierarchyTranslator(context: context, bundle: bundle)
        let hierarchy = hierarchyTranslator.visitSymbol(identifier)
        collectedTopicReferences.append(contentsOf: hierarchyTranslator.collectedTopicReferences)
        node.hierarchy = hierarchy
        
        // In case `inheritDocs` is disabled and there is actually origin data for the symbol, then include origin information as abstract.
        // Generate the placeholder abstract only in case there isn't an authored abstract coming from a doc extension.
        if !context.configuration.externalMetadata.inheritDocs,
            let origin = (documentationNode.semantic as! Symbol).origin,
            symbol.abstractSection == nil
        {
            // Create automatic abstract for inherited symbols.
            node.abstract = [.text("Inherited from "), .codeVoice(code: origin.displayName), .text(".")]
        } else {
            node.abstractVariants = VariantCollection<[RenderInlineContent]?>(
                from: symbol.abstractSectionVariants
            ) { _, abstractSection in
                // Create an abstract as usual.
                let abstract = abstractSection.content
                
                if let abstractContent = visitMarkup(abstract) as? [RenderInlineContent] {
                    return abstractContent
                } else {
                    return nil
                }
            } ?? .init(defaultValue: nil)
        }
        
        node.primaryContentSectionsVariants.append(
            contentsOf: createRenderSections(
                for: symbol,
                renderNode: &node,
                translators: [
                    DeclarationsSectionTranslator(),
                    HTTPEndpointSectionTranslator(endpointType: .production),
                    HTTPEndpointSectionTranslator(endpointType: .sandbox),
                    ParametersSectionTranslator(),
                    HTTPParametersSectionTranslator(parameterSource: .path),
                    HTTPParametersSectionTranslator(parameterSource: .query),
                    HTTPParametersSectionTranslator(parameterSource: .cookie),
                    HTTPParametersSectionTranslator(parameterSource: .header),
                    HTTPBodySectionTranslator(),
                    HTTPResponsesSectionTranslator(),
                    PlistDetailsSectionTranslator(),
                    PossibleValuesSectionTranslator(),
                    DictionaryKeysSectionTranslator(),
                    AttributesSectionTranslator(),
                    ReturnsSectionTranslator(),
                    MentionsSectionTranslator(referencingSymbol: identifier),
                    DiscussionSectionTranslator(),
                ]
            )
        )
        
        var sourceRepository = sourceRepository
        
        if shouldEmitSymbolSourceFileURIs {
            node.metadata.sourceFileURIVariants = VariantCollection<String?>(
                from: symbol.locationVariants
            ) { _, location in
                location.uri
            } ?? .init(defaultValue: nil)
            
            // If a source repository is not set, set the device's
            // filesystem as the source repository. This causes
            // the `metadata.remoteSource` property to link to the
            // file's location on disk.
            if sourceRepository == nil {
                sourceRepository = .localFilesystem()
            }
        }
        
        if let sourceRepository {
            node.metadata.remoteSourceVariants = VariantCollection<RenderMetadata.RemoteSource?>(
                from: symbol.locationVariants
            ) { _, location in
                guard let locationURL = location.url(),
                      let url = sourceRepository.format(
                        sourceFileURL: locationURL,
                        lineNumber: location.position.line + 1
                      )
                else {
                    return nil
                }
                
                return RenderMetadata.RemoteSource(
                    fileName: locationURL.lastPathComponent,
                    url: url
                )
            } ?? .init(defaultValue: nil)
        }
        
        if shouldEmitSymbolAccessLevels {
            node.metadata.symbolAccessLevelVariants = VariantCollection<String?>(from: symbol.accessLevelVariants)
        }
        
        if let externalID = symbol.externalID,
           let symbolIdentifiersWithExpandedDocumentation
        {
            node.metadata.hasNoExpandedDocumentation = !symbolIdentifiersWithExpandedDocumentation.contains(externalID)
        }
        
        node.relationshipSectionsVariants = VariantCollection<[RelationshipsRenderSection]>(
            from: documentationNode.availableVariantTraits,
            fallbackDefaultValue: []
        ) { trait in
            guard let relationships = symbol.relationshipsVariants[trait], !relationships.groups.isEmpty else {
                return []
            }
            
            var groupSections = [RelationshipsRenderSection]()
            
            let eligibleGroups = relationships.groups.sorted(by: \.sectionOrder)
            
            for group in eligibleGroups {
                // destination url → symbol title
                var destinationsMap = [TopicReference: String]()
                
                for destination in group.destinations {
                    if let constraints = relationships.constraints[destination] {
                        collectedConstraints[destination] = constraints
                    }
                    
                    switch destination {
                    case .resolved(.success(let resolved)):
                        if let node = context.documentationCache[resolved] {
                            let resolver = LinkTitleResolver(context: context, source: resolved.url)
                            let resolvedTitle = resolver.title(for: node)
                            destinationsMap[destination] = resolvedTitle?[trait]
                            
                            let dropLink = context.topicGraph.nodeWithReference(resolved)?.isEmptyExtension ?? false
                            
                            if !dropLink {
                                // Add relationship to render references
                                collectedTopicReferences.append(resolved)
                            } else if let topicUrl = ValidatedURL(resolved.url) {
                                // If the topic isn't linkable (e.g. an extended type), then we shouldn't
                                // add a resolved relationship - deconstruct the resolved reference so
                                // we can still display it, though
                                let title = resolvedTitle?[trait] ?? resolved.lastPathComponent
                                let reference = UnresolvedTopicReference(topicURL: topicUrl, title: title)
                                collectedUnresolvedTopicReferences.append(reference)
                            }
                        } else if let entity = context.externalCache[resolved] {
                            collectedTopicReferences.append(resolved)
                            destinationsMap[destination] = entity.topicRenderReference.title
                        } else {
                            fatalError("A successfully resolved reference should have either local or external content.")
                        }

                    case .unresolved(let unresolved), .resolved(.failure(let unresolved, _)):
                        // Try creating a render reference anyway
                        if let title = relationships.targetFallbacks[destination],
                           let reference = collectUnresolvableSymbolReference(destination: unresolved, title: title) {
                            destinationsMap[destination] = reference.title
                        }
                    }
                }
                
                // Links section
                var orderedDestinations = Array(destinationsMap.keys)
                orderedDestinations.sort { destination1, destination2 -> Bool in
                    return destinationsMap[destination1]! <= destinationsMap[destination2]!
                }
                let groupSection = RelationshipsRenderSection(type: group.kind.rawValue, title: group.heading.plainText, identifiers: orderedDestinations.map({ $0.url!.absoluteString }))
                groupSections.append(groupSection)
            }
            
            return groupSections
        } ?? .init(defaultValue: [])
        
        // Build up the topic section variants by iterating over all available
        // variant traits.
        //
        // We can't just iterate over the traits of the existing
        // topics section or automatic task groups, because it's important
        // for automatic curation to consider _all_ variants this node is available in.
        node.topicSectionsVariants = VariantCollection<[TaskGroupRenderSection]>(
            from: documentationNode.availableVariantTraits,
            fallbackDefaultValue: []
        ) { trait in
            let allowedTraits = documentationNode.availableVariantTraits.traitsCompatible(with: trait)
            
            let automaticTaskGroups = symbol.automaticTaskGroupsVariants[trait] ?? []
            let topics = symbol.topicsVariants[trait]
            
            var sections = [TaskGroupRenderSection]()
            if let topics, !topics.taskGroups.isEmpty {
                // Allowed symbol traits should be all traits except the reverse of the objc/swift pairing
                sections.append(
                    contentsOf: renderGroups(
                        topics,
                        allowExternalLinks: false,
                        allowedTraits: allowedTraits,
                        availableTraits: documentationNode.availableVariantTraits,
                        contentCompiler: &contentCompiler
                    )
                )
            }
            
            // Place "top" rendering preference automatic task groups
            // after any user-defined task groups but before automatic curation.
            if !automaticTaskGroups.isEmpty {
                sections.append(
                    contentsOf: renderAutomaticTaskGroupsSection(
                        automaticTaskGroups.filter({ $0.renderPositionPreference == .top }),
                        contentCompiler: &contentCompiler
                    )
                )
            }
            
            // Children of the current symbol that have not been curated manually in a task group will all
            // be automatically curated in task groups after their symbol kind: "Properties", "Enumerations", etc.
            let groups = try! AutomaticCuration.topics(for: documentationNode, withTraits: allowedTraits, context: context)
            
            for group in groups {
                let newReferences = group.references
                contentCompiler.collectedTopicReferences.append(contentsOf: newReferences)

                // If the section has been manually curated, merge the references of both the automatic curation and the manual curation into one section (rdar://61899214).
                if let duplicateSectionIndex = sections.firstIndex(where: { $0.title == group.title }) {
                    let originalSection = sections[duplicateSectionIndex]
                    // Combining all references here without checking for duplicates should be safe,
                    // because the automatic curation of topics only returns symbols that haven't already been manually curated.
                    let combinedReferences = originalSection.identifiers + newReferences.map { $0.absoluteString }
                    sections[duplicateSectionIndex] = TaskGroupRenderSection(title: originalSection.title, abstract: originalSection.abstract, discussion: originalSection.discussion, identifiers: combinedReferences)
                } else {
                    sections.append(TaskGroupRenderSection(taskGroup: (title: group.title, references: newReferences)))
                }
            }
            
            // Place "bottom" rendering preference automatic task groups
            // after any user-defined task groups but before automatic curation.
            if !automaticTaskGroups.isEmpty {
                sections.append(
                    contentsOf: renderAutomaticTaskGroupsSection(
                        automaticTaskGroups.filter({ $0.renderPositionPreference == .bottom }),
                        contentCompiler: &contentCompiler
                    )
                )
            }
            
            return sections
        } ?? .init(defaultValue: [])
        
        node.topicSectionsStyle = topicsSectionStyle(for: documentationNode)
        
        node.defaultImplementationsSectionsVariants = VariantCollection<[TaskGroupRenderSection]>(
            from: symbol.defaultImplementationsVariants,
            symbol.relationshipsVariants
        ) { _, defaultImplementations, relationships in
            guard !symbol.defaultImplementations.groups.isEmpty else {
                return []
            }
            
            for imp in defaultImplementations.implementations {
                let resolved: ResolvedTopicReference
                switch imp.reference {
                case .resolved(.success(let reference)):
                    resolved = reference
                case .unresolved(let unresolved), .resolved(.failure(let unresolved, _)):
                    // Try creating a render reference anyway
                    if let title = defaultImplementations.targetFallbacks[imp.reference],
                       let reference = collectUnresolvableSymbolReference(destination: unresolved, title: title),
                       let constraints = relationships.constraints[imp.reference] {
                        collectedConstraints[.unresolved(reference)] = constraints
                    }
                    continue
                }
                
                // Add implementation to render references
                collectedTopicReferences.append(resolved)
                if let constraints = relationships.constraints[imp.reference] {
                    collectedConstraints[.successfullyResolved(resolved)] = constraints
                }
            }
            
            return defaultImplementations.groups.map { group in
                TaskGroupRenderSection(
                    title: group.heading,
                    abstract: nil,
                    discussion: nil,
                    identifiers: group.references.map({ $0.url!.absoluteString }),
                    anchor: urlReadableFragment(group.heading)
                )
            }
        } ?? .init(defaultValue: [])

        node.seeAlsoSectionsVariants = VariantCollection<[TaskGroupRenderSection]>(
            from: documentationNode.availableVariantTraits,
            fallbackDefaultValue: []
        ) { trait in
            let allowedTraits = documentationNode.availableVariantTraits.traitsCompatible(with: trait)
            
            // If the symbol contains an authored See Also section from the documentation extension,
            // add it as the first section under See Also.
            var seeAlsoSections = [TaskGroupRenderSection]()
            
            if let seeAlso = symbol.seeAlsoVariants[trait] {
                seeAlsoSections.append(
                    contentsOf: renderGroups(
                        seeAlso,
                        allowExternalLinks: true,
                        allowedTraits: allowedTraits,
                        availableTraits: documentationNode.availableVariantTraits,
                        contentCompiler: &contentCompiler
                    )
                )
            }
            
            // Curate the current node's siblings as further See Also groups.
            if let seeAlso = AutomaticCuration.seeAlso(
                for: documentationNode,
                withTraits: allowedTraits,
                context: context,
                bundle: bundle,
                renderContext: renderContext,
                renderer: contentRenderer
            ), !seeAlso.references.isEmpty {
                contentCompiler.collectedTopicReferences.append(contentsOf: seeAlso.references)
                seeAlsoSections.append(
                    TaskGroupRenderSection(taskGroup: seeAlso)
                )
            }
            
            return seeAlsoSections
        } ?? .init(defaultValue: [])
        
        /// The set of traits in which the symbol is deprecated in at least one platform.
        let traitsInWhichSymbolsIsDeprecated = documentationNode.availableVariantTraits.filter { trait in
            guard let platforms = symbol.availabilityVariants[trait]?.availability else {
                return false
            }
            
            return platforms.contains(where: { platform in
                platform.deprecatedVersion != nil || platform.isUnconditionallyDeprecated
            })
        }
        
        node.deprecationSummaryVariants = VariantCollection(
            from: documentationNode.availableVariantTraits,
            fallbackDefaultValue: nil,
            transform: { trait in
                if traitsInWhichSymbolsIsDeprecated.contains(trait) || traitsInWhichSymbolsIsDeprecated.isEmpty {
                    // It's possible for a symbol to only be deprecated in _some_ of its language representations
                    // In this case, only display the deprecation information for those language representations.
                    //
                    // Also, previous versions of DocC treated a page as deprecated if it had a custom `@DeprecationSummmary` description,
                    // even if the symbol wasn't deprecated. We preserve that behavior for backwards compatibility.
                    // TODO: Warn about using `@DeprecationSummmary` for non-deprecated pages,
                    // suggesting to use `@Available` to add deprecation information.
                    guard let deprecatedSummary = symbol.deprecatedSummaryVariants[trait] else {
                        return nil
                    }
                    
                    return visitMarkupContainer(MarkupContainer(deprecatedSummary.content)) as? [RenderBlockContent]
                }
                
                return []
            }
        ) ?? .init(defaultValue: nil)
        
        collectedTopicReferences.append(contentsOf: contentCompiler.collectedTopicReferences)
        node.references = createTopicRenderReferences()
        
        addReferences(imageReferences, to: &node)
        addReferences(videoReferences, to: &node)
        // See Also can contain external links, we need to separately transfer
        // link references from the content compiler
        addReferences(contentCompiler.linkReferences, to: &node)
        addReferences(linkReferences, to: &node)
        
        return node
    }

    /// Creates a render reference for the given media and registers the reference to include it in the `references` dictionary.
    mutating func createAndRegisterRenderReference(forMedia media: ResourceReference?, poster: ResourceReference? = nil, altText: String? = nil, assetContext: DataAsset.Context = .display) -> RenderReferenceIdentifier? {
        guard let oldMedia = media,
              let mediaIdentifier = context.identifier(forAssetName: oldMedia.path, in: identifier) else {
            return nil
        }
        
        let media = ResourceReference(bundleIdentifier: oldMedia.bundleIdentifier, path: mediaIdentifier)
        guard let resolvedAssets = renderContext?.store.content(forAssetNamed: media.path, bundleIdentifier: identifier.bundleIdentifier)
                                ?? context.resolveAsset(named: media.path, in: identifier)
        else {
            return nil
        }
        
        let fileExtension: String = {
            let identifierFileExtension = NSString(string: media.path).pathExtension
            if !identifierFileExtension.isEmpty {
                return identifierFileExtension
            }
            return resolvedAssets.data(bestMatching: DataTraitCollection()).url.pathExtension
        }()
        
        // Check if media is a supported image.
        if DocumentationContext.isFileExtension(fileExtension, supported: .image) {
            let mediaReference = RenderReferenceIdentifier(media.path)
            
            imageReferences[media.path] = ImageReference(
                identifier: mediaReference,
                // If no alt text has been provided and this image has been registered previously, use the registered alt text.
                altText: altText ?? imageReferences[media.path]?.altText,
                imageAsset: resolvedAssets
            )
            return mediaReference
        }
        
        if DocumentationContext.isFileExtension(fileExtension, supported: .video) {
            let mediaReference = RenderReferenceIdentifier(media.path)
            let poster = poster.flatMap { createAndRegisterRenderReference(forMedia: $0) }
            videoReferences[media.path] = VideoReference(identifier: mediaReference, altText: altText, videoAsset: resolvedAssets, poster: poster)
            return mediaReference
        }
        
        if assetContext == DataAsset.Context.download {
            let mediaReference = RenderReferenceIdentifier(media.path)
            // Create a download reference if possible.
            let downloadReference: DownloadReference
            do {
                let downloadURL = resolvedAssets.variants.first!.value
                let downloadData = try context.dataProvider.contentsOfURL(downloadURL, in: bundle)
                downloadReference = DownloadReference(identifier: mediaReference,
                    renderURL: downloadURL,
                    checksum: Checksum.sha512(of: downloadData))
            } catch {
                // It seems this is the way to error out of here.
                return nil
            }

            // Add the file to the download references.
            downloadReferences[media.path] = downloadReference
            return mediaReference
        }

        return nil
    }
    
    var context: DocumentationContext
    var bundle: DocumentationBundle
    var identifier: ResolvedTopicReference
    var imageReferences: [String: ImageReference] = [:]
    var videoReferences: [String: VideoReference] = [:]
    var fileReferences: [String: FileReference] = [:]
    var linkReferences: [String: LinkReference] = [:]
    var requirementReferences: [String: XcodeRequirementReference] = [:]
    var downloadReferences: [String: DownloadReference] = [:]
    
    private var bundleAvailability: [BundleModuleIdentifier: [AvailabilityRenderItem]] = [:]
    
    /// Given module availability and the current platforms we're building against return if the module is a beta framework.
    private func isModuleBeta(moduleAvailability: DefaultAvailability.ModuleAvailability, currentPlatforms: [String: PlatformVersion]) -> Bool {
        guard let introducedVersion = moduleAvailability.introducedVersion else { return false }
        guard
            // Check if we have a symbol availability version and a target platform version
            let moduleVersion = Version(versionString: introducedVersion),
            // We require at least two components for a platform version (e.g. 10.15 or 10.15.1)
            moduleVersion.count >= 2,
            // Verify we're building against this platform
            let targetPlatformVersion = currentPlatforms[moduleAvailability.platformName.displayName],
            // Verify the target platform version is in beta
            targetPlatformVersion.beta else {
                return false
        }
        
        // Build a module availability version, defaulting the patch number to 0 if not provided (e.g. 10.15)
        let moduleVersionTriplet = VersionTriplet(moduleVersion[0], moduleVersion[1], moduleVersion.count > 2 ? moduleVersion[2] : 0)
        
        // Consider the module beta if its version is greater than or equal to the target platform
        return moduleVersionTriplet >= targetPlatformVersion.version
    }
    
    /// The default availability for modules in a given bundle and module.
    mutating func defaultAvailability(for bundle: DocumentationBundle, moduleName: String, currentPlatforms: [String: PlatformVersion]?) -> [AvailabilityRenderItem]? {
        let identifier = BundleModuleIdentifier(bundle: bundle, moduleName: moduleName)
        
        // Cached availability
        if let availability = bundleAvailability[identifier] {
            return availability
        }
        
        // Find default module availability if existing
        guard let bundleDefaultAvailability = bundle.info.defaultAvailability,
            let moduleAvailability = bundleDefaultAvailability.modules[moduleName] else {
            return nil
        }
        
        // Prepare for rendering
        let renderedAvailability = moduleAvailability
            .filter({ $0.versionInformation != .unavailable })
            .compactMap({ availability -> AvailabilityRenderItem? in
                return AvailabilityRenderItem(
                    name: availability.platformName.displayName,
                    introduced: availability.introducedVersion,
                    isBeta: currentPlatforms.map({ isModuleBeta(moduleAvailability: availability, currentPlatforms: $0) }) ?? false
                )
            })
        
        // Cache the availability to use for further symbols
        bundleAvailability[identifier] = renderedAvailability
        
        // Return the availability
        return renderedAvailability
    }
   
    mutating func createRenderSections(
        for symbol: Symbol,
        renderNode: inout RenderNode,
        translators: [RenderSectionTranslator]
    ) -> [VariantCollection<CodableContentSection?>] {
        translators.compactMap { translator in
            translator.translateSection(for: symbol, renderNode: &renderNode, renderNodeTranslator: &self)
        }
    }
    
    private func variants(for documentationNode: DocumentationNode) -> [RenderNode.Variant] {
        let generator = PresentationURLGenerator(context: context, baseURL: bundle.baseURL)
        
        return documentationNode.availableSourceLanguages
            .sorted(by: { language1, language2 in
                // Emit Swift first, then alphabetically.
                switch (language1, language2) {
                case (.swift, _): return true
                case (_, .swift): return false
                default: return language1.id < language2.id
                }
            })
            .map { sourceLanguage in
                RenderNode.Variant(
                    traits: [.interfaceLanguage(sourceLanguage.id)],
                    paths: [
                        generator.presentationURLForReference(identifier).path
                    ]
                )
            }
    }
    
    private mutating func convertFragments(_ fragments: [SymbolGraph.Symbol.DeclarationFragments.Fragment]) -> [DeclarationRenderSection.Token] {
        return fragments.map { token -> DeclarationRenderSection.Token in
            let reference: ResolvedTopicReference?
            if let preciseIdentifier = token.preciseIdentifier,
               let resolved = self.context.localOrExternalReference(symbolID: preciseIdentifier)
            {
                reference = resolved
                
                // Add relationship to render references
                self.collectedTopicReferences.append(resolved)
            } else {
                reference = nil
            }
            
            // Add the declaration token
            return DeclarationRenderSection.Token(fragment: token, identifier: reference?.absoluteString)
        }
    }
    
    /// Generate a RenderProperty object from markup content and symbol data.
    mutating func createRenderProperty(name: String, contents: [Markup], required: Bool, symbol: SymbolGraph.Symbol?) -> RenderProperty {
        let parameterContent = self.visitMarkupContainer(
            MarkupContainer(contents)
        ) as! [RenderBlockContent]
        
        var renderedTokens: [DeclarationRenderSection.Token]? = nil
        var attributes: [RenderAttribute] = []
        var isReadOnly: Bool? = nil
        var deprecated: Bool? = nil
        var introducedVersion: String? = nil 
        var typeDetails: [TypeDetails]? = nil
        
        if let symbol {
            // Convert the dictionary key's declaration into section tokens
            if let fragments = symbol.declarationFragments {
                renderedTokens = convertFragments(fragments)
            }
                
            // Populate attributes
            if let constraint = symbol.defaultValue {
                attributes.append(RenderAttribute.default(String(constraint)))
            }
            if let constraint = symbol.minimum {
                attributes.append(RenderAttribute.minimum(String(constraint)))
            }
            if let constraint = symbol.maximum {
                attributes.append(RenderAttribute.maximum(String(constraint)))
            }
            if let constraint = symbol.minimumExclusive {
                attributes.append(RenderAttribute.minimumExclusive(String(constraint)))
            }
            if let constraint = symbol.maximumExclusive {
                attributes.append(RenderAttribute.maximumExclusive(String(constraint)))
            }
            if let constraint = symbol.isReadOnly {
                isReadOnly = constraint
            }
            if let constraint = symbol.minimumLength {
                attributes.append(RenderAttribute.minimumLength(String(constraint)))
            }
            if let constraint = symbol.maximumLength {
                attributes.append(RenderAttribute.maximumLength(String(constraint)))
            }
            if let constraint = symbol.typeDetails, constraint.count > 0 {
                // Pull out the base-type details.
                typeDetails = constraint.filter { $0.baseType != nil }
                                        .map { TypeDetails(baseType: $0.baseType, arrayMode: $0.arrayMode) }
                // Pull out the allowed-type declarations.
                // If there is only 1 type declaration found, it would be redundant with declaration, so skip it.
                let typeDeclarations = constraint.compactMap { $0.fragments }
                if typeDeclarations.count > 1 {
                    let allowedTypes = typeDeclarations.map { convertFragments($0) }
                    attributes.append(RenderAttribute.allowedTypes(allowedTypes))
                }
            }
            
            // Extract the availability information
            if let availabilityItems = symbol.availability, availabilityItems.count > 0 {
                availabilityItems.forEach { item in
                    if deprecated == nil && (item.isUnconditionallyDeprecated || item.deprecatedVersion != nil) {
                        deprecated = true
                    }
                    if let intro = item.introducedVersion, introducedVersion == nil {
                        introducedVersion = "\(intro)"
                    }
                }
            }
        }
        
        return RenderProperty(
            name: name,
            type: renderedTokens ?? [],
            typeDetails: typeDetails,
            content: parameterContent,
            attributes: attributes,
            mimeType: symbol?.httpMediaType,
            required: required,
            deprecated: deprecated,
            readOnly: isReadOnly,
            introducedVersion: introducedVersion
        )
    }
    
    init(
        context: DocumentationContext,
        bundle: DocumentationBundle,
        identifier: ResolvedTopicReference,
        renderContext: RenderContext? = nil,
        emitSymbolSourceFileURIs: Bool = false,
        emitSymbolAccessLevels: Bool = false,
        sourceRepository: SourceRepository? = nil,
        symbolIdentifiersWithExpandedDocumentation: [String]? = nil
    ) {
        self.context = context
        self.bundle = bundle
        self.identifier = identifier
        self.renderContext = renderContext
        self.contentRenderer = DocumentationContentRenderer(documentationContext: context, bundle: bundle)
        self.shouldEmitSymbolSourceFileURIs = emitSymbolSourceFileURIs
        self.shouldEmitSymbolAccessLevels = emitSymbolAccessLevels
        self.sourceRepository = sourceRepository
        self.symbolIdentifiersWithExpandedDocumentation = symbolIdentifiersWithExpandedDocumentation
    }
}

fileprivate typealias BundleModuleIdentifier = String

extension BundleModuleIdentifier {
    fileprivate init(bundle: DocumentationBundle, moduleName: String) {
        self = "\(bundle.identifier):\(moduleName)"
    }
}

public protocol RenderTree {}
extension Array: RenderTree where Element: RenderTree {}
extension RenderBlockContent: RenderTree {}
extension RenderReferenceIdentifier: RenderTree {}
extension RenderNode: RenderTree {}
extension IntroRenderSection: RenderTree {}
extension VolumeRenderSection: RenderTree {}
extension VolumeRenderSection.Chapter: RenderTree {}
extension ContentAndMediaSection: RenderTree {}
extension ContentAndMediaGroupSection: RenderTree {}
extension CallToActionSection: RenderTree {}
extension TutorialSectionsRenderSection: RenderTree {}
extension TutorialSectionsRenderSection.Section: RenderTree {}
extension TutorialAssessmentsRenderSection: RenderTree {}
extension TutorialAssessmentsRenderSection.Assessment: RenderTree {}
extension TutorialAssessmentsRenderSection.Assessment.Choice: RenderTree {}
extension RenderInlineContent: RenderTree {}
extension RenderTile: RenderTree {}
extension ResourcesRenderSection: RenderTree {}
extension TutorialArticleSection: RenderTree {}
extension ContentLayout: RenderTree {}

extension ContentRenderSection: RenderTree {}

private extension Sequence<SourceLanguage> {
    func matchesOneOf(traits: Set<DocumentationDataVariantsTrait>) -> Bool {
        traits.contains(where: {
            guard let languageID = $0.interfaceLanguage,
                  let traitLanguage = SourceLanguage(knownLanguageIdentifier: languageID)
            else {
                return false
            }
            return self.contains(traitLanguage)
        })
    }
}<|MERGE_RESOLUTION|>--- conflicted
+++ resolved
@@ -1238,7 +1238,7 @@
 
         node.metadata.extendedModuleVariants = VariantCollection<String?>(from: symbol.extendedModuleVariants)
         
-        let defaultAvailability = defaultAvailability(for: bundle, moduleName: moduleName.symbolName, currentPlatforms: context.externalMetadata.currentPlatforms)?
+        let defaultAvailability = defaultAvailability(for: bundle, moduleName: moduleName.symbolName, currentPlatforms: context.configuration.externalMetadata.currentPlatforms)?
             .filter { $0.unconditionallyUnavailable != true }
             .sorted(by: AvailabilityRenderOrder.compare)
         
@@ -1256,24 +1256,17 @@
                         return nil
                     }
                     guard let name = availability.domain.map({ PlatformName(operatingSystemName: $0.rawValue) }),
-                          let currentPlatform = context.configuration.externalMetadata.currentPlatforms?[name.displayName] else {
-                              // No current platform provided by the context
-                              return AvailabilityRenderItem(availability, current: nil)
-                          }
+                          let currentPlatform = context.configuration.externalMetadata.currentPlatforms?[name.displayName]
+                    else {
+                        // No current platform provided by the context
+                        return AvailabilityRenderItem(availability, current: nil)
+                    }
                     
                     return AvailabilityRenderItem(availability, current: currentPlatform)
                 }
-                .filter({ !($0.unconditionallyUnavailable == true) })
+                .filter { $0.unconditionallyUnavailable != true }
                 .sorted(by: AvailabilityRenderOrder.compare)
-<<<<<<< HEAD
-        } ?? .init(defaultValue:
-            defaultAvailability(for: bundle, moduleName: moduleName.symbolName, currentPlatforms: context.configuration.externalMetadata.currentPlatforms)?
-                .filter({ !($0.unconditionallyUnavailable == true) })
-                .sorted(by: AvailabilityRenderOrder.compare)
-        )
-=======
         } ?? .init(defaultValue: defaultAvailability)
->>>>>>> f361d5f9
 
         if let availability = documentationNode.metadata?.availability, !availability.isEmpty {
             let renderAvailability = availability.compactMap({
