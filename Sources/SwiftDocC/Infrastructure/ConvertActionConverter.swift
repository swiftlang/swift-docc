--- conflicted
+++ resolved
@@ -70,49 +70,7 @@
             renderContext: renderContext,
             sourceRepository: sourceRepository
         )
-<<<<<<< HEAD
-          
-        // Consume external links and add them into the sidebar.
-        for externalLink in context.externalCache {
-            // Here we're associating the external node with the **current** bundle's bundle ID.
-            // This is needed because nodes are only considered children if the parent and child's bundle ID match.
-            // Otherwise, the node will be considered as a separate root node and displayed separately.
-            let externalRenderNode = ExternalRenderNode(externalEntity: externalLink.value, bundleIdentifier: context.inputs.id)
-            try outputConsumer.consume(externalRenderNode: externalRenderNode)
-        }
-        
-=======
-        
-        // Arrays to gather additional metadata if `emitDigest` is `true`.
-        var indexingRecords = [IndexingRecord]()
-        var linkSummaries = [LinkDestinationSummary]()
-        var assets = [RenderReferenceType : [any RenderReference]]()
-        var coverageInfo = [CoverageDataEntry]()
-        let coverageFilterClosure = documentationCoverageOptions.generateFilterClosure()
-        
-        // An inner function to gather problems for errors encountered during the conversion.
-        //
-        // These problems only represent unexpected thrown errors and aren't particularly user-facing.
-        // For now we emit them as diagnostics because `DocumentationConverter.convert(outputConsumer:)` (which this replaced) used to do that.
-        //
-        // FIXME: In the future we could simplify this control flow by not catching these errors and turning them into diagnostics.
-        // Since both error-level diagnostics and thrown errors fail the documentation build,
-        // the only practical different this would have is that we stop on the first unexpected error instead of processing all pages and gathering all unexpected errors.
-        func recordProblem(from error: any Swift.Error, in problems: inout [Problem], withIdentifier identifier: String) {
-            let problem = Problem(diagnostic: Diagnostic(
-                severity: .error,
-                identifier: "org.swift.docc.documentation-converter.\(identifier)",
-                summary: error.localizedDescription
-            ), possibleSolutions: [])
-            
-            context.diagnosticEngine.emit(problem)
-            problems.append(problem)
-        }
-        
-        let resultsSyncQueue = DispatchQueue(label: "Convert Serial Queue", qos: .unspecified, attributes: [])
-        let resultsGroup = DispatchGroup()
-
->>>>>>> 4864758a
+        
         let renderSignpostHandle = signposter.beginInterval("Render", id: signposter.makeSignpostID(), "Render \(context.knownPages.count) pages")
         
         // Render all pages and gather their supplementary "digest" information if enabled.
@@ -171,12 +129,8 @@
         
         signposter.endInterval("Render", renderSignpostHandle)
         
-<<<<<<< HEAD
         guard !Task.isCancelled else { return }
         
-=======
-        guard !Task.isCancelled else { return [] }
-
         // Consumes all external links and adds them into the sidebar.
         // This consumes all external links referenced across all content, and indexes them so they're available for reference in the navigator.
         // This is not ideal as it means that links outside of the Topics section can impact the content of the navigator.
@@ -197,7 +151,6 @@
             }
         }
 
->>>>>>> 4864758a
         // Write various metadata
         if emitDigest {
             try signposter.withIntervalSignpost("Emit digest", id: signposter.makeSignpostID()) {
