--- conflicted
+++ resolved
@@ -97,21 +97,11 @@
                                 try htmlContentConsumer.consume(pageInfo: renderedPageInfo, forPage: identifier)
                             }
                         }
-<<<<<<< HEAD
 
                         guard let renderNode = converter.renderNode(for: entity) else {
                             // No render node was produced for this entity, so just skip it.
                             return
                         }
-=======
-                    case .none:
-                        break
-                    }
-                    
-                    if emitDigest {
-                        let nodeLinkSummaries = entity.externallyLinkableElementSummaries(context: context, renderNode: renderNode)
-                        let nodeIndexingRecords = try renderNode.indexingRecords(onPage: identifier)
->>>>>>> 1a57b928
                         
                         try outputConsumer.consume(renderNode: renderNode)
 
@@ -124,21 +114,16 @@
                         case .none:
                             break
                         }
-<<<<<<< HEAD
-=======
-                    } else if FeatureFlags.current.isExperimentalLinkHierarchySerializationEnabled {
-                        let nodeLinkSummaries = entity.externallyLinkableElementSummaries(context: context, renderNode: renderNode)
->>>>>>> 1a57b928
                         
                         if emitDigest {
-                            let nodeLinkSummaries = entity.externallyLinkableElementSummaries(context: context, renderNode: renderNode, includeTaskGroups: true)
+                            let nodeLinkSummaries = entity.externallyLinkableElementSummaries(context: context, renderNode: renderNode)
                             let nodeIndexingRecords = try renderNode.indexingRecords(onPage: identifier)
                             
                             supplementaryRenderInfo.assets.merge(renderNode.assetReferences, uniquingKeysWith: +)
                             supplementaryRenderInfo.linkSummaries.append(contentsOf: nodeLinkSummaries)
                             supplementaryRenderInfo.indexingRecords.append(contentsOf: nodeIndexingRecords)
                         } else if FeatureFlags.current.isExperimentalLinkHierarchySerializationEnabled {
-                            let nodeLinkSummaries = entity.externallyLinkableElementSummaries(context: context, renderNode: renderNode, includeTaskGroups: false)
+                            let nodeLinkSummaries = entity.externallyLinkableElementSummaries(context: context, renderNode: renderNode)
                             
                             supplementaryRenderInfo.linkSummaries.append(contentsOf: nodeLinkSummaries)
                         }
