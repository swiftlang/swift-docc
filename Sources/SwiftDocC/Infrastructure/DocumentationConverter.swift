/*
 This source file is part of the Swift.org open source project

<<<<<<< HEAD
 Copyright (c) 2021-2024 Apple Inc. and the Swift project authors
=======
 Copyright (c) 2021-2023 Apple Inc. and the Swift project authors
>>>>>>> 910c4027
 Licensed under Apache License v2.0 with Runtime Library Exception

 See https://swift.org/LICENSE.txt for license information
 See https://swift.org/CONTRIBUTORS.txt for Swift project authors
*/

import Foundation

/// A converter from a documentation bundle to an output that can be consumed by a renderer.
///
/// This protocol is primarily used for injecting mock documentation converters during testing.
///
/// ## See Also
///
/// - ``DocumentationConverter``
public protocol DocumentationConverterProtocol {
    /// Converts documentation, outputting products using the given output consumer.
    /// - Parameter outputConsumer: The output consumer for content produced during conversion.
    /// - Returns: The problems emitted during analysis of the documentation bundle and during conversion.
    /// - Throws: Throws an error if the conversion process was not able to start at all, for example if the bundle could not be read.
    /// Partial failures, such as failing to consume a single render node, are returned in the `conversionProblems` component
    /// of the returned tuple.
    mutating func convert<OutputConsumer: ConvertOutputConsumer>(
        outputConsumer: OutputConsumer
    ) throws -> (analysisProblems: [Problem], conversionProblems: [Problem])
}

/// A converter from a documentation bundle to an output that can be consumed by a renderer.
///
/// A documentation converter analyzes a documentation bundle and converts it to products that can be used by a documentation
/// renderer to render documentation. The output format of the conversion is controlled by a ``ConvertOutputConsumer``, which
/// determines what to do with the conversion products, for example, write them to disk.
///
/// You can also configure the documentation converter to emit extra metadata such as linkable entities and indexing records
/// information.
public struct DocumentationConverter: DocumentationConverterProtocol {
    let rootURL: URL?
    let emitDigest: Bool
    let documentationCoverageOptions: DocumentationCoverageOptions
    let bundleDiscoveryOptions: BundleDiscoveryOptions
    let diagnosticEngine: DiagnosticEngine
    
    private(set) var context: DocumentationContext
    private let workspace: DocumentationWorkspace
    private var currentDataProvider: DocumentationWorkspaceDataProvider?
    private var dataProvider: DocumentationWorkspaceDataProvider
    
    /// An optional closure that sets up a context before the conversion begins.
    public var setupContext: ((inout DocumentationContext) -> Void)?
    
    /// Conversion batches should be big enough to keep all cores busy but small enough not to keep
    /// around too many async blocks that update the conversion results. After running some tests it
    /// seems that more than couple hundred of a batch size doesn't bring more performance CPU-wise
    /// and it's a fair amount of async tasks to keep in memory before draining the results queue
    /// after the batch is converted.
    var batchNodeCount = 1
    
    /// The external IDs of the symbols to convert.
    ///
    /// Use this property to indicate what symbol documentation nodes should be converted. When ``externalIDsToConvert``
    /// and ``documentationPathsToConvert`` are both set, the documentation nodes that are in either arrays will be
    /// converted.
    ///
    /// If you want all the symbol render nodes to be returned as part of the conversion's response, set this property to `nil`.
    /// For Swift, the external ID of the symbol is its USR.
    var externalIDsToConvert: [String]?
    
    /// The paths of the documentation nodes to convert.
    ///
    /// Use this property to indicate what documentation nodes should be converted. When ``externalIDsToConvert``
    /// and ``documentationPathsToConvert`` are both set, the documentation nodes that are in either arrays will be
    /// converted.
    ///
    /// If you want all the render nodes to be returned as part of the conversion's response, set this property to `nil`.
    var documentPathsToConvert: [String]?
    
    /// Whether the documentation converter should include source file
    /// location metadata in any render nodes representing symbols it creates.
    ///
    /// Before setting this value to `true` please confirm that your use case doesn't include
    /// public distribution of any created render nodes as there are filesystem privacy and security
    /// concerns with distributing this data.
    var shouldEmitSymbolSourceFileURIs: Bool
    
    /// Whether the documentation converter should include access level information for symbols.
    var shouldEmitSymbolAccessLevels: Bool
    
    /// The source repository where the documentation's sources are hosted.
    var sourceRepository: SourceRepository?
    
    var experimentalModifyCatalogWithGeneratedCuration: Bool
    
    /// The identifiers and access level requirements for symbols that have an expanded version of their documentation page if the requirements are met
    var symbolIdentifiersWithExpandedDocumentation: [String: ConvertRequest.ExpandedDocumentationRequirements]? = nil
    
    /// `true` if the conversion is cancelled.
    private var isCancelled: Synchronized<Bool>? = nil

    private var processingDurationMetric: Benchmark.Duration?

    /// Creates a documentation converter given a documentation bundle's URL.
    ///
    /// - Parameters:
    ///  - documentationBundleURL: The root URL of the documentation bundle to convert.
    ///  - emitDigest: Whether the conversion should create metadata files, such as linkable entities information.
    ///  - documentationCoverageOptions: What level of documentation coverage output should be emitted.
    ///  - currentPlatforms: The current version and beta information for platforms that may be encountered while processing symbol graph files.
    ///   that may be encountered while processing symbol graph files.
    ///  - workspace: A provided documentation workspace. Creates a new empty workspace if value is `nil`.
    ///  - context: A provided documentation context.
    ///  - dataProvider: A data provider to use when registering bundles.
    /// - Parameter fileManager: A file persistence manager
    /// - Parameter externalIDsToConvert: The external IDs of the documentation nodes to convert.
    /// - Parameter documentPathsToConvert: The paths of the documentation nodes to convert.
    /// - Parameter bundleDiscoveryOptions: Options to configure how the converter discovers documentation bundles.
    /// - Parameter emitSymbolSourceFileURIs: Whether the documentation converter should include
    ///   source file location metadata in any render nodes representing symbols it creates.
    ///
    ///   Before passing `true` please confirm that your use case doesn't include public
    ///   distribution of any created render nodes as there are filesystem privacy and security
    ///   concerns with distributing this data.
    /// - Parameter symbolIdentifiersWithExpandedDocumentation: Identifiers and access level requirements for symbols
    ///   that have an expanded version of their documentation page if the access level requirement is met.
    public init(
        documentationBundleURL: URL?,
        emitDigest: Bool,
        documentationCoverageOptions: DocumentationCoverageOptions,
        currentPlatforms: [String : PlatformVersion]?,
        workspace: DocumentationWorkspace,
        context: DocumentationContext,
        dataProvider: DocumentationWorkspaceDataProvider,
        externalIDsToConvert: [String]? = nil,
        documentPathsToConvert: [String]? = nil,
        bundleDiscoveryOptions: BundleDiscoveryOptions,
        emitSymbolSourceFileURIs: Bool = false,
        emitSymbolAccessLevels: Bool = false,
        sourceRepository: SourceRepository? = nil,
        isCancelled: Synchronized<Bool>? = nil,
        diagnosticEngine: DiagnosticEngine = .init(),
        symbolIdentifiersWithExpandedDocumentation: [String: ConvertRequest.ExpandedDocumentationRequirements]? = nil,
        experimentalModifyCatalogWithGeneratedCuration: Bool = false
    ) {
        self.rootURL = documentationBundleURL
        self.emitDigest = emitDigest
        self.documentationCoverageOptions = documentationCoverageOptions
        self.workspace = workspace
        self.context = context
        self.dataProvider = dataProvider
        self.externalIDsToConvert = externalIDsToConvert
        self.documentPathsToConvert = documentPathsToConvert
        self.bundleDiscoveryOptions = bundleDiscoveryOptions
        self.shouldEmitSymbolSourceFileURIs = emitSymbolSourceFileURIs
        self.shouldEmitSymbolAccessLevels = emitSymbolAccessLevels
        self.sourceRepository = sourceRepository
        self.isCancelled = isCancelled
        self.diagnosticEngine = diagnosticEngine
        self.symbolIdentifiersWithExpandedDocumentation = symbolIdentifiersWithExpandedDocumentation
        self.experimentalModifyCatalogWithGeneratedCuration = experimentalModifyCatalogWithGeneratedCuration
        
        // Inject current platform versions if provided
        if let currentPlatforms = currentPlatforms {
            self.context.externalMetadata.currentPlatforms = currentPlatforms
        }
    }
    
    /// Returns the first bundle in the source directory, if any.
    /// > Note: The result of this function is not cached, it reads the source directory and finds all bundles.
    public func firstAvailableBundle() -> DocumentationBundle? {
        return (try? dataProvider.bundles(options: bundleDiscoveryOptions)).map(sorted(bundles:))?.first
    }
    
    /// Sorts a list of bundles by the bundle identifier.
    private func sorted(bundles: [DocumentationBundle]) -> [DocumentationBundle] {
        return bundles.sorted(by: \.identifier)
    }
    
    mutating public func convert<OutputConsumer: ConvertOutputConsumer>(
        outputConsumer: OutputConsumer
    ) throws -> (analysisProblems: [Problem], conversionProblems: [Problem]) {
        defer {
            diagnosticEngine.flush()
        }
        
        // Unregister the current file data provider and all its bundles
        // when running repeated conversions.
        if let dataProvider = self.currentDataProvider {
            try workspace.unregisterProvider(dataProvider)
        }
        
        // Do additional context setup.
        setupContext?(&context)

        /*
           Asynchronously cancel registration if necessary.
           We spawn a timer that periodically checks `isCancelled` and if necessary
           disables registration in `DocumentationContext` as registration being
           the largest part of a documentation conversion.
        */
        let context = self.context
        let isCancelled = self.isCancelled
        
        // `true` if the `isCancelled` flag is set.
        func isConversionCancelled() -> Bool {
            return isCancelled?.sync({ $0 }) == true
        }

        // Run a timer that synchronizes the cancelled state between the converter and the context directly.
        // We need a timer on a separate dispatch queue because `workspace.registerProvider()` blocks
        // the current thread until it loads all symbol graphs, markdown files, and builds the topic graph
        // so in order to be able to update the context cancellation flag we need to run on a different thread.
        var cancelTimerQueue: DispatchQueue? = DispatchQueue(label: "org.swift.docc.ConvertActionCancelTimer", qos: .unspecified, attributes: .concurrent)
        let cancelTimer = DispatchSource.makeTimerSource(queue: cancelTimerQueue)
        cancelTimer.schedule(deadline: .now(), repeating: .milliseconds(500), leeway: .milliseconds(50))
        cancelTimer.setEventHandler {
            if isConversionCancelled() {
                cancelTimer.cancel()
                context.setRegistrationEnabled(false)
            }
        }
        cancelTimer.resume()
        
        // Start bundle registration
        try workspace.registerProvider(dataProvider, options: bundleDiscoveryOptions)
        self.currentDataProvider = dataProvider

        // Bundle registration is finished - stop the timer and reset the context cancellation state.
        cancelTimer.cancel()
        cancelTimerQueue = nil
        context.setRegistrationEnabled(true)
        
        // If cancelled, return early before we emit diagnostics.
        guard !isConversionCancelled() else { return ([], []) }
        
        processingDurationMetric = benchmark(begin: Benchmark.Duration(id: "documentation-processing"))
        
        let bundles = try sorted(bundles: dataProvider.bundles(options: bundleDiscoveryOptions))
        guard !bundles.isEmpty else {
            if let rootURL = rootURL {
                throw Error.doesNotContainBundle(url: rootURL)
            } else {
                try outputConsumer.consume(problems: context.problems)
                throw GeneratedDataProvider.Error.notEnoughDataToGenerateBundle(options: bundleDiscoveryOptions, underlyingError: nil)
            }
        }
        
        // For now, we only support one bundle.
        let bundle = bundles.first!
        
        if experimentalModifyCatalogWithGeneratedCuration, let catalogURL = rootURL {
            let writer = GeneratedCurationWriter(context: context, catalogURL: catalogURL, outputURL: catalogURL)
            let curation = try writer.generateDefaultCurationContents()
            for (url, updatedContent) in curation {
                guard let data = updatedContent.data(using: .utf8) else { continue }
                try? FileManager.default.createDirectory(at: url.deletingLastPathComponent(), withIntermediateDirectories: true, attributes: nil)
                try? data.write(to: url, options: .atomic)
            }
        }
        
        guard !context.problems.containsErrors else {
            if emitDigest {
                try outputConsumer.consume(problems: context.problems)
            }
            return (analysisProblems: context.problems, conversionProblems: [])
        }
        
        // Precompute the render context
        let renderContext = RenderContext(documentationContext: context, bundle: bundle)
        
        try outputConsumer.consume(renderReferenceStore: renderContext.store)

        // Copy images, sample files, and other static assets.
        try outputConsumer.consume(assetsInBundle: bundle)
        
        let symbolIdentifiersMeetingRequirementsForExpandedDocumentation: [String]? = symbolIdentifiersWithExpandedDocumentation?.compactMap { (identifier, expandedDocsRequirement) -> String? in
            guard let documentationNode = context.documentationCache[identifier] else {
                return nil
            }
            
            return documentationNode.meetsExpandedDocumentationRequirements(expandedDocsRequirement) ? identifier : nil
        }
        
        let converter = DocumentationContextConverter(
            bundle: bundle,
            context: context,
            renderContext: renderContext,
            emitSymbolSourceFileURIs: shouldEmitSymbolSourceFileURIs,
            emitSymbolAccessLevels: shouldEmitSymbolAccessLevels,
            sourceRepository: sourceRepository,
            symbolIdentifiersWithExpandedDocumentation: symbolIdentifiersMeetingRequirementsForExpandedDocumentation
        )
        
        var indexingRecords = [IndexingRecord]()
        var linkSummaries = [LinkDestinationSummary]()
        var assets = [RenderReferenceType : [RenderReference]]()
        
        let references = context.knownPages
        let resultsSyncQueue = DispatchQueue(label: "Convert Serial Queue", qos: .unspecified, attributes: [])
        let resultsGroup = DispatchGroup()

        var coverageInfo = [CoverageDataEntry]()
        // No need to generate this closure more than once.
        let coverageFilterClosure = documentationCoverageOptions.generateFilterClosure()
        
        // Process render nodes in batches allowing us to release memory and sync after each batch
        // Keep track of any problems in case emitDigest == true
        var conversionProblems: [Problem] = references.concurrentPerform { identifier, results in
            // If cancelled skip all concurrent conversion work in this block.
            guard !isConversionCancelled() else { return }

            let source = context.documentURL(for: identifier)
            
            // Wrap JSON encoding in an autorelease pool to avoid retaining the autoreleased ObjC objects returned by `JSONSerialization`
            autoreleasepool {
                do {
                    let entity = try context.entity(with: identifier)

                    guard shouldConvertEntity(entity: entity, identifier: identifier) else {
                        return
                    }

                    guard let renderNode = try converter.renderNode(for: entity, at: source) else {
                        // No render node was produced for this entity, so just skip it.
                        return
                    }
                    
                    try outputConsumer.consume(renderNode: renderNode)

                    switch documentationCoverageOptions.level {
                    case .detailed, .brief:
                        let coverageEntry = try CoverageDataEntry(
                            documentationNode: entity,
                            renderNode: renderNode,
                            context: context
                        )
                        if coverageFilterClosure(coverageEntry) {
                            resultsGroup.async(queue: resultsSyncQueue) {
                                coverageInfo.append(coverageEntry)
                            }
                        }
                    case .none:
                        break
                    }
                    
                    if emitDigest {
                        let nodeLinkSummaries = entity.externallyLinkableElementSummaries(context: context, renderNode: renderNode, includeTaskGroups: true)
                        let nodeIndexingRecords = try renderNode.indexingRecords(onPage: identifier)
                        
                        resultsGroup.async(queue: resultsSyncQueue) {
                            assets.merge(renderNode.assetReferences, uniquingKeysWith: +)
                            linkSummaries.append(contentsOf: nodeLinkSummaries)
                            indexingRecords.append(contentsOf: nodeIndexingRecords)
                        }
                    } else if FeatureFlags.current.isExperimentalLinkHierarchySerializationEnabled {
                        let nodeLinkSummaries = entity.externallyLinkableElementSummaries(context: context, renderNode: renderNode, includeTaskGroups: false)
                        
                        resultsGroup.async(queue: resultsSyncQueue) {
                            linkSummaries.append(contentsOf: nodeLinkSummaries)
                        }
                    }
                } catch {
                    recordProblem(from: error, in: &results, withIdentifier: "render-node")
                }
            }
        }
        
        // Wait for any concurrent updates to complete.
        resultsGroup.wait()
        
        // If cancelled, return before producing outputs.
        guard !isConversionCancelled() else { return ([], []) }
        
        // Write various metadata
        if emitDigest {
            do {
                try outputConsumer.consume(linkableElementSummaries: linkSummaries)
                try outputConsumer.consume(indexingRecords: indexingRecords)
                try outputConsumer.consume(assets: assets)
            } catch {
                recordProblem(from: error, in: &conversionProblems, withIdentifier: "metadata")
            }
        }
        
        if FeatureFlags.current.isExperimentalLinkHierarchySerializationEnabled {
            do {
                let serializableLinkInformation = try context.linkResolver.localResolver.prepareForSerialization(bundleID: bundle.identifier)
                try outputConsumer.consume(linkResolutionInformation: serializableLinkInformation)
                
                if !emitDigest {
                    try outputConsumer.consume(linkableElementSummaries: linkSummaries)
                }
            } catch {
                recordProblem(from: error, in: &conversionProblems, withIdentifier: "link-resolver")
            }
        }
        
        if emitDigest {
            do {
                try outputConsumer.consume(problems: context.problems + conversionProblems)
            } catch {
                recordProblem(from: error, in: &conversionProblems, withIdentifier: "problems")
            }
        }

        switch documentationCoverageOptions.level {
        case .detailed, .brief:
            do {
                try outputConsumer.consume(documentationCoverageInfo: coverageInfo)
            } catch {
                recordProblem(from: error, in: &conversionProblems, withIdentifier: "coverage")
            }
        case .none:
            break
        }
        
        try outputConsumer.consume(
            buildMetadata: BuildMetadata(
                bundleDisplayName: bundle.displayName,
                bundleIdentifier: bundle.identifier
            )
        )
        
        // Log the duration of the processing (after the bundle content finished registering).
        benchmark(end: processingDurationMetric)
        // Log the finalized topic graph checksum.
        benchmark(add: Benchmark.TopicGraphHash(context: context))
        // Log the finalized list of topic anchor sections.
        benchmark(add: Benchmark.TopicAnchorHash(context: context))
        // Log the finalized external topics checksum.
        benchmark(add: Benchmark.ExternalTopicsHash(context: context))
        // Log the peak memory.
        benchmark(add: Benchmark.PeakMemory())
        
        return (analysisProblems: context.problems, conversionProblems: conversionProblems)
    }
    
    /// Whether the given entity should be converted to a render node.
    private func shouldConvertEntity(
        entity: DocumentationNode,
        identifier: ResolvedTopicReference
    ) -> Bool {
        let isDocumentPathToConvert: Bool
        if let documentPathsToConvert = documentPathsToConvert {
            isDocumentPathToConvert = documentPathsToConvert.contains(identifier.path)
        } else {
            isDocumentPathToConvert = true
        }
        
        let isExternalIDToConvert: Bool
        if let externalIDsToConvert = externalIDsToConvert {
            isExternalIDToConvert = entity.symbol.map {
                externalIDsToConvert.contains($0.identifier.precise)
            } == true
        } else {
            isExternalIDToConvert = true
        }

        // If the identifier of the entity is neither in `documentPathsToConvert`
        // nor `externalIDsToConvert`, we don't convert it to a render node.
        return isDocumentPathToConvert || isExternalIDToConvert
    }
    
    /// Record a problem from the given error in the given problem array.
    ///
    /// Creates a ``Problem`` from the given `Error` and identifier, emits it to the
    /// ``DocumentationConverter``'s ``DiagnosticEngine``, and appends it to the given
    /// problem array.
    ///
    /// - Parameters:
    ///   - error: The error that describes the problem.
    ///   - problems: The array that the created problem should be appended to.
    ///   - identifier: A unique identifier the problem.
    private func recordProblem(
        from error: Swift.Error,
        in problems: inout [Problem],
        withIdentifier identifier: String
    ) {
        let singleDiagnostic = Diagnostic(
            source: nil,
            severity: .error,
            range: nil,
            identifier: "org.swift.docc.documentation-converter.\(identifier)",
            summary: error.localizedDescription
        )
        let problem = Problem(diagnostic: singleDiagnostic, possibleSolutions: [])
        
        diagnosticEngine.emit(problem)
        problems.append(problem)
    }
    
    enum Error: DescribedError, Equatable {
        case doesNotContainBundle(url: URL)
        
        var errorDescription: String {
            switch self {
            case .doesNotContainBundle(let url):
                return """
                    The directory at '\(url)' and its subdirectories do not contain at least one \
                    valid documentation bundle. A documentation bundle is a directory ending in \
                    `.docc`.
                    Pass `--allow-arbitrary-catalog-directories` flag to convert a directory \
                    without a `.docc` extension.
                    """
            }
        }
    }
}

extension DocumentationNode {
    func meetsExpandedDocumentationRequirements(_ requirements: ConvertRequest.ExpandedDocumentationRequirements) -> Bool {
        guard let symbol = symbol else { return false }
        
        return requirements.accessControlLevels.contains(symbol.accessLevel.rawValue) && (!symbol.names.title.starts(with: "_") || requirements.canBeUnderscored)
    }
}<|MERGE_RESOLUTION|>--- conflicted
+++ resolved
@@ -1,11 +1,7 @@
 /*
  This source file is part of the Swift.org open source project
 
-<<<<<<< HEAD
  Copyright (c) 2021-2024 Apple Inc. and the Swift project authors
-=======
- Copyright (c) 2021-2023 Apple Inc. and the Swift project authors
->>>>>>> 910c4027
  Licensed under Apache License v2.0 with Runtime Library Exception
 
  See https://swift.org/LICENSE.txt for license information
