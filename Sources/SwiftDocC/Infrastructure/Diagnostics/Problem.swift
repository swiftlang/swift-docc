/*
 This source file is part of the Swift.org open source project

 Copyright (c) 2021-2023 Apple Inc. and the Swift project authors
 Licensed under Apache License v2.0 with Runtime Library Exception

 See https://swift.org/LICENSE.txt for license information
 See https://swift.org/CONTRIBUTORS.txt for Swift project authors
*/

import SymbolKit

/**
 A problem with a document along with possible solutions to the problem.
 */
public struct Problem {
    /// A diagnostic describing the problem.
    public var diagnostic: Diagnostic
    
    /// The possible solutions to the problem if there are any.
    public var possibleSolutions: [Solution]
    public init(diagnostic: Diagnostic, possibleSolutions: some Sequence<Solution>) {
        self.diagnostic = diagnostic
        self.possibleSolutions = Array(possibleSolutions)
    }

    public init(diagnostic: Diagnostic) {
        self.init(diagnostic: diagnostic, possibleSolutions: [])
    }
}

extension Problem {
    /// Offsets the problem using a certain SymbolKit `SourceRange`.
    ///
    /// Useful when validating a doc comment that needs to be projected in its containing file "space".
    mutating func offsetWithRange(_ docRange: SymbolGraph.LineList.SourceRange) {
        diagnostic.offsetWithRange(docRange)
        
        for i in possibleSolutions.indices {
            for j in possibleSolutions[i].replacements.indices {
                possibleSolutions[i].replacements[j].offsetWithRange(docRange)
            }
        }
    }
}

extension Sequence<Problem> {
    /// Returns `true` if there are problems with diagnostics with `error` severity.
    public var containsErrors: Bool {
        return self.contains {
            $0.diagnostic.severity == .error
        }
    }
<<<<<<< HEAD
}

// MARK: Deprecated

extension Problem {
    @available(*, deprecated, message: "Use 'DiagnosticConsoleWriter.formattedDescription(for:options:)' instead. This deprecated API will be removed after 5.10 is released")
    var localizedDescription: String {
        return DiagnosticConsoleWriter.formattedDescription(for: self)
    }

    @available(*, deprecated, message: "Use 'DiagnosticConsoleWriter.formattedDescription(for:options:)' instead. This deprecated API will be removed after 5.10 is released")
    func formattedLocalizedDescription(withOptions options: DiagnosticFormattingOptions = []) -> String {
        return DiagnosticConsoleWriter.formattedDescription(for: self, options: options)
    }
}

extension Sequence<Problem> {
    @available(*, deprecated, message: "Use 'DiagnosticConsoleWriter.formattedDescription(for:options:)' instead. This deprecated API will be removed after 5.10 is released")
    public var localizedDescription: String {
        return map { $0.localizedDescription }.joined(separator: "\n")
    }

    @available(*, deprecated, message: "Use 'DiagnosticConsoleWriter.formattedDescription(for:options:)' instead. This deprecated API will be removed after 5.10 is released")
    public func formattedLocalizedDescription(withOptions options: DiagnosticFormattingOptions) -> String {
        return map { $0.formattedLocalizedDescription(withOptions: options) }.joined(separator: "\n")
    }
=======
>>>>>>> 3e0c8e2d
}<|MERGE_RESOLUTION|>--- conflicted
+++ resolved
@@ -51,33 +51,4 @@
             $0.diagnostic.severity == .error
         }
     }
-<<<<<<< HEAD
-}
-
-// MARK: Deprecated
-
-extension Problem {
-    @available(*, deprecated, message: "Use 'DiagnosticConsoleWriter.formattedDescription(for:options:)' instead. This deprecated API will be removed after 5.10 is released")
-    var localizedDescription: String {
-        return DiagnosticConsoleWriter.formattedDescription(for: self)
-    }
-
-    @available(*, deprecated, message: "Use 'DiagnosticConsoleWriter.formattedDescription(for:options:)' instead. This deprecated API will be removed after 5.10 is released")
-    func formattedLocalizedDescription(withOptions options: DiagnosticFormattingOptions = []) -> String {
-        return DiagnosticConsoleWriter.formattedDescription(for: self, options: options)
-    }
-}
-
-extension Sequence<Problem> {
-    @available(*, deprecated, message: "Use 'DiagnosticConsoleWriter.formattedDescription(for:options:)' instead. This deprecated API will be removed after 5.10 is released")
-    public var localizedDescription: String {
-        return map { $0.localizedDescription }.joined(separator: "\n")
-    }
-
-    @available(*, deprecated, message: "Use 'DiagnosticConsoleWriter.formattedDescription(for:options:)' instead. This deprecated API will be removed after 5.10 is released")
-    public func formattedLocalizedDescription(withOptions options: DiagnosticFormattingOptions) -> String {
-        return map { $0.formattedLocalizedDescription(withOptions: options) }.joined(separator: "\n")
-    }
-=======
->>>>>>> 3e0c8e2d
 }