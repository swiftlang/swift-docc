/*
 This source file is part of the Swift.org open source project

 Copyright (c) 2022-2023 Apple Inc. and the Swift project authors
 Licensed under Apache License v2.0 with Runtime Library Exception

 See https://swift.org/LICENSE.txt for license information
 See https://swift.org/CONTRIBUTORS.txt for Swift project authors
*/

import Foundation
import SymbolKit
<<<<<<< HEAD

// The path hierarchy implementation is divided into different files for different responsibilities.
// This file defines the core types and the behavior of creating a path hierarchy.
=======
>>>>>>> ddf8f0a6

/// An opaque identifier that uniquely identifies a resolved entry in the path hierarchy,
///
/// Resolved identifiers cannot be inspected and can only be created by the path hierarchy.
struct ResolvedIdentifier: Equatable, Hashable {
    // This is currently implemented with a UUID. That detail should remain hidden and may change at any time.
    private let storage = UUID()
}

/// A hierarchy of path components corresponding to the documentation hierarchy with disambiguation information at every level.
///
/// The main purpose of the path hierarchy is finding documentation entities based on relative paths from other documentation entities with good handling of link disambiguation.
/// This disambiguation aware hierarchy also makes it suitable for determining the least disambiguated paths for each documentation page.
///
/// The documentation hierarchy exist both in the path hierarchy and in the topic graph but for different purposes and in formats with different specialization. Neither is a replacement for the other.
///
/// ### Creation
///
/// Due to the rich relationships between symbols, a path hierarchy is created in two steps. First, the path hierarchy is initialized with all the symbols for all modules.
/// Next, non-symbols are added to the path hierarchy and on-page landmarks for both symbols and non-symbols are added where applicable.
/// It is not possible to add symbols to a path hierarchy after it has been initialized.
///
/// ### Usage
///
/// After a path hierarchy has been fully created — with both symbols and non-symbols — it can be used to find elements in the hierarchy and to determine the least disambiguated paths for all elements.
struct PathHierarchy {
    /// A map of module names to module nodes.
    private(set) var modules: [String: Node]
    /// The container of top-level articles in the documentation hierarchy.
    let articlesContainer: Node
    /// The container of tutorials in the documentation hierarchy.
    let tutorialContainer: Node
    /// The container of tutorial overview pages in the documentation hierarchy.
    let tutorialOverviewContainer: Node
    
    /// A map of known documentation nodes based on their unique identifiers.
    private(set) var lookup: [ResolvedIdentifier: Node]
    
    // MARK: Creating a path hierarchy
    
    /// Initializes a path hierarchy with all the symbols from all modules that the given symbol graph loader provides.
    ///
    /// - Parameters:
    ///   - loader: The symbol graph loader that provides all symbols.
    ///   - bundleName: The name of the documentation bundle, used as a container for articles and tutorials.
    ///   - moduleKindDisplayName: The display name for the "module" kind of symbol.
    ///   - knownDisambiguatedPathComponents: A list of path components with known required disambiguations.
    init(
        symbolGraphLoader loader: SymbolGraphLoader,
        bundleName: String,
        moduleKindDisplayName: String = "Framework",
        knownDisambiguatedPathComponents: [String: [String]]? = nil
    ) {
        var roots: [String: Node] = [:]
        var allNodes: [String: [Node]] = [:]
        
        let symbolGraphs = loader.symbolGraphs
            .sorted(by: { lhs, _ in
                return !lhs.key.lastPathComponent.contains("@")
            })
        
        for (url, graph) in symbolGraphs {
            let moduleName = graph.module.name
            let moduleNode: Node
            
            if !loader.hasPrimaryURL(moduleName: moduleName) {
                guard let moduleName = SymbolGraphLoader.moduleNameFor(url),
                      let existingModuleNode = roots[moduleName]
                else { continue }
                moduleNode = existingModuleNode
            } else if let existingModuleNode = roots[moduleName] {
                moduleNode = existingModuleNode
            } else {
                let moduleIdentifierLanguage = graph.symbols.values.first?.identifier.interfaceLanguage ?? SourceLanguage.swift.id
                let moduleSymbol = SymbolGraph.Symbol(
                    identifier: .init(precise: moduleName, interfaceLanguage: moduleIdentifierLanguage),
                    names: SymbolGraph.Symbol.Names(title: moduleName, navigator: nil, subHeading: nil, prose: nil),
                    pathComponents: [moduleName],
                    docComment: nil,
                    accessLevel: SymbolGraph.Symbol.AccessControl(rawValue: "public"),
                    kind: SymbolGraph.Symbol.Kind(parsedIdentifier: .module, displayName: moduleKindDisplayName),
                    mixins: [:])
                let newModuleNode = Node(symbol: moduleSymbol, name: moduleName)
                roots[moduleName] = newModuleNode
                moduleNode = newModuleNode
                allNodes[moduleName] = [moduleNode]
            }
            
            var nodes: [String: Node] = [:]
            nodes.reserveCapacity(graph.symbols.count)
            for (id, symbol) in graph.symbols {
                if let existingNode = allNodes[id]?.first(where: {
                    // If both identifiers are in the same language, they are the same symbol
                    $0.symbol!.identifier.interfaceLanguage == symbol.identifier.interfaceLanguage
                    // Otherwise, if both have the same name and kind their differences doesn't matter for link resolution purposes
                    || ($0.name == symbol.pathComponents.last && $0.symbol!.kind.identifier == symbol.kind.identifier)
                }) {
                    nodes[id] = existingNode
                } else {
                    assert(!symbol.pathComponents.isEmpty, "A symbol should have at least its own name in its path components.")
                    let node = Node(symbol: symbol, name: symbol.pathComponents.last!)
                    // Disfavor synthesized symbols when they collide with other symbol with the same path.
                    // FIXME: Get information about synthesized symbols from SymbolKit https://github.com/apple/swift-docc-symbolkit/issues/58
                    node.isDisfavoredInCollision = symbol.identifier.precise.contains("::SYNTHESIZED::")
                    nodes[id] = node
                    allNodes[id, default: []].append(node)
                }
            }
            
            var topLevelCandidates = nodes
            for relationship in graph.relationships where relationship.kind.formsHierarchy {
                guard let sourceNode = nodes[relationship.source] else {
                    continue
                }
                if let targetNode = nodes[relationship.target] {
                    targetNode.add(symbolChild: sourceNode)
                    topLevelCandidates.removeValue(forKey: relationship.source)
                } else if let targetNodes = allNodes[relationship.target] {
                    for targetNode in targetNodes {
                        targetNode.add(symbolChild: sourceNode)
                    }
                    topLevelCandidates.removeValue(forKey: relationship.source)
                } else {
                    // Symbols that are not added to the path hierarchy based on relationships will be added to the path hierarchy based on the symbol's path components.
                    // Using relationships over path components is preferred because it provides information needed to disambiguate path collisions.
                    //
                    // In full symbol graphs this is expected to be rare. In partial symbol graphs from the ConvertService it is expected that parent symbols and relationships
                    // will be missing. The ConvertService is expected to provide the necessary `knownDisambiguatedPathComponents` to disambiguate any collisions.
                    continue
                }
            }
            
            for relationship in graph.relationships where relationship.kind == .defaultImplementationOf {
                guard let sourceNode = nodes[relationship.source] else {
                    continue
                }
                // Default implementations collide with the protocol requirement that they implement.
                // Disfavor the default implementation to favor the protocol requirement (or other symbol with the same path).
                sourceNode.isDisfavoredInCollision = true
                
                guard sourceNode.parent == nil else {
                    // This node already has a direct member-of parent. No need to go via the default-implementation-of relationship to find its location in the hierarchy.
                    continue
                }
                
                let targetNodes = nodes[relationship.target].map { [$0] } ?? allNodes[relationship.target] ?? []
                guard !targetNodes.isEmpty else {
                    continue
                }
                
                for requirementTarget in targetNodes {
                    assert(
                        requirementTarget.parent != nil,
                        "The 'defaultImplementationOf' symbol should be a 'memberOf' a known protocol symbol but didn't have a parent relationship in the hierarchy."
                    )
                    requirementTarget.parent?.add(symbolChild: sourceNode)
                }
                topLevelCandidates.removeValue(forKey: relationship.source)
            }
            
            // The hierarchy doesn't contain any non-symbol nodes yet. It's OK to unwrap the `symbol` property.
            for topLevelNode in topLevelCandidates.values where topLevelNode.symbol!.pathComponents.count == 1 {
                moduleNode.add(symbolChild: topLevelNode)
            }
            
            for node in topLevelCandidates.values where node.symbol!.pathComponents.count > 1 {
                var parent = moduleNode
                var components = { (symbol: SymbolGraph.Symbol) -> [String] in
                    let original = symbol.pathComponents
                    if let disambiguated = knownDisambiguatedPathComponents?[node.symbol!.identifier.precise], disambiguated.count == original.count {
                        return disambiguated
                    } else {
                        return original
                    }
                }(node.symbol!)[...].dropLast()
                while !components.isEmpty, let child = try? parent.children[components.first!]?.find(nil) {
                    parent = child
                    components = components.dropFirst()
                }
                for component in components {
                    assert(
                        parent.children[components.first!] == nil,
                        "Shouldn't create a new sparse node when symbol node already exist. This is an indication that a symbol is missing a relationship."
                    )
                    let component = Self.parse(pathComponent: component[...])
                    let nodeWithoutSymbol = Node(name: component.name)
                    nodeWithoutSymbol.isDisfavoredInCollision = true
                    switch component.disambiguation {
                    case .kindAndHash(kind: let kind, hash: let hash):
                        parent.add(child: nodeWithoutSymbol, kind: kind, hash: hash)
                    case .typeSignature(let parameterTypes, let returnTypes):
                        parent.add(child: nodeWithoutSymbol, kind: nil, hash: nil, parameterTypes: parameterTypes, returnTypes: returnTypes)
                    case nil:
                        parent.add(child: nodeWithoutSymbol, kind: nil, hash: nil)
                    }
                    parent = nodeWithoutSymbol
                }
                parent.add(symbolChild: node)
            }
        }
        
        assert(
            allNodes.allSatisfy({ $0.value[0].parent != nil || roots[$0.key] != nil }), """
            Every node should either have a parent node or be a root node. \
            This wasn't true for \(allNodes.filter({ $0.value[0].parent != nil || roots[$0.key] != nil }).map(\.key).sorted())
            """
        )
        
        assert(
            allNodes.values.allSatisfy({ nodesWithSameUSR in nodesWithSameUSR.allSatisfy({ node in
                Array(sequence(first: node, next: \.parent)).last!.symbol!.kind.identifier == .module })
            }), """
            Every node should reach a root node by following its parents up. \
            This wasn't true for \(allNodes.filter({ $0.value.allSatisfy({ Array(sequence(first: $0, next: \.parent)).last!.symbol!.kind.identifier == .module }) }).map(\.key).sorted())
            """
        )
        
        allNodes.removeAll()
        
        // build the lookup list by traversing the hierarchy and adding identifiers to each node
        
        var lookup = [ResolvedIdentifier: Node]()
        func descend(_ node: Node) {
            assert(
                node.identifier == nil,
                "Already encountered \(node.name). This is an indication that a symbol is the source of more than one memberOf relationship."
            )
            if node.symbol != nil {
                node.identifier = ResolvedIdentifier()
                lookup[node.identifier] = node
            }
            for tree in node.children.values {
<<<<<<< HEAD
                for element in tree.storage {
                    descend(element.node)
=======
                for (_, subtree) in tree.storage {
                    for (_, childNode) in subtree {
                        assert(childNode.parent === node, {
                            func describe(_ node: Node?) -> String {
                                guard let node = node else { return "<nil>" }
                                guard let identifier = node.symbol?.identifier else { return node.name }
                                return "\(identifier.precise) (\(identifier.interfaceLanguage))"
                            }
                            return """
                            Every child node should point back to its parent so that the tree can be traversed both up and down without any dead-ends. \
                            This wasn't true for '\(describe(childNode))' which pointed to '\(describe(childNode.parent))' but should have pointed to '\(describe(node))'.
                            """ }()
                        )
                        // In release builds we close off any dead-ends in the tree as a precaution for what shouldn't happen.
                        childNode.parent = node
                        descend(childNode)
                    }
>>>>>>> ddf8f0a6
                }
            }
        }
        
        for module in roots.values {
            descend(module)
        }
        
        assert(
            lookup.allSatisfy({ $0.value.parent != nil || roots[$0.value.name] != nil }), """
            Every node should either have a parent node or be a root node. \
            This wasn't true for \(allNodes.filter({ $0.value[0].parent != nil || roots[$0.key] != nil }).map(\.key).sorted())
            """
        )
        
        func newNode(_ name: String) -> Node {
            let id = ResolvedIdentifier()
            let node = Node(name: name)
            node.identifier = id
            lookup[id] = node
            return node
        }
        self.articlesContainer = roots[bundleName] ?? newNode(bundleName)
        self.tutorialContainer = newNode(bundleName)
        self.tutorialOverviewContainer = newNode("tutorials")
        
        assert(
            lookup.allSatisfy({ $0.key == $0.value.identifier }),
            "Every node lookup should match a node with that identifier."
        )
        
        assert(
            lookup.values.allSatisfy({ $0.parent?.identifier == nil || lookup[$0.parent!.identifier] != nil }), """
            Every node's findable parent should exist in the lookup. \
            This wasn't true for \(lookup.values.filter({ $0.parent?.identifier == nil || lookup[$0.parent!.identifier] != nil }).map(\.symbol!.identifier.precise).sorted())
            """
        )
        
        self.modules = roots
        self.lookup = lookup
        
        assert(topLevelSymbols().allSatisfy({ lookup[$0] != nil }))
    }
    
    // MARK: Adding non-symbols
    
    /// Adds an article to the path hierarchy.
    /// - Parameter name: The path component name of the article (the file name without the file extension).
    /// - Returns: The new unique identifier that represent this article.
    mutating func addArticle(name: String) -> ResolvedIdentifier {
        return addNonSymbolChild(parent: articlesContainer.identifier, name: name, kind: "article")
    }
    
    /// Adds a tutorial to the path hierarchy.
    /// - Parameter name: The path component name of the tutorial (the file name without the file extension).
    /// - Returns: The new unique identifier that represent this tutorial.
    mutating func addTutorial(name: String) -> ResolvedIdentifier {
        return addNonSymbolChild(parent: tutorialContainer.identifier, name: name, kind: "tutorial")
    }
    
    /// Adds a tutorial overview page to the path hierarchy.
    /// - Parameter name: The path component name of the tutorial overview (the file name without the file extension).
    /// - Returns: The new unique identifier that represent this tutorial overview.
    mutating func addTutorialOverview(name: String) -> ResolvedIdentifier {
        return addNonSymbolChild(parent: tutorialOverviewContainer.identifier, name: name, kind: "technology")
    }
    
    /// Adds a non-symbol child element to an existing element in the path hierarchy.
    /// - Parameters:
    ///   - parent: The unique identifier of the existing element to add the new child element to.
    ///   - name: The path component name of the new element.
    ///   - kind: The kind of the new element
    /// - Returns: The new unique identifier that represent this element.
    mutating func addNonSymbolChild(parent: ResolvedIdentifier, name: String, kind: String) -> ResolvedIdentifier {
        let parent = lookup[parent]!
        
        let newReference = ResolvedIdentifier()
        let newNode = Node(name: name)
        newNode.identifier = newReference
        self.lookup[newReference] = newNode
        parent.add(child: newNode, kind: kind, hash: nil)
        
        return newReference
    }
    
    /// Adds a non-symbol technology root.
    /// - Parameters:
    ///   - name: The path component name of the technology root.
    /// - Returns: The new unique identifier that represent the root.
    mutating func addTechnologyRoot(name: String) -> ResolvedIdentifier {
        let newReference = ResolvedIdentifier()
        let newNode = Node(name: name)
        newNode.identifier = newReference
        self.lookup[newReference] = newNode
        
        modules[name] = newNode
        
        return newReference
    }
}
<<<<<<< HEAD
=======

// MARK: Node
>>>>>>> ddf8f0a6

// MARK: Node
    
extension PathHierarchy {
    /// A node in the path hierarchy.
    final class Node {
        /// The unique identifier for this node.
        fileprivate(set) var identifier: ResolvedIdentifier!
        
        // Everything else is file-private or private.
        
        /// The name of this path component in the hierarchy.
        private(set) var name: String
        
        /// The descendants of this node in the hierarchy.
        /// Each name maps to a disambiguation tree that handles
        private(set) var children: [String: DisambiguationContainer]
        
        fileprivate(set) unowned var parent: Node?
        /// The symbol, if a node has one.
        private(set) var symbol: SymbolGraph.Symbol?
        
        /// If the path hierarchy should disfavor this node in a link collision.
        ///
        /// By default, nodes are not disfavored.
        ///
        /// If a favored node collides with a disfavored node the link will resolve to the favored node without
        /// requiring any disambiguation. Referencing the disfavored node requires disambiguation.
        var isDisfavoredInCollision: Bool
        
        /// Initializes a symbol node.
        fileprivate init(symbol: SymbolGraph.Symbol!, name: String) {
            self.symbol = symbol
            self.name = name
            self.children = [:]
            self.isDisfavoredInCollision = false
        }
        
        /// Initializes a non-symbol node with a given name.
        fileprivate init(name: String) {
            self.symbol = nil
            self.name = name
            self.children = [:]
            self.isDisfavoredInCollision = false
        }
        
        /// Adds a descendant to this node, providing disambiguation information from the node's symbol.
        fileprivate func add(symbolChild: Node) {
            precondition(symbolChild.symbol != nil)
            let symbol = symbolChild.symbol!
            
            let functionSignatureTypeNames = PathHierarchy.functionSignatureTypeNames(for: symbol)
            add(
                child: symbolChild,
                kind: symbol.kind.identifier.identifier,
                hash: symbol.identifier.precise.stableHashString,
                parameterTypes: functionSignatureTypeNames?.parameterTypeNames,
                returnTypes: functionSignatureTypeNames?.returnTypeNames
            )
        }
        
        /// Adds a descendant of this node.
<<<<<<< HEAD
        fileprivate func add(child: Node, kind: String?, hash: String?, parameterTypes: [String]? = nil, returnTypes: [String]? = nil) {
            child.parent = self
            children[child.name, default: .init()].add(child, kind: kind, hash: hash, parameterTypes: parameterTypes, returnTypes: returnTypes)
=======
        fileprivate func add(child: Node, kind: String?, hash: String?) {
            guard child.parent !== self else { 
                assert(
                    (try? children[child.name]?.find(kind, hash)) === child,
                    "If the new child node already has this node as its parent it should already exist among this node's children."
                )
                return
            }
            // If the name was passed explicitly, then the node could have spaces in its name
            child.parent = self
            children[child.name, default: .init()].add(kind ?? "_", hash ?? "_", child)
            
            assert(child.parent === self, "Potentially merging nodes shouldn't break the child node's reference to its parent.")
>>>>>>> ddf8f0a6
        }
        
        /// Combines this node with another node.
        func merge(with other: Node) {
            assert(self.parent?.symbol?.identifier.precise == other.parent?.symbol?.identifier.precise)
            self.children = self.children.merging(other.children, uniquingKeysWith: { $0.merge(with: $1) })
            
            for (_, tree) in self.children {
<<<<<<< HEAD
                for element in tree.storage {
                    element.node.parent = self
=======
                for subtree in tree.storage.values {
                    for node in subtree.values {
                        node.parent = self
                    }
>>>>>>> ddf8f0a6
                }
            }
        }
    }
}

// MARK: Traversing

extension PathHierarchy {
    /// Returns the list of top level symbols
    func topLevelSymbols() -> [ResolvedIdentifier] {
        var result: Set<ResolvedIdentifier> = []
        // Roots represent modules and only have direct symbol descendants.
        for root in modules.values {
            for (_, tree) in root.children {
                for element in tree.storage where element.node.symbol != nil {
                    result.insert(element.node.identifier)
                }
            }
        }
        return Array(result) + modules.values.map { $0.identifier }
    }
}

// MARK: Removing nodes

extension PathHierarchy {
    // When unregistering a documentation bundle from a context, entries for that bundle should no longer be findable.
    // The below implementation marks nodes as "not findable" while leaving them in the hierarchy so that they can be
    // traversed.
    // This would be problematic if it happened repeatedly but in practice the path hierarchy will only be in this state
    // after unregistering a data provider until a new data provider is registered.
    
    /// Removes a node from the path hierarchy so that it can no longer be found.
    /// - Parameter id: The unique identifier for the node.
    mutating func removeNodeWithID(_ id: ResolvedIdentifier) {
        // Remove the node from the lookup and unset its identifier
        lookup.removeValue(forKey: id)!.identifier = nil
    }
}

// MARK: Disambiguation container

extension PathHierarchy {
<<<<<<< HEAD
    /// A container that stores values and their disambiguation information and find values based on partial disambiguation.
    struct DisambiguationContainer {
        // Each disambiguation container stores its elements in a flat list, which is very short in practice.
        //
        // Almost all containers store either 1, 2, or 3 elements with 1 being the most common case.
        // It's very rare to have more than 10 values and 20+ values is extremely rare.
        //
        // Given this expected amount of data, linear searches through an array performs well.
        private(set) var storage = ContiguousArray<Element>()
=======
    /// A fixed-depth tree that stores disambiguation information and finds values based on partial disambiguation.
    struct DisambiguationContainer {
        // Each disambiguation tree is fixed at two levels and stores a limited number of values.
        // In practice, almost all trees store either 1, 2, or 3 elements with 1 being the most common.
        // It's very rare to have more than 10 values and 20+ values is extremely rare.
        //
        // Given this expected amount of data, a nested dictionary implementation performs well.
        private(set) var storage: [String: [String: PathHierarchy.Node]] = [:]
>>>>>>> ddf8f0a6
    }
}

extension PathHierarchy.DisambiguationContainer {
<<<<<<< HEAD
    struct Element {
        let node: PathHierarchy.Node
        let kind: String?
        let hash: String?
        let parameterTypes: [String]?
        let returnTypes: [String]?
        
        func matches(kind: String?, hash: String?) -> Bool {
            // The 'hash' is more unique than the 'kind', so compare the 'hash' first.
            self.hash == hash && self.kind == kind
        }
        var isPlaceholderValue: Bool {
            // Only symbols have 'hash' disambiguation, so check the 'kind' first.
            kind == nil && hash == nil
        }
=======
    /// Add a new value to the tree for a given pair of kind and hash disambiguations.
    /// - Parameters:
    ///   - kind: The kind disambiguation for this value.
    ///   - hash: The hash disambiguation for this value.
    ///   - value: The new value
    /// - Returns: If a value already exist with the same pair of kind and hash disambiguations.
    mutating func add(_ kind: String, _ hash: String, _ value: PathHierarchy.Node) {
        if let existing = storage[kind]?[hash] {
            existing.merge(with: value)
        } else if storage.count == 1, let existing = storage["_"]?["_"] {
            // It is possible for articles and other non-symbols to collide with unfindable symbol placeholder nodes.
            // When this happens, remove the placeholder node and move its children to the real (non-symbol) node.
            value.merge(with: existing)
            storage = [kind: [hash: value]]
        } else {
            storage[kind, default: [:]][hash] = value
        }
    }
    
    /// Combines the data from this tree with another tree to form a new, merged disambiguation tree.
    func merge(with other: Self) -> Self {
        return .init(storage: self.storage.merging(other.storage, uniquingKeysWith: { lhs, rhs in
            lhs.merging(rhs, uniquingKeysWith: {
                lhsValue, rhsValue in
                assert(lhsValue.symbol!.identifier.precise == rhsValue.symbol!.identifier.precise)
                return lhsValue
            })
        }))
    }
}

// MARK: Deserialization

extension PathHierarchy {
    // This is defined in the main PathHierarchy.swift file to access fileprivate properties and PathHierarchy.Node API without making it internally visible.
    
    // This mapping closure exist so that we don't encode ResolvedIdentifier values into the file. They're an implementation detail and they are a not stable across executions.
    
    /// Decode a path hierarchy from its file representation.
    ///
    /// The caller can use `mapCreatedIdentifiers` when encoding and decoding path hierarchies to associate auxiliary data with a node in the hierarchy.
    ///
    /// - Parameters:
    ///   - fileRepresentation: A file representation to decode.
    ///   - mapCreatedIdentifiers: A closure that the caller can use to map indices to resolved identifiers.
    init(
        _ fileRepresentation: FileRepresentation,
        mapCreatedIdentifiers: (_ identifiers: [ResolvedIdentifier]) -> Void
    ) {
        // Generate new identifiers. While building the path hierarchy, the node numbers map to identifiers via index lookup in this array.
        var identifiers = [ResolvedIdentifier]()
        identifiers.reserveCapacity(fileRepresentation.nodes.count)
        for _ in fileRepresentation.nodes.indices {
            identifiers.append(ResolvedIdentifier())
        }
        
        var lookup = [ResolvedIdentifier: Node]()
        lookup.reserveCapacity(fileRepresentation.nodes.count)
        // Iterate once to create all the nodes
        for (index, fileNode) in zip(0..., fileRepresentation.nodes) {
            let node: Node
            if let symbolID = fileNode.symbolID {
                // Symbols decoded from a file representation only need an accurate ID. The rest of the information is never read and can be left empty.
                let symbol = SymbolGraph.Symbol(
                    identifier: symbolID,
                    names: .init(title: "", navigator: nil, subHeading: nil, prose: nil),
                    pathComponents: [],
                    docComment: nil,
                    accessLevel: .public,
                    kind: SymbolGraph.Symbol.Kind(rawIdentifier: "", displayName: ""),
                    mixins: [:]
                )
                node = Node(symbol: symbol, name: fileNode.name)
            } else {
                node = Node(name: fileNode.name)
            }
            node.isDisfavoredInCollision = fileNode.isDisfavoredInCollision
            node.identifier = identifiers[index]
            lookup[node.identifier] = node
        }
        // Iterate again to construct the tree
        for (index, fileNode) in fileRepresentation.nodes.indexed() {
            let node = lookup[identifiers[index]]!
            for child in fileNode.children {
                let childNode = lookup[identifiers[child.nodeID]]!
                // Even if this is a symbol node, explicitly pass the kind and hash disambiguation.
                node.add(child: childNode, kind: child.kind, hash: child.hash)
            }
        }
        
        self.lookup = lookup
        self.modules = fileRepresentation.modules.mapValues({ lookup[identifiers[$0]]! })
        self.articlesContainer = lookup[identifiers[fileRepresentation.articlesContainer]]!
        self.tutorialContainer = lookup[identifiers[fileRepresentation.tutorialContainer]]!
        self.tutorialOverviewContainer = lookup[identifiers[fileRepresentation.tutorialOverviewContainer]]!
        
        mapCreatedIdentifiers(identifiers)
>>>>>>> ddf8f0a6
    }

<<<<<<< HEAD
    /// Add a new value and its disambiguation information to the container.
    /// - Parameters:
    ///   - value: The new value.
    ///   - kind: The kind disambiguation for this value, if any.
    ///   - hash: The hash disambiguation for this value, if any.
    ///   - parameterTypes: The type names of the parameter disambiguation for this value, if any.
    ///   - returnTypes: The type names of the return value disambiguation for this value, if any.
    mutating func add(_ value: PathHierarchy.Node, kind: String?, hash: String?, parameterTypes: [String]?, returnTypes: [String]?) {
        // When adding new elements to the container, it's sufficient to check if the hash and kind match.
        if let existing = storage.first(where: { $0.matches(kind: kind, hash: hash) }) {
            existing.node.merge(with: value)
        } else if storage.count == 1, storage.first!.isPlaceholderValue {
            // It is possible for articles and other non-symbols to collide with "unfindable" symbol placeholder nodes.
            // When this happens, remove the placeholder node and move its children to the real (non-symbol) node.
            let existing = storage.removeFirst()
            value.merge(with: existing.node)
            storage = [Element(node: value, kind: kind, hash: hash, parameterTypes: parameterTypes, returnTypes: returnTypes)]
        } else {
            storage.append(Element(node: value, kind: kind, hash: hash, parameterTypes: parameterTypes, returnTypes: returnTypes))
        }
    }
    
    /// Combines the data from this tree with another tree to form a new, merged disambiguation tree.
    func merge(with other: Self) -> Self {
        var newStorage = storage
        for element in other.storage where !storage.contains(where: { $0.matches(kind: element.kind, hash: element.hash )}) {
            newStorage.append(element)
        }
        return .init(storage: newStorage)
=======
// MARK: Hierarchical symbol relationships

private extension SymbolGraph.Relationship.Kind {
    /// Whether or not this relationship kind forms a hierarchical relationship between the source and the target.
    var formsHierarchy: Bool {
        switch self {
        case .memberOf, .requirementOf, .optionalRequirementOf, .extensionTo, .declaredIn:
            return true
        default:
            return false
        }
>>>>>>> ddf8f0a6
    }
}<|MERGE_RESOLUTION|>--- conflicted
+++ resolved
@@ -10,12 +10,6 @@
 
 import Foundation
 import SymbolKit
-<<<<<<< HEAD
-
-// The path hierarchy implementation is divided into different files for different responsibilities.
-// This file defines the core types and the behavior of creating a path hierarchy.
-=======
->>>>>>> ddf8f0a6
 
 /// An opaque identifier that uniquely identifies a resolved entry in the path hierarchy,
 ///
@@ -248,28 +242,21 @@
                 lookup[node.identifier] = node
             }
             for tree in node.children.values {
-<<<<<<< HEAD
                 for element in tree.storage {
+                    assert(element.node.parent === node, {
+                        func describe(_ node: Node?) -> String {
+                            guard let node = node else { return "<nil>" }
+                            guard let identifier = node.symbol?.identifier else { return node.name }
+                            return "\(identifier.precise) (\(identifier.interfaceLanguage))"
+                        }
+                        return """
+                        Every child node should point back to its parent so that the tree can be traversed both up and down without any dead-ends. \
+                        This wasn't true for '\(describe(element.node))' which pointed to '\(describe(element.node.parent))' but should have pointed to '\(describe(node))'.
+                        """ }()
+                    )
+                    // In release builds we close off any dead-ends in the tree as a precaution for what shouldn't happen.
+                    element.node.parent = node
                     descend(element.node)
-=======
-                for (_, subtree) in tree.storage {
-                    for (_, childNode) in subtree {
-                        assert(childNode.parent === node, {
-                            func describe(_ node: Node?) -> String {
-                                guard let node = node else { return "<nil>" }
-                                guard let identifier = node.symbol?.identifier else { return node.name }
-                                return "\(identifier.precise) (\(identifier.interfaceLanguage))"
-                            }
-                            return """
-                            Every child node should point back to its parent so that the tree can be traversed both up and down without any dead-ends. \
-                            This wasn't true for '\(describe(childNode))' which pointed to '\(describe(childNode.parent))' but should have pointed to '\(describe(node))'.
-                            """ }()
-                        )
-                        // In release builds we close off any dead-ends in the tree as a precaution for what shouldn't happen.
-                        childNode.parent = node
-                        descend(childNode)
-                    }
->>>>>>> ddf8f0a6
                 }
             }
         }
@@ -370,14 +357,9 @@
         return newReference
     }
 }
-<<<<<<< HEAD
-=======
 
 // MARK: Node
->>>>>>> ddf8f0a6
-
-// MARK: Node
-    
+
 extension PathHierarchy {
     /// A node in the path hierarchy.
     final class Node {
@@ -437,25 +419,20 @@
         }
         
         /// Adds a descendant of this node.
-<<<<<<< HEAD
         fileprivate func add(child: Node, kind: String?, hash: String?, parameterTypes: [String]? = nil, returnTypes: [String]? = nil) {
-            child.parent = self
-            children[child.name, default: .init()].add(child, kind: kind, hash: hash, parameterTypes: parameterTypes, returnTypes: returnTypes)
-=======
-        fileprivate func add(child: Node, kind: String?, hash: String?) {
             guard child.parent !== self else { 
                 assert(
-                    (try? children[child.name]?.find(kind, hash)) === child,
+                    children.keys.contains(child.name),
+//                    (try? children[child.name]?.find(kind, hash)) === child,
                     "If the new child node already has this node as its parent it should already exist among this node's children."
                 )
                 return
             }
             // If the name was passed explicitly, then the node could have spaces in its name
             child.parent = self
-            children[child.name, default: .init()].add(kind ?? "_", hash ?? "_", child)
+            children[child.name, default: .init()].add(child, kind: kind, hash: hash, parameterTypes: parameterTypes, returnTypes: returnTypes)
             
             assert(child.parent === self, "Potentially merging nodes shouldn't break the child node's reference to its parent.")
->>>>>>> ddf8f0a6
         }
         
         /// Combines this node with another node.
@@ -464,15 +441,8 @@
             self.children = self.children.merging(other.children, uniquingKeysWith: { $0.merge(with: $1) })
             
             for (_, tree) in self.children {
-<<<<<<< HEAD
                 for element in tree.storage {
                     element.node.parent = self
-=======
-                for subtree in tree.storage.values {
-                    for node in subtree.values {
-                        node.parent = self
-                    }
->>>>>>> ddf8f0a6
                 }
             }
         }
@@ -517,7 +487,6 @@
 // MARK: Disambiguation container
 
 extension PathHierarchy {
-<<<<<<< HEAD
     /// A container that stores values and their disambiguation information and find values based on partial disambiguation.
     struct DisambiguationContainer {
         // Each disambiguation container stores its elements in a flat list, which is very short in practice.
@@ -527,21 +496,10 @@
         //
         // Given this expected amount of data, linear searches through an array performs well.
         private(set) var storage = ContiguousArray<Element>()
-=======
-    /// A fixed-depth tree that stores disambiguation information and finds values based on partial disambiguation.
-    struct DisambiguationContainer {
-        // Each disambiguation tree is fixed at two levels and stores a limited number of values.
-        // In practice, almost all trees store either 1, 2, or 3 elements with 1 being the most common.
-        // It's very rare to have more than 10 values and 20+ values is extremely rare.
-        //
-        // Given this expected amount of data, a nested dictionary implementation performs well.
-        private(set) var storage: [String: [String: PathHierarchy.Node]] = [:]
->>>>>>> ddf8f0a6
     }
 }
 
 extension PathHierarchy.DisambiguationContainer {
-<<<<<<< HEAD
     struct Element {
         let node: PathHierarchy.Node
         let kind: String?
@@ -557,35 +515,37 @@
             // Only symbols have 'hash' disambiguation, so check the 'kind' first.
             kind == nil && hash == nil
         }
-=======
-    /// Add a new value to the tree for a given pair of kind and hash disambiguations.
+    }
+
+    /// Add a new value and its disambiguation information to the container.
     /// - Parameters:
-    ///   - kind: The kind disambiguation for this value.
-    ///   - hash: The hash disambiguation for this value.
-    ///   - value: The new value
-    /// - Returns: If a value already exist with the same pair of kind and hash disambiguations.
-    mutating func add(_ kind: String, _ hash: String, _ value: PathHierarchy.Node) {
-        if let existing = storage[kind]?[hash] {
-            existing.merge(with: value)
-        } else if storage.count == 1, let existing = storage["_"]?["_"] {
-            // It is possible for articles and other non-symbols to collide with unfindable symbol placeholder nodes.
+    ///   - value: The new value.
+    ///   - kind: The kind disambiguation for this value, if any.
+    ///   - hash: The hash disambiguation for this value, if any.
+    ///   - parameterTypes: The type names of the parameter disambiguation for this value, if any.
+    ///   - returnTypes: The type names of the return value disambiguation for this value, if any.
+    mutating func add(_ value: PathHierarchy.Node, kind: String?, hash: String?, parameterTypes: [String]?, returnTypes: [String]?) {
+        // When adding new elements to the container, it's sufficient to check if the hash and kind match.
+        if let existing = storage.first(where: { $0.matches(kind: kind, hash: hash) }) {
+            existing.node.merge(with: value)
+        } else if storage.count == 1, storage.first!.isPlaceholderValue {
+            // It is possible for articles and other non-symbols to collide with "unfindable" symbol placeholder nodes.
             // When this happens, remove the placeholder node and move its children to the real (non-symbol) node.
-            value.merge(with: existing)
-            storage = [kind: [hash: value]]
+            let existing = storage.removeFirst()
+            value.merge(with: existing.node)
+            storage = [Element(node: value, kind: kind, hash: hash, parameterTypes: parameterTypes, returnTypes: returnTypes)]
         } else {
-            storage[kind, default: [:]][hash] = value
+            storage.append(Element(node: value, kind: kind, hash: hash, parameterTypes: parameterTypes, returnTypes: returnTypes))
         }
     }
     
     /// Combines the data from this tree with another tree to form a new, merged disambiguation tree.
     func merge(with other: Self) -> Self {
-        return .init(storage: self.storage.merging(other.storage, uniquingKeysWith: { lhs, rhs in
-            lhs.merging(rhs, uniquingKeysWith: {
-                lhsValue, rhsValue in
-                assert(lhsValue.symbol!.identifier.precise == rhsValue.symbol!.identifier.precise)
-                return lhsValue
-            })
-        }))
+        var newStorage = storage
+        for element in other.storage where !storage.contains(where: { $0.matches(kind: element.kind, hash: element.hash )}) {
+            newStorage.append(element)
+        }
+        return .init(storage: newStorage)
     }
 }
 
@@ -655,40 +615,9 @@
         self.tutorialOverviewContainer = lookup[identifiers[fileRepresentation.tutorialOverviewContainer]]!
         
         mapCreatedIdentifiers(identifiers)
->>>>>>> ddf8f0a6
-    }
-
-<<<<<<< HEAD
-    /// Add a new value and its disambiguation information to the container.
-    /// - Parameters:
-    ///   - value: The new value.
-    ///   - kind: The kind disambiguation for this value, if any.
-    ///   - hash: The hash disambiguation for this value, if any.
-    ///   - parameterTypes: The type names of the parameter disambiguation for this value, if any.
-    ///   - returnTypes: The type names of the return value disambiguation for this value, if any.
-    mutating func add(_ value: PathHierarchy.Node, kind: String?, hash: String?, parameterTypes: [String]?, returnTypes: [String]?) {
-        // When adding new elements to the container, it's sufficient to check if the hash and kind match.
-        if let existing = storage.first(where: { $0.matches(kind: kind, hash: hash) }) {
-            existing.node.merge(with: value)
-        } else if storage.count == 1, storage.first!.isPlaceholderValue {
-            // It is possible for articles and other non-symbols to collide with "unfindable" symbol placeholder nodes.
-            // When this happens, remove the placeholder node and move its children to the real (non-symbol) node.
-            let existing = storage.removeFirst()
-            value.merge(with: existing.node)
-            storage = [Element(node: value, kind: kind, hash: hash, parameterTypes: parameterTypes, returnTypes: returnTypes)]
-        } else {
-            storage.append(Element(node: value, kind: kind, hash: hash, parameterTypes: parameterTypes, returnTypes: returnTypes))
-        }
-    }
-    
-    /// Combines the data from this tree with another tree to form a new, merged disambiguation tree.
-    func merge(with other: Self) -> Self {
-        var newStorage = storage
-        for element in other.storage where !storage.contains(where: { $0.matches(kind: element.kind, hash: element.hash )}) {
-            newStorage.append(element)
-        }
-        return .init(storage: newStorage)
-=======
+    }
+}
+
 // MARK: Hierarchical symbol relationships
 
 private extension SymbolGraph.Relationship.Kind {
@@ -700,6 +629,5 @@
         default:
             return false
         }
->>>>>>> ddf8f0a6
     }
 }