--- conflicted
+++ resolved
@@ -141,7 +141,7 @@
                 // An 'overloadOf' relationship points from symbol -> group. We want to disfavor the
                 // individual overload symbols in favor of resolving links to their overload group
                 // symbol.
-                nodes[relationship.source]?.isDisfavoredInCollision = true
+                nodes[relationship.source]?.specialBehaviors.insert(.disfavorInLinkCollision)
             }
 
             // If there are multiple symbol graphs (for example for different source languages or platforms) then the nodes may have already been added to the hierarchy.
@@ -527,26 +527,6 @@
         }
         return Array(result) + modules.map { $0.identifier }
     }
-<<<<<<< HEAD
-=======
-
-    func traverseOverloadedSymbolGroups(observe: (_ overloadedSymbols: [ResolvedIdentifier]) throws -> Void) rethrows {
-        for node in lookup.values where node.symbol != nil {
-            for disambiguation in node.children.values {
-                var overloadGroups = [SymbolGraph.Symbol.KindIdentifier: [ResolvedIdentifier]]()
-                for element in disambiguation.storage {
-                    guard let kind = element.node.symbol?.kind.identifier, kind.isOverloadableKind else {
-                        continue
-                    }
-                    overloadGroups[kind, default: []].append(element.node.identifier)
-                }
-                for overloads in overloadGroups.values where overloads.count > 1 {
-                    try observe(overloads)
-                }
-            }
-        }
-    }
->>>>>>> 73e7adc0
 }
 
 // MARK: Removing nodes
