/*
 This source file is part of the Swift.org open source project

 Copyright (c) 2022-2024 Apple Inc. and the Swift project authors
 Licensed under Apache License v2.0 with Runtime Library Exception

 See https://swift.org/LICENSE.txt for license information
 See https://swift.org/CONTRIBUTORS.txt for Swift project authors
*/

import Foundation
import SymbolKit

/// An opaque identifier that uniquely identifies a resolved entry in the path hierarchy,
///
/// Resolved identifiers cannot be inspected and can only be created by the path hierarchy.
struct ResolvedIdentifier: Equatable, Hashable {
    // This is currently implemented with a UUID. That detail should remain hidden and may change at any time.
    private let storage = UUID()
}

/// A hierarchy of path components corresponding to the documentation hierarchy with disambiguation information at every level.
///
/// The main purpose of the path hierarchy is finding documentation entities based on relative paths from other documentation entities with good handling of link disambiguation.
/// This disambiguation aware hierarchy also makes it suitable for determining the least disambiguated paths for each documentation page.
///
/// The documentation hierarchy exist both in the path hierarchy and in the topic graph but for different purposes and in formats with different specialization. Neither is a replacement for the other.
///
/// ### Creation
///
/// Due to the rich relationships between symbols, a path hierarchy is created in two steps. First, the path hierarchy is initialized with all the symbols for all modules.
/// Next, non-symbols are added to the path hierarchy and on-page landmarks for both symbols and non-symbols are added where applicable.
/// It is not possible to add symbols to a path hierarchy after it has been initialized.
///
/// ### Usage
///
/// After a path hierarchy has been fully created---with both symbols and non-symbols---it can be used to find elements in the hierarchy and to determine the least disambiguated paths for all elements.
struct PathHierarchy {
<<<<<<< HEAD
    /// A map of module names to module nodes.
    private(set) var modules: [String: Node]
=======
    
    /// The list of module nodes.
    private(set) var modules: [Node]
>>>>>>> 2f7b3aab
    /// The container of top-level articles in the documentation hierarchy.
    let articlesContainer: Node
    /// The container of tutorials in the documentation hierarchy.
    let tutorialContainer: Node
    /// The container of tutorial overview pages in the documentation hierarchy.
    let tutorialOverviewContainer: Node
    
    /// A map of known documentation nodes based on their unique identifiers.
    private(set) var lookup: [ResolvedIdentifier: Node]
    
    // MARK: Creating a path hierarchy
    
    /// Initializes a path hierarchy with all the symbols from all modules that the given symbol graph loader provides.
    ///
    /// - Parameters:
    ///   - loader: The symbol graph loader that provides all symbols.
    ///   - bundleName: The name of the documentation bundle, used as a container for articles and tutorials.
    ///   - moduleKindDisplayName: The display name for the "module" kind of symbol.
    ///   - knownDisambiguatedPathComponents: A list of path components with known required disambiguations.
    init(
        symbolGraphLoader loader: SymbolGraphLoader,
        bundleName: String,
        moduleKindDisplayName: String = "Framework",
        knownDisambiguatedPathComponents: [String: [String]]? = nil
    ) {
        var roots: [String: Node] = [:]
        var allNodes: [String: [Node]] = [:]
        
        let symbolGraphs = loader.symbolGraphs
            .sorted(by: { lhs, _ in
                return !lhs.key.lastPathComponent.contains("@")
            })
        
        for (url, graph) in symbolGraphs {
            let moduleName = graph.module.name
            let moduleNode: Node
            
            if !loader.hasPrimaryURL(moduleName: moduleName) {
                guard let moduleName = SymbolGraphLoader.moduleNameFor(url),
                      let existingModuleNode = roots[moduleName]
                else { continue }
                moduleNode = existingModuleNode
            } else if let existingModuleNode = roots[moduleName] {
                moduleNode = existingModuleNode
            } else {
                let moduleIdentifierLanguage = graph.symbols.values.first?.identifier.interfaceLanguage ?? SourceLanguage.swift.id
                let moduleSymbol = SymbolGraph.Symbol(
                    identifier: .init(precise: moduleName, interfaceLanguage: moduleIdentifierLanguage),
                    names: SymbolGraph.Symbol.Names(title: moduleName, navigator: nil, subHeading: nil, prose: nil),
                    pathComponents: [moduleName],
                    docComment: nil,
                    accessLevel: SymbolGraph.Symbol.AccessControl(rawValue: "public"),
                    kind: SymbolGraph.Symbol.Kind(parsedIdentifier: .module, displayName: moduleKindDisplayName),
                    mixins: [:])
                let newModuleNode = Node(symbol: moduleSymbol, name: moduleName)
                roots[moduleName] = newModuleNode
                moduleNode = newModuleNode
                allNodes[moduleName] = [moduleNode]
            }
            
            var nodes: [String: Node] = [:]
            nodes.reserveCapacity(graph.symbols.count)
            for (id, symbol) in graph.symbols {
                if let existingNode = allNodes[id]?.first(where: {
                    // If both identifiers are in the same language, they are the same symbol
                    $0.symbol!.identifier.interfaceLanguage == symbol.identifier.interfaceLanguage
                    // Otherwise, if both have the same name and kind their differences doesn't matter for link resolution purposes
                    || ($0.name == symbol.pathComponents.last && $0.symbol!.kind.identifier == symbol.kind.identifier)
                }) {
                    nodes[id] = existingNode
                } else {
                    assert(!symbol.pathComponents.isEmpty, "A symbol should have at least its own name in its path components.")
                    let node = Node(symbol: symbol, name: symbol.pathComponents.last!)
                    // Disfavor synthesized symbols when they collide with other symbol with the same path.
                    // FIXME: Get information about synthesized symbols from SymbolKit https://github.com/apple/swift-docc-symbolkit/issues/58
                    node.isDisfavoredInCollision = symbol.identifier.precise.contains("::SYNTHESIZED::")
                    nodes[id] = node
                    allNodes[id, default: []].append(node)
                }
            }
            
            // If there are multiple symbol graphs (for example for different source languages or platforms) then the nodes may have already been added to the hierarchy.
            var topLevelCandidates = nodes.filter { _, node in node.parent == nil }
            for relationship in graph.relationships where relationship.kind.formsHierarchy {
                guard let sourceNode = nodes[relationship.source], let expectedContainerName = sourceNode.symbol?.pathComponents.dropLast().last else {
                    continue
                }
                // The relationship only specify the target symbol's USR but if the target symbol has different representations in different source languages the relationship
                // alone doesn't specify which language representation the source symbol belongs to. We could check the source and target symbol's interface language but that
                // would require that we redundantly create multiple nodes for the same symbol in many common cases and then merge them. To avoid doing that, we instead check
                // the source symbol's path components to find the correct target symbol by matching its name.
                if let targetNode = nodes[relationship.target], targetNode.name == expectedContainerName {
                    targetNode.add(symbolChild: sourceNode)
                    topLevelCandidates.removeValue(forKey: relationship.source)
                } else if let targetNodes = allNodes[relationship.target] {
                    for targetNode in targetNodes where targetNode.name == expectedContainerName {
                        targetNode.add(symbolChild: sourceNode)
                    }
                    topLevelCandidates.removeValue(forKey: relationship.source)
                } else {
                    // Symbols that are not added to the path hierarchy based on relationships will be added to the path hierarchy based on the symbol's path components.
                    // Using relationships over path components is preferred because it provides information needed to disambiguate path collisions.
                    //
                    // In full symbol graphs this is expected to be rare. In partial symbol graphs from the ConvertService it is expected that parent symbols and relationships
                    // will be missing. The ConvertService is expected to provide the necessary `knownDisambiguatedPathComponents` to disambiguate any collisions.
                    continue
                }
            }
            
            for relationship in graph.relationships where relationship.kind == .defaultImplementationOf {
                guard let sourceNode = nodes[relationship.source] else {
                    continue
                }
                // Default implementations collide with the protocol requirement that they implement.
                // Disfavor the default implementation to favor the protocol requirement (or other symbol with the same path).
                sourceNode.isDisfavoredInCollision = true
                
                guard sourceNode.parent == nil else {
                    // This node already has a direct member-of parent. No need to go via the default-implementation-of relationship to find its location in the hierarchy.
                    continue
                }
                
                let targetNodes = nodes[relationship.target].map { [$0] } ?? allNodes[relationship.target] ?? []
                guard !targetNodes.isEmpty else {
                    continue
                }
                
                for requirementTarget in targetNodes {
                    assert(
                        requirementTarget.parent != nil,
                        "The 'defaultImplementationOf' symbol should be a 'memberOf' a known protocol symbol but didn't have a parent relationship in the hierarchy."
                    )
                    requirementTarget.parent?.add(symbolChild: sourceNode)
                }
                topLevelCandidates.removeValue(forKey: relationship.source)
            }
            
            // The hierarchy doesn't contain any non-symbol nodes yet. It's OK to unwrap the `symbol` property.
            for topLevelNode in topLevelCandidates.values where topLevelNode.symbol!.pathComponents.count == 1 {
                moduleNode.add(symbolChild: topLevelNode)
            }
            
            assert(
                topLevelCandidates.values.filter({ $0.symbol!.pathComponents.count > 1 }).allSatisfy({ $0.parent == nil }), """
                Top-level candidates shouldn't already exist in the hierarchy. \
                This wasn't true for \(topLevelCandidates.filter({ $0.value.symbol!.pathComponents.count > 1 && $0.value.parent != nil }).map(\.key).sorted())
                """
            )
            
            for node in topLevelCandidates.values where node.symbol!.pathComponents.count > 1 && node.parent == nil {
                var parent = moduleNode
                var components = { (symbol: SymbolGraph.Symbol) -> [String] in
                    let original = symbol.pathComponents
                    // The `ConvertService` may pass a lookup of "known disambiguated path components" per symbol that the path hierarchy
                    // wouldn't be able to compute itself because the "partial" symbol graph doesn't contain all the symbols to accurately
                    // determine the minimal required disambiguation per path.
                    if let disambiguated = knownDisambiguatedPathComponents?[node.symbol!.identifier.precise], disambiguated.count == original.count {
                        return disambiguated
                    } else {
                        return original
                    }
                }(node.symbol!)[...].dropLast()
                while !components.isEmpty, let child = try? parent.children[components.first!]?.find(nil) {
                    parent = child
                    components = components.dropFirst()
                }
                for component in components {
                    assert(
                        parent.children[components.first!] == nil,
                        "Shouldn't create a new sparse node when symbol node already exist. This is an indication that a symbol is missing a relationship."
                    )
                    guard knownDisambiguatedPathComponents != nil else {
                        // If the path hierarchy wasn't passed any "known disambiguated path components" then the sparse/placeholder nodes won't contain any disambiguation.
                        let nodeWithoutSymbol = Node(name: component)
                        nodeWithoutSymbol.isDisfavoredInCollision = true
                        parent.add(child: nodeWithoutSymbol, kind: nil, hash: nil)
                        parent = nodeWithoutSymbol
                        continue
                    }
                    // If the path hierarchy was passed a lookup of "known disambiguation" path components", then it's possible that each path component could contain disambiguation that needs to be parsed.
                    let component = PathParser.parse(pathComponent: component[...])
                    let nodeWithoutSymbol = Node(name: String(component.name))
                    nodeWithoutSymbol.isDisfavoredInCollision = true
<<<<<<< HEAD
                    switch component.disambiguation {
                    case .kindAndHash(kind: let kind, hash: let hash):
                        parent.add(child: nodeWithoutSymbol, kind: kind.map(String.init), hash: hash.map(String.init))
                    case .typeSignature(let parameterTypes, let returnTypes):
                        parent.add(child: nodeWithoutSymbol, kind: nil, hash: nil, parameterTypes: parameterTypes?.map(String.init), returnTypes: returnTypes?.map(String.init))
=======
                    // Create a spare/placeholder node with the parsed disambiguation for this path component.
                    switch component.disambiguation {
                    case .kindAndHash(kind: let kind, hash: let hash):
                        parent.add(child: nodeWithoutSymbol, kind: kind.map(String.init), hash: hash.map(String.init))
>>>>>>> 2f7b3aab
                    case nil:
                        parent.add(child: nodeWithoutSymbol, kind: nil, hash: nil)
                    }
                    parent = nodeWithoutSymbol
                }
                parent.add(symbolChild: node)
            }
        }
        
        assert(
            allNodes.allSatisfy({ $0.value[0].parent != nil || roots[$0.key] != nil }), """
            Every node should either have a parent node or be a root node. \
            This wasn't true for \(allNodes.filter({ $0.value[0].parent != nil || roots[$0.key] != nil }).map(\.key).sorted())
            """
        )
        
        assert(
            allNodes.values.allSatisfy({ nodesWithSameUSR in nodesWithSameUSR.allSatisfy({ node in
                Array(sequence(first: node, next: \.parent)).last!.symbol!.kind.identifier == .module })
            }), """
            Every node should reach a root node by following its parents up. \
            This wasn't true for \(allNodes.filter({ $0.value.allSatisfy({ Array(sequence(first: $0, next: \.parent)).last!.symbol!.kind.identifier == .module }) }).map(\.key).sorted())
            """
        )
        
        allNodes.removeAll()
        
        // build the lookup list by traversing the hierarchy and adding identifiers to each node
        
        var lookup = [ResolvedIdentifier: Node]()
        func descend(_ node: Node) {
            assert(
                node.identifier == nil,
                "Already encountered \(node.name). This is an indication that a symbol is the source of more than one memberOf relationship."
            )
            if node.symbol != nil {
                node.identifier = ResolvedIdentifier()
                lookup[node.identifier] = node
            }
            for tree in node.children.values {
                for element in tree.storage {
                    assert(element.node.parent === node, {
                        func describe(_ node: Node?) -> String {
                            guard let node = node else { return "<nil>" }
                            guard let identifier = node.symbol?.identifier else { return node.name }
                            return "\(identifier.precise) (\(identifier.interfaceLanguage))"
                        }
                        return """
<<<<<<< HEAD
                        Every child node should point back to its parent so that the tree can be traversed both up and down without any dead-ends. \
                        This wasn't true for '\(describe(element.node))' which pointed to '\(describe(element.node.parent))' but should have pointed to '\(describe(node))'.
                        """ }()
=======
                            Every child node should point back to its parent so that the tree can be traversed both up and down without any dead-ends. \
                            This wasn't true for '\(describe(element.node))' which pointed to '\(describe(element.node.parent))' but should have pointed to '\(describe(node))'.
                            """ }()
>>>>>>> 2f7b3aab
                    )
                    // In release builds we close off any dead-ends in the tree as a precaution for what shouldn't happen.
                    element.node.parent = node
                    descend(element.node)
                }
            }
        }
        
        for module in roots.values {
            descend(module)
        }
        
        assert(
            lookup.allSatisfy({ $0.value.parent != nil || roots[$0.value.name] != nil }), """
            Every node should either have a parent node or be a root node. \
            This wasn't true for \(allNodes.filter({ $0.value[0].parent != nil || roots[$0.key] != nil }).map(\.key).sorted())
            """
        )
        
        func newNode(_ name: String) -> Node {
            let id = ResolvedIdentifier()
            let node = Node(name: name)
            node.identifier = id
            lookup[id] = node
            return node
        }
        self.articlesContainer = roots[bundleName] ?? newNode(bundleName)
        self.tutorialContainer = newNode(bundleName)
        self.tutorialOverviewContainer = newNode("tutorials")
        
        assert(
            lookup.allSatisfy({ $0.key == $0.value.identifier }),
            "Every node lookup should match a node with that identifier."
        )
        
        assert(
            lookup.values.allSatisfy({ $0.parent?.identifier == nil || lookup[$0.parent!.identifier] != nil }), """
            Every node's findable parent should exist in the lookup. \
            This wasn't true for \(lookup.values.filter({ $0.parent?.identifier == nil || lookup[$0.parent!.identifier] != nil }).map(\.symbol!.identifier.precise).sorted())
            """
        )
        
        self.modules = Array(roots.values)
        self.lookup = lookup
        
        assert(topLevelSymbols().allSatisfy({ lookup[$0] != nil }))
    }
    
    // MARK: Adding non-symbols
    
    /// Adds an article to the path hierarchy.
    /// - Parameter name: The path component name of the article (the file name without the file extension).
    /// - Returns: The new unique identifier that represent this article.
    mutating func addArticle(name: String) -> ResolvedIdentifier {
        return addNonSymbolChild(parent: articlesContainer.identifier, name: name, kind: "article")
    }
    
    /// Adds a tutorial to the path hierarchy.
    /// - Parameter name: The path component name of the tutorial (the file name without the file extension).
    /// - Returns: The new unique identifier that represent this tutorial.
    mutating func addTutorial(name: String) -> ResolvedIdentifier {
        return addNonSymbolChild(parent: tutorialContainer.identifier, name: name, kind: "tutorial")
    }
    
    /// Adds a tutorial overview page to the path hierarchy.
    /// - Parameter name: The path component name of the tutorial overview (the file name without the file extension).
    /// - Returns: The new unique identifier that represent this tutorial overview.
    mutating func addTutorialOverview(name: String) -> ResolvedIdentifier {
        return addNonSymbolChild(parent: tutorialOverviewContainer.identifier, name: name, kind: "technology")
    }
    
    /// Adds a non-symbol child element to an existing element in the path hierarchy.
    /// - Parameters:
    ///   - parent: The unique identifier of the existing element to add the new child element to.
    ///   - name: The path component name of the new element.
    ///   - kind: The kind of the new element
    /// - Returns: The new unique identifier that represent this element.
    mutating func addNonSymbolChild(parent: ResolvedIdentifier, name: String, kind: String) -> ResolvedIdentifier {
        let parent = lookup[parent]!
        
        let newReference = ResolvedIdentifier()
        let newNode = Node(name: name)
        newNode.identifier = newReference
        self.lookup[newReference] = newNode
        parent.add(child: newNode, kind: kind, hash: nil)
        
        return newReference
    }
    
    /// Adds a non-symbol technology root.
    /// - Parameters:
    ///   - name: The path component name of the technology root.
    /// - Returns: The new unique identifier that represent the root.
    mutating func addTechnologyRoot(name: String) -> ResolvedIdentifier {
        let newReference = ResolvedIdentifier()
        let newNode = Node(name: name)
        newNode.identifier = newReference
        self.lookup[newReference] = newNode
        
        modules.append(newNode)
        
        return newReference
    }
}

// MARK: Node

extension PathHierarchy {
    /// A node in the path hierarchy.
    final class Node {
        /// The unique identifier for this node.
        fileprivate(set) var identifier: ResolvedIdentifier!
        
        // Everything else is file-private or private.
        
        /// The name of this path component in the hierarchy.
        private(set) var name: String
        
        /// The descendants of this node in the hierarchy.
        /// Each name maps to a disambiguation tree that handles
        private(set) var children: [String: DisambiguationContainer]
        
        fileprivate(set) unowned var parent: Node?
        /// The symbol, if a node has one.
        fileprivate(set) var symbol: SymbolGraph.Symbol?
        
        /// If the path hierarchy should disfavor this node in a link collision.
        ///
        /// By default, nodes are not disfavored.
        ///
        /// If a favored node collides with a disfavored node the link will resolve to the favored node without
        /// requiring any disambiguation. Referencing the disfavored node requires disambiguation.
        var isDisfavoredInCollision: Bool
        
        /// Initializes a symbol node.
        fileprivate init(symbol: SymbolGraph.Symbol!, name: String) {
            self.symbol = symbol
            self.name = name
            self.children = [:]
            self.isDisfavoredInCollision = false
        }
        
        /// Initializes a non-symbol node with a given name.
        fileprivate init(name: String) {
            self.symbol = nil
            self.name = name
            self.children = [:]
            self.isDisfavoredInCollision = false
        }
        
        /// Adds a descendant to this node, providing disambiguation information from the node's symbol.
        fileprivate func add(symbolChild: Node) {
            precondition(symbolChild.symbol != nil)
            let symbol = symbolChild.symbol!
            
            let functionSignatureTypeNames = PathHierarchy.functionSignatureTypeNames(for: symbol)
            add(
                child: symbolChild,
                kind: symbol.kind.identifier.identifier,
                hash: symbol.identifier.precise.stableHashString,
                parameterTypes: functionSignatureTypeNames?.parameterTypeNames,
                returnTypes: functionSignatureTypeNames?.returnTypeNames
            )
        }
        
        /// Adds a descendant of this node.
        fileprivate func add(child: Node, kind: String?, hash: String?, parameterTypes: [String]? = nil, returnTypes: [String]? = nil) {
            guard child.parent !== self else { 
                assert(
<<<<<<< HEAD
                    children.keys.contains(child.name),
//                    (try? children[child.name]?.find(kind, hash)) === child,
=======
                    (try? children[child.name]?.find(.kindAndHash(kind: kind?[...], hash: hash?[...]))) === child,
>>>>>>> 2f7b3aab
                    "If the new child node already has this node as its parent it should already exist among this node's children."
                )
                return
            }
            // If the name was passed explicitly, then the node could have spaces in its name
            child.parent = self
<<<<<<< HEAD
            children[child.name, default: .init()].add(child, kind: kind, hash: hash, parameterTypes: parameterTypes, returnTypes: returnTypes)
=======
            children[child.name, default: .init()].add(child, kind: kind, hash: hash)
>>>>>>> 2f7b3aab
            
            assert(child.parent === self, "Potentially merging nodes shouldn't break the child node's reference to its parent.")
        }
        
        /// Combines this node with another node.
        func merge(with other: Node) {
            assert(self.parent?.symbol?.identifier.precise == other.parent?.symbol?.identifier.precise)
            self.children = self.children.merging(other.children, uniquingKeysWith: { $0.merge(with: $1) })
            
            for (_, tree) in self.children {
                for element in tree.storage {
                    element.node.parent = self
                }
            }
        }
    }
}

// MARK: Traversing

extension PathHierarchy {
    /// Returns the list of top level symbols
    func topLevelSymbols() -> [ResolvedIdentifier] {
        var result: Set<ResolvedIdentifier> = []
        // Roots represent modules and only have direct symbol descendants.
        for root in modules {
            for (_, tree) in root.children {
                for element in tree.storage where element.node.symbol != nil {
                    result.insert(element.node.identifier)
<<<<<<< HEAD
=======
                }
            }
        }
        return Array(result) + modules.map { $0.identifier }
    }

    func traverseOverloadedSymbolGroups(observe: (_ overloadedSymbols: [ResolvedIdentifier]) throws -> Void) rethrows {
        for node in lookup.values where node.symbol != nil {
            for disambiguation in node.children.values {
                var overloadGroups = [SymbolGraph.Symbol.KindIdentifier: [ResolvedIdentifier]]()
                for element in disambiguation.storage {
                    guard let kind = element.node.symbol?.kind.identifier, kind.isOverloadableKind else {
                        continue
                    }
                    overloadGroups[kind, default: []].append(element.node.identifier)
                }
                for overloads in overloadGroups.values where overloads.count > 1 {
                    try observe(overloads)
>>>>>>> 2f7b3aab
                }
            }
        }
    }
}

// MARK: Removing nodes

extension PathHierarchy {
    // When unregistering a documentation bundle from a context, entries for that bundle should no longer be findable.
    // The below implementation marks nodes as "not findable" while leaving them in the hierarchy so that they can be
    // traversed.
    // This would be problematic if it happened repeatedly but in practice the path hierarchy will only be in this state
    // after unregistering a data provider until a new data provider is registered.
    
    /// Removes a node from the path hierarchy so that it can no longer be found.
    /// - Parameter id: The unique identifier for the node.
    mutating func removeNodeWithID(_ id: ResolvedIdentifier) {
        // Remove the node from the lookup and unset its identifier
        lookup.removeValue(forKey: id)!.identifier = nil
    }
}

// MARK: Disambiguation container

extension PathHierarchy {
    /// A container that stores values and their disambiguation information and find values based on partial disambiguation.
    struct DisambiguationContainer {
        // Each disambiguation container stores its elements in a flat list, which is very short in practice.
        //
        // Almost all containers store either 1, 2, or 3 elements with 1 being the most common case.
        // It's very rare to have more than 10 values and 20+ values is extremely rare.
        //
        // Given this expected amount of data, linear searches through an array performs well.
<<<<<<< HEAD
=======
        //
        // Even though the container only stores one element per unique hash and kind pair, using a `Set` wouldn't
        // help since any colliding elements need to be merged.
>>>>>>> 2f7b3aab
        private(set) var storage = ContiguousArray<Element>()
    }
}

extension PathHierarchy.DisambiguationContainer {
    struct Element {
        let node: PathHierarchy.Node
        let kind: String?
        let hash: String?
<<<<<<< HEAD
        let parameterTypes: [String]?
        let returnTypes: [String]?
=======
>>>>>>> 2f7b3aab
        
        func matches(kind: String?, hash: String?) -> Bool {
            // The 'hash' is more unique than the 'kind', so compare the 'hash' first.
            self.hash == hash && self.kind == kind
        }
<<<<<<< HEAD
=======
        /// Placeholder values, also called "unfindable elements" or "sparse nodes", are created when constructing a path hierarchy for a "partial" symbol graph file.
        ///
        /// When the `ConvertService` builds documentation for a single symbol with multiple path components, the path hierarchy fills in placeholder nodes
        /// for the other path components. This ensures that the nodes in the hierarchy are connected and that there's the same number of nodes—with the same
        /// names—between the module node and the non-placeholder node as there would be in the full symbol graph.
        ///
        /// The placeholder nodes can be traversed up and down while resolving a link—to reach a non-placeholder node—but the link will be considered "not found"
        /// if it ends at a placeholder node.
>>>>>>> 2f7b3aab
        var isPlaceholderValue: Bool {
            // Only symbols have 'hash' disambiguation, so check the 'kind' first.
            kind == nil && hash == nil
        }
    }
<<<<<<< HEAD

    /// Add a new value and its disambiguation information to the container.
    /// - Parameters:
    ///   - value: The new value.
    ///   - kind: The kind disambiguation for this value, if any.
    ///   - hash: The hash disambiguation for this value, if any.
    ///   - parameterTypes: The type names of the parameter disambiguation for this value, if any.
    ///   - returnTypes: The type names of the return value disambiguation for this value, if any.
    mutating func add(_ value: PathHierarchy.Node, kind: String?, hash: String?, parameterTypes: [String]?, returnTypes: [String]?) {
        // When adding new elements to the container, it's sufficient to check if the hash and kind match.
        if let existing = storage.first(where: { $0.matches(kind: kind, hash: hash) }) {
=======
    
    /// Add a new value to the tree for a given pair of kind and hash disambiguations.
    /// - Parameters:
    ///   - value: The new value
    ///   - kind: The kind disambiguation for this value.
    ///   - hash: The hash disambiguation for this value.
    /// - Returns: If a value already exist with the same pair of kind and hash disambiguations.
    mutating func add(_ value: PathHierarchy.Node, kind: String?, hash: String?) {
        // When adding new elements to the container, it's sufficient to check if the hash and kind match.
        if let existing = storage.first(where: { $0.matches(kind: kind, hash: hash) }) {
            // If the container already has a version of this node, merge the new value with the existing value.
>>>>>>> 2f7b3aab
            existing.node.merge(with: value)
        } else if storage.count == 1, storage.first!.isPlaceholderValue {
            // It is possible for articles and other non-symbols to collide with "unfindable" symbol placeholder nodes.
            // When this happens, remove the placeholder node and move its children to the real (non-symbol) node.
            let existing = storage.removeFirst()
            value.merge(with: existing.node)
<<<<<<< HEAD
            storage = [Element(node: value, kind: kind, hash: hash, parameterTypes: parameterTypes, returnTypes: returnTypes)]
        } else {
            storage.append(Element(node: value, kind: kind, hash: hash, parameterTypes: parameterTypes, returnTypes: returnTypes))
=======
            storage = [Element(node: value, kind: kind, hash: hash)]
        } else {
            storage.append(Element(node: value, kind: kind, hash: hash))
>>>>>>> 2f7b3aab
        }
    }
    
    /// Combines the data from this tree with another tree to form a new, merged disambiguation tree.
    func merge(with other: Self) -> Self {
        var newStorage = storage
        for element in other.storage where !storage.contains(where: { $0.matches(kind: element.kind, hash: element.hash )}) {
            newStorage.append(element)
        }
        return .init(storage: newStorage)
    }
}

// MARK: Deserialization

extension PathHierarchy {
    // This is defined in the main PathHierarchy.swift file to access fileprivate properties and PathHierarchy.Node API without making it internally visible.
    
    // This mapping closure exist so that we don't encode ResolvedIdentifier values into the file. They're an implementation detail and they are a not stable across executions.
    
    /// Decode a path hierarchy from its file representation.
    ///
    /// The caller can use `mapCreatedIdentifiers` when encoding and decoding path hierarchies to associate auxiliary data with a node in the hierarchy.
    ///
    /// - Parameters:
    ///   - fileRepresentation: A file representation to decode.
    ///   - mapCreatedIdentifiers: A closure that the caller can use to map indices to resolved identifiers.
    init(
        _ fileRepresentation: FileRepresentation,
        mapCreatedIdentifiers: (_ identifiers: [ResolvedIdentifier]) -> Void
    ) {
        // Generate new identifiers. While building the path hierarchy, the node numbers map to identifiers via index lookup in this array.
        var identifiers = [ResolvedIdentifier]()
        identifiers.reserveCapacity(fileRepresentation.nodes.count)
        for _ in fileRepresentation.nodes.indices {
            identifiers.append(ResolvedIdentifier())
        }
        
        var lookup = [ResolvedIdentifier: Node]()
        lookup.reserveCapacity(fileRepresentation.nodes.count)
        // Iterate once to create all the nodes
        for (index, fileNode) in zip(0..., fileRepresentation.nodes) {
            let node: Node
            if let symbolID = fileNode.symbolID {
                // Symbols decoded from a file representation only need an accurate ID. The rest of the information is never read and can be left empty.
                let symbol = SymbolGraph.Symbol(
                    identifier: symbolID,
                    names: .init(title: "", navigator: nil, subHeading: nil, prose: nil),
                    pathComponents: [],
                    docComment: nil,
                    accessLevel: .public,
                    // To make the file format smaller we don't store the symbol kind identifiers with each node. Instead, the kind identifier is stored
                    // as disambiguation and is filled in while building up the hierarchy below.
                    kind: SymbolGraph.Symbol.Kind(rawIdentifier: "", displayName: ""),
                    mixins: [:]
                )
                node = Node(symbol: symbol, name: fileNode.name)
            } else {
                node = Node(name: fileNode.name)
            }
            node.isDisfavoredInCollision = fileNode.isDisfavoredInCollision
            node.identifier = identifiers[index]
            lookup[node.identifier] = node
        }
        // Iterate again to construct the tree
        for (index, fileNode) in fileRepresentation.nodes.indexed() {
            let node = lookup[identifiers[index]]!
            for child in fileNode.children {
                let childNode = lookup[identifiers[child.nodeID]]!
                // Even if this is a symbol node, explicitly pass the kind and hash disambiguation.
<<<<<<< HEAD
                node.add(
                    child: childNode,
                    kind: child.kind,
                    hash: child.hash,
                    parameterTypes: child.parameterTypes,
                    returnTypes: child.returnTypes
                )
=======
                node.add(child: childNode, kind: child.kind, hash: child.hash)
                if let kind = child.kind {
                    // Since the symbol was created with an empty symbol kind, fill in its kind identifier here.
                    childNode.symbol?.kind.identifier = .init(identifier: kind)
                }
>>>>>>> 2f7b3aab
            }
        }
        
        self.lookup = lookup
        let modules = fileRepresentation.modules.map({ lookup[identifiers[$0]]! })
        // Fill in the symbol kind of all modules. This is needed since the modules were created with empty symbol kinds and since no other symbol has a 
        // module as its child, so the modules didn't get their symbol kind set when building up the hierarchy above.
        for node in modules {
            node.symbol?.kind.identifier = .module
        }
        self.modules = modules
        self.articlesContainer = lookup[identifiers[fileRepresentation.articlesContainer]]!
        self.tutorialContainer = lookup[identifiers[fileRepresentation.tutorialContainer]]!
        self.tutorialOverviewContainer = lookup[identifiers[fileRepresentation.tutorialOverviewContainer]]!
        
        mapCreatedIdentifiers(identifiers)
    }
}

// MARK: Hierarchical symbol relationships

private extension SymbolGraph.Relationship.Kind {
    /// Whether or not this relationship kind forms a hierarchical relationship between the source and the target.
    var formsHierarchy: Bool {
        switch self {
        case .memberOf, .optionalMemberOf, .requirementOf, .optionalRequirementOf, .extensionTo, .declaredIn:
            return true
        default:
            return false
        }
    }
}<|MERGE_RESOLUTION|>--- conflicted
+++ resolved
@@ -36,14 +36,8 @@
 ///
 /// After a path hierarchy has been fully created---with both symbols and non-symbols---it can be used to find elements in the hierarchy and to determine the least disambiguated paths for all elements.
 struct PathHierarchy {
-<<<<<<< HEAD
-    /// A map of module names to module nodes.
-    private(set) var modules: [String: Node]
-=======
-    
     /// The list of module nodes.
     private(set) var modules: [Node]
->>>>>>> 2f7b3aab
     /// The container of top-level articles in the documentation hierarchy.
     let articlesContainer: Node
     /// The container of tutorials in the documentation hierarchy.
@@ -227,18 +221,12 @@
                     let component = PathParser.parse(pathComponent: component[...])
                     let nodeWithoutSymbol = Node(name: String(component.name))
                     nodeWithoutSymbol.isDisfavoredInCollision = true
-<<<<<<< HEAD
+                    // Create a spare/placeholder node with the parsed disambiguation for this path component.
                     switch component.disambiguation {
                     case .kindAndHash(kind: let kind, hash: let hash):
                         parent.add(child: nodeWithoutSymbol, kind: kind.map(String.init), hash: hash.map(String.init))
                     case .typeSignature(let parameterTypes, let returnTypes):
                         parent.add(child: nodeWithoutSymbol, kind: nil, hash: nil, parameterTypes: parameterTypes?.map(String.init), returnTypes: returnTypes?.map(String.init))
-=======
-                    // Create a spare/placeholder node with the parsed disambiguation for this path component.
-                    switch component.disambiguation {
-                    case .kindAndHash(kind: let kind, hash: let hash):
-                        parent.add(child: nodeWithoutSymbol, kind: kind.map(String.init), hash: hash.map(String.init))
->>>>>>> 2f7b3aab
                     case nil:
                         parent.add(child: nodeWithoutSymbol, kind: nil, hash: nil)
                     }
@@ -287,15 +275,9 @@
                             return "\(identifier.precise) (\(identifier.interfaceLanguage))"
                         }
                         return """
-<<<<<<< HEAD
-                        Every child node should point back to its parent so that the tree can be traversed both up and down without any dead-ends. \
-                        This wasn't true for '\(describe(element.node))' which pointed to '\(describe(element.node.parent))' but should have pointed to '\(describe(node))'.
-                        """ }()
-=======
                             Every child node should point back to its parent so that the tree can be traversed both up and down without any dead-ends. \
                             This wasn't true for '\(describe(element.node))' which pointed to '\(describe(element.node.parent))' but should have pointed to '\(describe(node))'.
                             """ }()
->>>>>>> 2f7b3aab
                     )
                     // In release builds we close off any dead-ends in the tree as a precaution for what shouldn't happen.
                     element.node.parent = node
@@ -465,23 +447,15 @@
         fileprivate func add(child: Node, kind: String?, hash: String?, parameterTypes: [String]? = nil, returnTypes: [String]? = nil) {
             guard child.parent !== self else { 
                 assert(
-<<<<<<< HEAD
-                    children.keys.contains(child.name),
-//                    (try? children[child.name]?.find(kind, hash)) === child,
-=======
+                    children.keys.contains(child.name) &&
                     (try? children[child.name]?.find(.kindAndHash(kind: kind?[...], hash: hash?[...]))) === child,
->>>>>>> 2f7b3aab
                     "If the new child node already has this node as its parent it should already exist among this node's children."
                 )
                 return
             }
             // If the name was passed explicitly, then the node could have spaces in its name
             child.parent = self
-<<<<<<< HEAD
             children[child.name, default: .init()].add(child, kind: kind, hash: hash, parameterTypes: parameterTypes, returnTypes: returnTypes)
-=======
-            children[child.name, default: .init()].add(child, kind: kind, hash: hash)
->>>>>>> 2f7b3aab
             
             assert(child.parent === self, "Potentially merging nodes shouldn't break the child node's reference to its parent.")
         }
@@ -511,8 +485,6 @@
             for (_, tree) in root.children {
                 for element in tree.storage where element.node.symbol != nil {
                     result.insert(element.node.identifier)
-<<<<<<< HEAD
-=======
                 }
             }
         }
@@ -531,7 +503,6 @@
                 }
                 for overloads in overloadGroups.values where overloads.count > 1 {
                     try observe(overloads)
->>>>>>> 2f7b3aab
                 }
             }
         }
@@ -566,12 +537,9 @@
         // It's very rare to have more than 10 values and 20+ values is extremely rare.
         //
         // Given this expected amount of data, linear searches through an array performs well.
-<<<<<<< HEAD
-=======
         //
         // Even though the container only stores one element per unique hash and kind pair, using a `Set` wouldn't
         // help since any colliding elements need to be merged.
->>>>>>> 2f7b3aab
         private(set) var storage = ContiguousArray<Element>()
     }
 }
@@ -581,18 +549,13 @@
         let node: PathHierarchy.Node
         let kind: String?
         let hash: String?
-<<<<<<< HEAD
         let parameterTypes: [String]?
         let returnTypes: [String]?
-=======
->>>>>>> 2f7b3aab
         
         func matches(kind: String?, hash: String?) -> Bool {
             // The 'hash' is more unique than the 'kind', so compare the 'hash' first.
             self.hash == hash && self.kind == kind
         }
-<<<<<<< HEAD
-=======
         /// Placeholder values, also called "unfindable elements" or "sparse nodes", are created when constructing a path hierarchy for a "partial" symbol graph file.
         ///
         /// When the `ConvertService` builds documentation for a single symbol with multiple path components, the path hierarchy fills in placeholder nodes
@@ -601,13 +564,11 @@
         ///
         /// The placeholder nodes can be traversed up and down while resolving a link—to reach a non-placeholder node—but the link will be considered "not found"
         /// if it ends at a placeholder node.
->>>>>>> 2f7b3aab
         var isPlaceholderValue: Bool {
             // Only symbols have 'hash' disambiguation, so check the 'kind' first.
             kind == nil && hash == nil
         }
     }
-<<<<<<< HEAD
 
     /// Add a new value and its disambiguation information to the container.
     /// - Parameters:
@@ -619,34 +580,16 @@
     mutating func add(_ value: PathHierarchy.Node, kind: String?, hash: String?, parameterTypes: [String]?, returnTypes: [String]?) {
         // When adding new elements to the container, it's sufficient to check if the hash and kind match.
         if let existing = storage.first(where: { $0.matches(kind: kind, hash: hash) }) {
-=======
-    
-    /// Add a new value to the tree for a given pair of kind and hash disambiguations.
-    /// - Parameters:
-    ///   - value: The new value
-    ///   - kind: The kind disambiguation for this value.
-    ///   - hash: The hash disambiguation for this value.
-    /// - Returns: If a value already exist with the same pair of kind and hash disambiguations.
-    mutating func add(_ value: PathHierarchy.Node, kind: String?, hash: String?) {
-        // When adding new elements to the container, it's sufficient to check if the hash and kind match.
-        if let existing = storage.first(where: { $0.matches(kind: kind, hash: hash) }) {
             // If the container already has a version of this node, merge the new value with the existing value.
->>>>>>> 2f7b3aab
             existing.node.merge(with: value)
         } else if storage.count == 1, storage.first!.isPlaceholderValue {
             // It is possible for articles and other non-symbols to collide with "unfindable" symbol placeholder nodes.
             // When this happens, remove the placeholder node and move its children to the real (non-symbol) node.
             let existing = storage.removeFirst()
             value.merge(with: existing.node)
-<<<<<<< HEAD
             storage = [Element(node: value, kind: kind, hash: hash, parameterTypes: parameterTypes, returnTypes: returnTypes)]
         } else {
             storage.append(Element(node: value, kind: kind, hash: hash, parameterTypes: parameterTypes, returnTypes: returnTypes))
-=======
-            storage = [Element(node: value, kind: kind, hash: hash)]
-        } else {
-            storage.append(Element(node: value, kind: kind, hash: hash))
->>>>>>> 2f7b3aab
         }
     }
     
@@ -717,7 +660,6 @@
             for child in fileNode.children {
                 let childNode = lookup[identifiers[child.nodeID]]!
                 // Even if this is a symbol node, explicitly pass the kind and hash disambiguation.
-<<<<<<< HEAD
                 node.add(
                     child: childNode,
                     kind: child.kind,
@@ -725,13 +667,10 @@
                     parameterTypes: child.parameterTypes,
                     returnTypes: child.returnTypes
                 )
-=======
-                node.add(child: childNode, kind: child.kind, hash: child.hash)
                 if let kind = child.kind {
                     // Since the symbol was created with an empty symbol kind, fill in its kind identifier here.
                     childNode.symbol?.kind.identifier = .init(identifier: kind)
                 }
->>>>>>> 2f7b3aab
             }
         }
         
