/*
 This source file is part of the Swift.org open source project

 Copyright (c) 2023-2024 Apple Inc. and the Swift project authors
 Licensed under Apache License v2.0 with Runtime Library Exception

 See https://swift.org/LICENSE.txt for license information
 See https://swift.org/CONTRIBUTORS.txt for Swift project authors
*/

import Foundation
import SymbolKit

/// All known symbol kind identifiers.
///
/// This is used to identify parsed path components as kind information.
private let knownSymbolKinds: Set<String> = {
    // We don't want to register these extended symbol kinds because that makes them available for decoding from symbol graphs which is unexpected.
    let knownKinds = SymbolGraph.Symbol.KindIdentifier.allCases + [
        .extendedProtocol,
        .extendedStructure,
        .extendedClass,
        .extendedEnumeration,
        .unknownExtendedType,
        .extendedModule
    ]
    return Set(knownKinds.map(\.identifier))
}()

/// All known source language identifiers.
///
/// This is used to skip language prefixes from kind disambiguation information.
private let knownLanguagePrefixes = SourceLanguage.knownLanguages.flatMap { [$0.id] + $0.idAliases }.map { $0 + "." }

extension PathHierarchy {
    /// The parsed information for a documentation URI path component.
    struct PathComponent {
        /// The full original path component
        let full: String
        /// The parsed entity name
        let name: Substring
        /// The parsed disambiguation information, if any.
        var disambiguation: Disambiguation?
        
        enum Disambiguation {
            /// This path component uses a combination of kind and hash disambiguation
            case kindAndHash(kind: Substring?, hash: Substring?)
            /// This path component uses type signature information for disambiguation.
            case typeSignature(parameterTypes: [Substring]?, returnTypes: [Substring]?)
        }
    }
    
    enum PathParser {
        typealias PathComponent = PathHierarchy.PathComponent
    }
}

extension PathHierarchy.PathParser {
    /// Parses a documentation link path (and optional fragment) string into structured path component values.
    ///
    /// For example, a link string like `"/ModuleName/SymbolName-class//=(_:_:)-abc123#HeaderName"` will be parsed into:
    /// ```
    /// (
    ///   components: [
    ///     (name: "ModuleName"),
    ///     (name: "SymbolName", kind: "class"),
    ///     (name: "/=(_:_:)", hash: "abc123"),
    ///     (name: "HeaderName")
    ///   ],
    ///   isAbsolute: true
    /// )
    /// ```
    ///
    /// A few things to note about this behavior:
    ///  - The parser splits components based on both `"/"` and `"#"` (for the last component only)
    ///  - The operator component includes `"/"`, even though that's a separator character.
    ///  - The disambiguation separator character (`-`) isn't included in either of the disambiguated path components.
    ///
    /// - Parameters:
    ///   - path: The documentation link string, containing a path and an optional fragment.
    /// - Returns: A pair of the parsed path components and a flag that indicate if the documentation link is absolute or not.
    static func parse(path: String) -> (components: [PathComponent], isAbsolute: Bool) {
        guard !path.isEmpty else { return ([], true) }
        
        let (components, isAbsolute) = self.split(path)
        return (components.map(Self.parse(pathComponent:)), isAbsolute)
    }
    
    /// Parses a single path component string into a structured format.
    ///
    /// For example, a path component like `"SymbolName-class"` will be split into `(name: "SymbolName", kind: "class")`
    /// and a path component like `"/=(_:_:)-abc123"` will be split into `(name: "/=(_:_:)", hash: "abc123")`.
    static func parse(pathComponent original: Substring) -> PathComponent {
        let full = String(original)
        // Path components may include a trailing disambiguation, separated by a dash.
        guard let dashIndex = original.lastIndex(of: "-") else {
            return PathComponent(full: full, name: full[...], disambiguation: nil)
        }
        
        let disambiguation = original[dashIndex...].dropFirst()
        let name = original[..<dashIndex]
        
        func isValidHash(_ hash: Substring) -> Bool {
            // Checks if a string looks like a truncated, lowercase FNV-1 hash string.
            var index: UInt8 = 0
            for char in hash.utf8 {
                guard index <= 5, (48...57).contains(char) || (97...122).contains(char) else { return false }
                index += 1
            }
            return index > 0
        }
        
        if knownSymbolKinds.contains(String(disambiguation)) {
            // The parsed hash value is a symbol kind. If the last disambiguation is a kind, then the path component doesn't contain a hash disambiguation.
            return PathComponent(full: full, name: name, disambiguation: .kindAndHash(kind: disambiguation, hash: nil))
        }
        if let languagePrefix = knownLanguagePrefixes.first(where: { disambiguation.starts(with: $0) }) {
            // The hash is actually a symbol kind with a language prefix
            return PathComponent(full: full, name: name, disambiguation: .kindAndHash(kind: disambiguation.dropFirst(languagePrefix.count), hash: nil))
        }
        if isValidHash(disambiguation) {
            if let dashIndex = name.lastIndex(of: "-") {
                let kind = name[dashIndex...].dropFirst()
                let name = name[..<dashIndex]
                if knownSymbolKinds.contains(String(kind)) {
                    return PathComponent(full: full, name: name, disambiguation: .kindAndHash(kind: kind, hash: disambiguation))
                } else if let languagePrefix = knownLanguagePrefixes.first(where: { kind.starts(with: $0) }) {
                    let kindWithoutLanguage = kind.dropFirst(languagePrefix.count)
                    return PathComponent(full: full, name: name, disambiguation: .kindAndHash(kind: kindWithoutLanguage, hash: disambiguation))
                }
            }
            return PathComponent(full: full, name: name, disambiguation: .kindAndHash(kind: nil, hash: disambiguation))
        }
        
        // If the disambiguation wasn't a symbol kind or a FNV-1 hash string, check if it looks like a function signature
        if let parsed = parseTypeSignatureDisambiguation(pathComponent: original) {
            return parsed
        }

        // The parsed hash is neither a symbol not a valid hash. It's probably a hyphen-separated name.
        return PathComponent(full: full, name: full[...], disambiguation: nil)
    }
    
    /// Splits the link string into its component substrings and identifies the the link string is an absolute link.
    ///
    /// For example, a link string like `"/ModuleName/SymbolName-class//=(_:_:)-abc123#HeaderName"` will be split into:
    /// ```
    /// (
    ///   componentSubstrings: [
    ///     "ModuleName",
    ///     "SymbolName-class",
    ///     "/=(_:_:)-abc123",
    ///     "HeaderName"
    ///   ],
    ///   isAbsolute: true
    /// )
    /// ```
    static func split(_ path: String) -> (componentSubstrings: [Substring], isAbsolute: Bool) {
        var components: [Substring] = self.split(path)
        
        // As an implementation detail, the way that the path parser identifies that "/ModuleName/SymbolName" is an absolute link, but that "/=(_:_:)" _isn't_
        // an absolute link is by inspecting the first component substring. In both these cases, that substring starts with a "/".
        // However, because the first component of an absolute link needs to be a module name (or "documentation" or "tutorials" for backwards compatibility),
        // the path parser can identify that "ModuleName" (without the leading slash) is a valid module name, but "=(_:_:)" (without the leading slash) isn't.
        // This tells the parser to remove the leading slash from "/ModuleName" and return that this link string represented an absolute link, whereas it leaves
        // "/=(_:_:)" as-is and returns that that link string represented a relative link.
        let isAbsolute: Bool
        if path.first == PathComponentScanner.separator {
            guard let maybeModuleName = components.first?.dropFirst(), !maybeModuleName.isEmpty else {
                return ([], true)
            }
            isAbsolute = maybeModuleName.isValidModuleName()
            assert(NodeURLGenerator.Path.documentationFolderName.isValidModuleName())
            assert(NodeURLGenerator.Path.tutorialsFolderName.isValidModuleName())
            if isAbsolute {
                _ = components[components.startIndex].removeFirst()
            }
        } else {
            let name = components.first.map(String.init)
            isAbsolute = name == NodeURLGenerator.Path.documentationFolderName
                      || name == NodeURLGenerator.Path.tutorialsFolderName
        }
        
        return (components, isAbsolute)
    }
    
    private static func split(_ path: String) -> [Substring] {
        var result = [Substring]()
        var scanner = PathComponentScanner(path[...])
        
        let anchorResult = scanner.scanAnchorComponentAtEnd()
        
        while !scanner.isEmpty {
            let component = scanner.scanPathComponent()
            if !component.isEmpty {
                result.append(component)
            }
        }
        
        if let anchorResult{
            result.append(anchorResult)
        }

        return result
    }
    
    static func parseOperatorName(_ component: Substring) -> Substring? {
        guard
            // Operators start with at least one operator head character
            let first = component.unicodeScalars.first,
            first.isValidOperatorHead,
            // Followed by either a list of parameters or additional operator head characters
            let second = component.unicodeScalars.dropFirst().first,
            second == "(" || second.isValidOperatorHead
        else {
            return nil
        }
        
        guard let operatorEndIndex = component.firstIndex(of: PathComponentScanner.operatorEnd) else {
            return component
        }
        return component[...operatorEndIndex]
    }
}

private struct PathComponentScanner {
    private var remaining: Substring
    
    static let separator: Character = "/"
    private static let anchorSeparator: Character = "#"
<<<<<<< HEAD
    static let operatorEnd: Character = ")"
=======
    
    private static let swiftOperatorEnd: Character = ")"
    
    private static let cxxOperatorPrefix = "operator"
    private static let cxxOperatorPrefixLength = cxxOperatorPrefix.count
>>>>>>> 37a2d03e
    
    init(_ original: Substring) {
        remaining = original
    }
    
    var isEmpty: Bool {
        remaining.isEmpty
    }
    
    mutating func scanPathComponent() -> Substring {
<<<<<<< HEAD
        // If the next component is an operator, parse the full operator before splitting on "/" ("/" may appear in the operator name)
        if let operatorName = PathHierarchy.PathParser.parseOperatorName(remaining) {
            var component = operatorName
            remaining = remaining[operatorName.endIndex...]
            
            guard let index = remaining.firstIndex(of: Self.separator) else {
                defer { remaining.removeAll() }
                return component + remaining
            }
            
            component += remaining[..<index]
            remaining = remaining[index...].dropFirst() // drop the slash
            return component
            
=======
        // If the next component is a Swift operator, parse the full operator before splitting on "/" ("/" may appear in the operator name)
        if remaining.unicodeScalars.prefix(3).allSatisfy(\.isValidSwiftOperatorHead) {
            return scanUntil(index: remaining.firstIndex(of: Self.swiftOperatorEnd))
                 + scanUntilSeparatorAndThenSkipIt()
        }
        
        // If the next component is a C++ operator, parse the full operator before splitting on "/" ("/" may appear in the operator name)
        if remaining.starts(with: Self.cxxOperatorPrefix),
           remaining.unicodeScalars.dropFirst(Self.cxxOperatorPrefixLength).first?.isValidCxxOperatorSymbol == true
        {
            return scan(length: Self.cxxOperatorPrefixLength)
                 + scanUntil(index: remaining.unicodeScalars.firstIndex(where: { !$0.isValidCxxOperatorSymbol }))
                 + scanUntilSeparatorAndThenSkipIt()
>>>>>>> 37a2d03e
        }
        
        // To enable the path parser to identify absolute links, include any leading "/" in the scanned component substring.
        // As an implementation detail, the `PathParser`  is responsible for identifying absolute links so that the scanner doesn't need to
        // track the current location in the original link string and so that `scanPathComponent()` can return only the scanned substring.
        if remaining.first == Self.separator {
            return scanUntil(index: remaining.firstIndex(where: { $0 != Self.separator }))
                 + scanPathComponent()
        }
        
        // If the string doesn't contain a slash then the rest of the string is the component
        return scanUntilSeparatorAndThenSkipIt()
    }
    
    mutating func scanAnchorComponentAtEnd() -> Substring? {
        guard let index = remaining.firstIndex(of: Self.anchorSeparator) else {
            return nil
        }
        
        defer { remaining = remaining[..<index] }
        return remaining[index...].dropFirst() // drop the anchor separator
    }
    
    private mutating func scan(length: Int) -> Substring {
        defer { remaining = remaining.dropFirst(length) }
        return remaining.prefix(length)
    }
    
    private mutating func scanUntil(index: Substring.Index?) -> Substring {
        guard let index = index else {
            defer { remaining.removeAll() }
            return remaining
        }
        
        defer { remaining = remaining[index...] }
        return remaining[..<index]
    }
    
    private mutating func scanUntilSeparatorAndThenSkipIt() -> Substring {
        guard let index = remaining.firstIndex(of: Self.separator) else {
            defer { remaining.removeAll() }
            return remaining
        }
        
        defer {
            remaining = remaining[index...].dropFirst() // drop the slash
        }
        return remaining[..<index]
    }
}

private extension StringProtocol {
    /// Checks if a this string is a valid module name.
    ///
    /// Both Swift and Clang require module names to be a valid C99 Extended Identifier.
    func isValidModuleName() -> Bool {
        unicodeScalars.allSatisfy {
            // "-" isn't allowed in module names themselves but it's allowed in link components to separate the disambiguation.
            $0 == "-" || $0.isValidC99ExtendedIdentifier
        }
    }
}

private extension Unicode.Scalar {
    /// Checks if this unicode scalar is a valid C99 Extended Identifier.
    var isValidC99ExtendedIdentifier: Bool {
        // These is based on "swift-tools-support-core/Sources/TSCUtility/StringMangling.swift"
        // but that repo is deprecated and not recommended as a dependency.
        switch value {
        case
            // A-Z
            0x0041...0x005A,
            // a-z
            0x0061...0x007A,
            // 0-9
            0x0030...0x0039,
            // _
            0x005F,
            // Latin (1)
            0x00AA...0x00AA,
            // Special characters (1)
            0x00B5...0x00B5, 0x00B7...0x00B7,
            // Latin (2)
            0x00BA...0x00BA, 0x00C0...0x00D6, 0x00D8...0x00F6,
            0x00F8...0x01F5, 0x01FA...0x0217, 0x0250...0x02A8,
            // Special characters (2)
            0x02B0...0x02B8, 0x02BB...0x02BB, 0x02BD...0x02C1,
            0x02D0...0x02D1, 0x02E0...0x02E4, 0x037A...0x037A,
            // Greek (1)
            0x0386...0x0386, 0x0388...0x038A, 0x038C...0x038C,
            0x038E...0x03A1, 0x03A3...0x03CE, 0x03D0...0x03D6,
            0x03DA...0x03DA, 0x03DC...0x03DC, 0x03DE...0x03DE,
            0x03E0...0x03E0, 0x03E2...0x03F3,
            // Cyrillic
            0x0401...0x040C, 0x040E...0x044F, 0x0451...0x045C,
            0x045E...0x0481, 0x0490...0x04C4, 0x04C7...0x04C8,
            0x04CB...0x04CC, 0x04D0...0x04EB, 0x04EE...0x04F5,
            0x04F8...0x04F9,
            // Armenian (1)
            0x0531...0x0556,
            // Special characters (3)
            0x0559...0x0559,
            // Armenian (2)
            0x0561...0x0587,
            // Hebrew
            0x05B0...0x05B9, 0x05BB...0x05BD, 0x05BF...0x05BF,
            0x05C1...0x05C2, 0x05D0...0x05EA, 0x05F0...0x05F2,
            // Arabic (1)
            0x0621...0x063A, 0x0640...0x0652,
            // Digits (1)
            0x0660...0x0669,
            // Arabic (2)
            0x0670...0x06B7, 0x06BA...0x06BE, 0x06C0...0x06CE,
            0x06D0...0x06DC, 0x06E5...0x06E8, 0x06EA...0x06ED,
            // Digits (2)
            0x06F0...0x06F9,
            // Devanagari and Special character 0x093D.
            0x0901...0x0903, 0x0905...0x0939, 0x093D...0x094D,
            0x0950...0x0952, 0x0958...0x0963,
            // Digits (3)
            0x0966...0x096F,
            // Bengali (1)
            0x0981...0x0983, 0x0985...0x098C, 0x098F...0x0990,
            0x0993...0x09A8, 0x09AA...0x09B0, 0x09B2...0x09B2,
            0x09B6...0x09B9, 0x09BE...0x09C4, 0x09C7...0x09C8,
            0x09CB...0x09CD, 0x09DC...0x09DD, 0x09DF...0x09E3,
            // Digits (4)
            0x09E6...0x09EF,
            // Bengali (2)
            0x09F0...0x09F1,
            // Gurmukhi (1)
            0x0A02...0x0A02, 0x0A05...0x0A0A, 0x0A0F...0x0A10,
            0x0A13...0x0A28, 0x0A2A...0x0A30, 0x0A32...0x0A33,
            0x0A35...0x0A36, 0x0A38...0x0A39, 0x0A3E...0x0A42,
            0x0A47...0x0A48, 0x0A4B...0x0A4D, 0x0A59...0x0A5C,
            0x0A5E...0x0A5E,
            // Digits (5)
            0x0A66...0x0A6F,
            // Gurmukhi (2)
            0x0A74...0x0A74,
            // Gujarti
            0x0A81...0x0A83, 0x0A85...0x0A8B, 0x0A8D...0x0A8D,
            0x0A8F...0x0A91, 0x0A93...0x0AA8, 0x0AAA...0x0AB0,
            0x0AB2...0x0AB3, 0x0AB5...0x0AB9, 0x0ABD...0x0AC5,
            0x0AC7...0x0AC9, 0x0ACB...0x0ACD, 0x0AD0...0x0AD0,
            0x0AE0...0x0AE0,
            // Digits (6)
            0x0AE6...0x0AEF,
            // Oriya and Special character 0x0B3D
            0x0B01...0x0B03, 0x0B05...0x0B0C, 0x0B0F...0x0B10,
            0x0B13...0x0B28, 0x0B2A...0x0B30, 0x0B32...0x0B33,
            0x0B36...0x0B39, 0x0B3D...0x0B43, 0x0B47...0x0B48,
            0x0B4B...0x0B4D, 0x0B5C...0x0B5D, 0x0B5F...0x0B61,
            // Digits (7)
            0x0B66...0x0B6F,
            // Tamil
            0x0B82...0x0B83, 0x0B85...0x0B8A, 0x0B8E...0x0B90,
            0x0B92...0x0B95, 0x0B99...0x0B9A, 0x0B9C...0x0B9C,
            0x0B9E...0x0B9F, 0x0BA3...0x0BA4, 0x0BA8...0x0BAA,
            0x0BAE...0x0BB5, 0x0BB7...0x0BB9, 0x0BBE...0x0BC2,
            0x0BC6...0x0BC8, 0x0BCA...0x0BCD,
            // Digits (8)
            0x0BE7...0x0BEF,
            // Telugu
            0x0C01...0x0C03, 0x0C05...0x0C0C, 0x0C0E...0x0C10,
            0x0C12...0x0C28, 0x0C2A...0x0C33, 0x0C35...0x0C39,
            0x0C3E...0x0C44, 0x0C46...0x0C48, 0x0C4A...0x0C4D,
            0x0C60...0x0C61,
            // Digits (9)
            0x0C66...0x0C6F,
            // Kannada
            0x0C82...0x0C83, 0x0C85...0x0C8C, 0x0C8E...0x0C90,
            0x0C92...0x0CA8, 0x0CAA...0x0CB3, 0x0CB5...0x0CB9,
            0x0CBE...0x0CC4, 0x0CC6...0x0CC8, 0x0CCA...0x0CCD,
            0x0CDE...0x0CDE, 0x0CE0...0x0CE1,
            // Digits (10)
            0x0CE6...0x0CEF,
            // Malayam
            0x0D02...0x0D03, 0x0D05...0x0D0C, 0x0D0E...0x0D10,
            0x0D12...0x0D28, 0x0D2A...0x0D39, 0x0D3E...0x0D43,
            0x0D46...0x0D48, 0x0D4A...0x0D4D, 0x0D60...0x0D61,
            // Digits (11)
            0x0D66...0x0D6F,
            // Thai...including Digits 0x0E50...0x0E59 }
            0x0E01...0x0E3A, 0x0E40...0x0E5B,
            // Lao (1)
            0x0E81...0x0E82, 0x0E84...0x0E84, 0x0E87...0x0E88,
            0x0E8A...0x0E8A, 0x0E8D...0x0E8D, 0x0E94...0x0E97,
            0x0E99...0x0E9F, 0x0EA1...0x0EA3, 0x0EA5...0x0EA5,
            0x0EA7...0x0EA7, 0x0EAA...0x0EAB, 0x0EAD...0x0EAE,
            0x0EB0...0x0EB9, 0x0EBB...0x0EBD, 0x0EC0...0x0EC4,
            0x0EC6...0x0EC6, 0x0EC8...0x0ECD,
            // Digits (12)
            0x0ED0...0x0ED9,
            // Lao (2)
            0x0EDC...0x0EDD,
            // Tibetan (1)
            0x0F00...0x0F00, 0x0F18...0x0F19,
            // Digits (13)
            0x0F20...0x0F33,
            // Tibetan (2)
            0x0F35...0x0F35, 0x0F37...0x0F37, 0x0F39...0x0F39,
            0x0F3E...0x0F47, 0x0F49...0x0F69, 0x0F71...0x0F84,
            0x0F86...0x0F8B, 0x0F90...0x0F95, 0x0F97...0x0F97,
            0x0F99...0x0FAD, 0x0FB1...0x0FB7, 0x0FB9...0x0FB9,
            // Georgian
            0x10A0...0x10C5, 0x10D0...0x10F6,
            // Latin (3)
            0x1E00...0x1E9B, 0x1EA0...0x1EF9,
            // Greek (2)
            0x1F00...0x1F15, 0x1F18...0x1F1D, 0x1F20...0x1F45,
            0x1F48...0x1F4D, 0x1F50...0x1F57, 0x1F59...0x1F59,
            0x1F5B...0x1F5B, 0x1F5D...0x1F5D, 0x1F5F...0x1F7D,
            0x1F80...0x1FB4, 0x1FB6...0x1FBC,
            // Special characters (4)
            0x1FBE...0x1FBE,
            // Greek (3)
            0x1FC2...0x1FC4, 0x1FC6...0x1FCC, 0x1FD0...0x1FD3,
            0x1FD6...0x1FDB, 0x1FE0...0x1FEC, 0x1FF2...0x1FF4,
            0x1FF6...0x1FFC,
            // Special characters (5)
            0x203F...0x2040,
            // Latin (4)
            0x207F...0x207F,
            // Special characters (6)
            0x2102...0x2102, 0x2107...0x2107, 0x210A...0x2113,
            0x2115...0x2115, 0x2118...0x211D, 0x2124...0x2124,
            0x2126...0x2126, 0x2128...0x2128, 0x212A...0x2131,
            0x2133...0x2138, 0x2160...0x2182, 0x3005...0x3007,
            0x3021...0x3029,
            // Hiragana
            0x3041...0x3093, 0x309B...0x309C,
            // Katakana
            0x30A1...0x30F6, 0x30FB...0x30FC,
            // Bopmofo [sic]
            0x3105...0x312C,
            // CJK Unified Ideographs
            0x4E00...0x9FA5,
            // Hangul,
            0xAC00...0xD7A3:
            return true
        default:
            return false
        }
    }
       
    var isValidCxxOperatorSymbol: Bool {
        switch value {
        // ! % & ( ) * + , - / < = > [ ] ^ | ~
        case 0x21, 0x25, 0x26, 0x28...0x2D, 0x2F, 0x3C...0x3E, 0x5B, 0x5D, 0x5E, 0x7C, 0x7E:
            return true
        default:
            return false
        }
    }
    
    var isValidSwiftOperatorHead: Bool {
        // See https://docs.swift.org/swift-book/documentation/the-swift-programming-language/lexicalstructure#Operators
        switch value {
        case 
            // ! % & * + - . / < = > ? ^| ~
            0x21, 0x25, 0x26, 0x2A, 0x2B, 0x2D...0x2F, 0x3C, 0x3D...0x3F, 0x5E, 0x7C, 0x7E,
            // ¡ ¢ £ ¤ ¥ ¦ §
            0xA1 ... 0xA7,
            // © «
            0xA9, 0xAB ,
            // ¬ ®
            0xAC, 0xAE ,
            // ° ±
            0xB0 ... 0xB1,
            // ¶ » ¿ × ÷
            0xB6, 0xBB, 0xBF, 0xD7, 0xF7 ,
            // ‖ ‗
            0x2016 ... 0x2017,
            // † ‡ • ‣ ․ ‥ … ‧
            0x2020 ... 0x2027,
            // ‰ ‱ ′ ″ ‴ ‵ ‶ ‷ ‸ ‹ › ※ ‼ ‽ ‾
            0x2030 ... 0x203E,
            // ⁁ ⁂ ⁃ ⁄ ⁅ ⁆ ⁇ ⁈ ⁉ ⁊ ⁋ ⁌ ⁍ ⁎ ⁏ ⁐ ⁑ ⁒ ⁓
            0x2041 ... 0x2053,
            // ⁕ ⁖ ⁗ ⁘ ⁙ ⁚ ⁛ ⁜ ⁝ ⁞
            0x2055 ... 0x205E,
            // Box Drawing
            0x2500 ... 0x257F,
            // Block Elements
            0x2580 ... 0x259F,
            // Geometric Shapes,
            0x25A0 ... 0x25FF,
            // Miscellaneous Symbols
            0x2600 ... 0x26FF,
            // Dingbats
            0x2700 ... 0x27BF,
            // Miscellaneous Mathematical Symbols-A
            0x27C0 ... 0x27EF,
            // Supplemental Arrows-A
            0x27F0 ... 0x27FF,
            // Braille Patterns
            0x2800 ... 0x28FF,
            // Supplemental Arrows-B
            0x2900 ... 0x297F,
            // Miscellaneous Mathematical Symbols-B
            0x2980 ... 0x29FF,
            // Supplemental Mathematical Operators
            0x2A00 ... 0x2AFF,
            // Miscellaneous Symbols and Arrows
            0x2B00 ... 0x2BFF,
            // Supplemental Punctuation
            0x2E00 ... 0x2E7F,
            // 、 。 〃
            0x3001 ... 0x3003,
            //〈 〉 《 》 「 」 『 』 【 】 〒 〓 〔 〕 〖 〗 〘 〙 〚 〛 〜 〝 〞 〟 〠
            0x3008 ... 0x3020,
            // 〰
            0x3030:
            return true
        default:
            return false
        }
    }
}<|MERGE_RESOLUTION|>--- conflicted
+++ resolved
@@ -208,15 +208,15 @@
         guard
             // Operators start with at least one operator head character
             let first = component.unicodeScalars.first,
-            first.isValidOperatorHead,
+            first.isValidSwiftOperatorHead,
             // Followed by either a list of parameters or additional operator head characters
             let second = component.unicodeScalars.dropFirst().first,
-            second == "(" || second.isValidOperatorHead
+            second == "(" || second.isValidSwiftOperatorHead
         else {
             return nil
         }
         
-        guard let operatorEndIndex = component.firstIndex(of: PathComponentScanner.operatorEnd) else {
+        guard let operatorEndIndex = component.firstIndex(of: PathComponentScanner.swiftOperatorEnd) else {
             return component
         }
         return component[...operatorEndIndex]
@@ -228,15 +228,11 @@
     
     static let separator: Character = "/"
     private static let anchorSeparator: Character = "#"
-<<<<<<< HEAD
-    static let operatorEnd: Character = ")"
-=======
-    
-    private static let swiftOperatorEnd: Character = ")"
+    
+    static let swiftOperatorEnd: Character = ")"
     
     private static let cxxOperatorPrefix = "operator"
     private static let cxxOperatorPrefixLength = cxxOperatorPrefix.count
->>>>>>> 37a2d03e
     
     init(_ original: Substring) {
         remaining = original
@@ -247,22 +243,6 @@
     }
     
     mutating func scanPathComponent() -> Substring {
-<<<<<<< HEAD
-        // If the next component is an operator, parse the full operator before splitting on "/" ("/" may appear in the operator name)
-        if let operatorName = PathHierarchy.PathParser.parseOperatorName(remaining) {
-            var component = operatorName
-            remaining = remaining[operatorName.endIndex...]
-            
-            guard let index = remaining.firstIndex(of: Self.separator) else {
-                defer { remaining.removeAll() }
-                return component + remaining
-            }
-            
-            component += remaining[..<index]
-            remaining = remaining[index...].dropFirst() // drop the slash
-            return component
-            
-=======
         // If the next component is a Swift operator, parse the full operator before splitting on "/" ("/" may appear in the operator name)
         if remaining.unicodeScalars.prefix(3).allSatisfy(\.isValidSwiftOperatorHead) {
             return scanUntil(index: remaining.firstIndex(of: Self.swiftOperatorEnd))
@@ -276,7 +256,6 @@
             return scan(length: Self.cxxOperatorPrefixLength)
                  + scanUntil(index: remaining.unicodeScalars.firstIndex(where: { !$0.isValidCxxOperatorSymbol }))
                  + scanUntilSeparatorAndThenSkipIt()
->>>>>>> 37a2d03e
         }
         
         // To enable the path parser to identify absolute links, include any leading "/" in the scanned component substring.
