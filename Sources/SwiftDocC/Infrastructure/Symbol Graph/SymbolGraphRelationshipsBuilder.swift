--- conflicted
+++ resolved
@@ -338,16 +338,13 @@
     ///   - symbolIndex: A symbol lookup map by precise identifier.
     ///   - moduleName: The symbol name of the current module.
     ///   - engine: A diagnostic collecting engine.
-<<<<<<< HEAD
-    static func addInheritedDefaultImplementation(edge: SymbolGraph.Relationship, context: DocumentationContext, symbolIndex: inout [String: DocumentationNode], moduleName: String, engine: DiagnosticEngine) {
-=======
     static func addInheritedDefaultImplementation(
         edge: SymbolGraph.Relationship,
-        context: DocumentationContext, symbolIndex:
-        inout [String: DocumentationNode], engine:
-        DiagnosticEngine
-    ) {
->>>>>>> aebc226a
+        context: DocumentationContext, 
+        symbolIndex: inout [String: DocumentationNode], 
+        moduleName: String, 
+        engine: DiagnosticEngine
+    ) {
         func setAsInheritedSymbol(origin: SymbolGraph.Relationship.SourceOrigin, for node: inout DocumentationNode, originNode: DocumentationNode?) {
             (node.semantic as! Symbol).origin = origin
             
