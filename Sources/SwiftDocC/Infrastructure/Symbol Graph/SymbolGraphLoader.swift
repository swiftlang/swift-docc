--- conflicted
+++ resolved
@@ -59,14 +59,8 @@
 
         var loadedGraphs = [URL: (usesExtensionSymbolFormat: Bool?, graph: SymbolKit.SymbolGraph)]()
         var loadError: Error?
-<<<<<<< HEAD
-        let bundle = self.bundle
-        let dataProvider = self.dataProvider
-        let loadGraphAtURL: (URL) -> Void = { symbolGraphURL in
-=======
 
         let loadGraphAtURL: (URL) -> Void = { [dataLoader, bundle] symbolGraphURL in
->>>>>>> 93a39a69
             // Bail out in case a symbol graph has already errored
             guard loadingLock.sync({ loadError == nil }) else { return }
             
@@ -282,7 +276,6 @@
                         }
                     }
                 }
-<<<<<<< HEAD
                 
                 // Add the module default availability information.
                 defaultAvailabilities.forEach { defaultAvailability in
@@ -333,50 +326,6 @@
                     }
                 }
                 symbol.mixins[selector]![SymbolGraph.Symbol.Availability.mixinKey] = SymbolGraph.Symbol.Availability(availability: symbolAvailability)
-=======
-            }
-        }
-    }    
-
-    /// If the bundle defines default availability for the symbols in the given symbol graph
-    /// this method adds them to each of the symbols in the graph.
-    private func addDefaultAvailability(to symbolGraph: inout SymbolGraph, moduleName: String) {
-        // Check if there are defined default availabilities for the current module
-        if let defaultAvailabilities = bundle.info.defaultAvailability?.modules[moduleName],
-            let platformName = symbolGraph.module.platform.name.map(PlatformName.init) {
-
-            // Prepare a default availability versions lookup for this module.
-            let defaultAvailabilityVersionByPlatform = defaultAvailabilities
-                .reduce(into: [PlatformName: SymbolGraph.SemanticVersion](), { result, defaultAvailability in
-                    if let introducedVersion = defaultAvailability.introducedVersion, let version = SymbolGraph.SemanticVersion(string: introducedVersion) {
-                        result[defaultAvailability.platformName] = version
-                    }
-                })
-            
-            // Map all symbols and add default availability for any missing platforms
-            let symbolsWithFilledIntroducedVersions = symbolGraph.symbols.mapValues { symbol -> SymbolGraph.Symbol in
-                var symbol = symbol
-                let defaultModuleVersion = defaultAvailabilityVersionByPlatform[platformName]
-                // The availability item for each symbol of the given module.
-                let modulePlatformAvailabilityItem = AvailabilityItem(domain: SymbolGraph.Symbol.Availability.Domain(rawValue: platformName.rawValue), introducedVersion: defaultModuleVersion, deprecatedVersion: nil, obsoletedVersion: nil, message: nil, renamed: nil, isUnconditionallyDeprecated: false, isUnconditionallyUnavailable: false, willEventuallyBeDeprecated: false)
-                // Check if the symbol has existing availabilities from source
-                var availability = symbol.mixins[SymbolGraph.Symbol.Availability.mixinKey] as? SymbolGraph.Symbol.Availability ?? SymbolGraph.Symbol.Availability(availability: [])
-            
-                // Fill introduced versions when missing.
-                availability.availability = availability.availability.map {
-                    $0.fillingMissingIntroducedVersion(
-                        from: defaultAvailabilityVersionByPlatform,
-                        fallbackPlatform: DefaultAvailability.fallbackPlatforms[platformName]?.rawValue
-                    )
-                }
-                // Add the module availability information to each of the symbols availability mixin.
-                if !availability.contains(platformName) {
-                    availability.availability.append(modulePlatformAvailabilityItem)
-                }
-                symbol.mixins[SymbolGraph.Symbol.Availability.mixinKey] = availability
-                
-                return symbol
->>>>>>> 93a39a69
             }
         }
     }
