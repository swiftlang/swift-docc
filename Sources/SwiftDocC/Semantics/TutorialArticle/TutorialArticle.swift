--- conflicted
+++ resolved
@@ -152,11 +152,7 @@
 }
 
 struct StackedContentParser {
-<<<<<<< HEAD
-    static func topLevelContent(from markup: some Sequence<Markup>, source: URL?, for bundle: DocumentationBundle, problems: inout [Problem]) -> [MarkupLayout] {
-=======
-    static func topLevelContent(from markup: some Sequence<any Markup>, source: URL?, for bundle: DocumentationBundle, in context: DocumentationContext, problems: inout [Problem]) -> [MarkupLayout] {
->>>>>>> 75fa7d69
+    static func topLevelContent(from markup: some Sequence<any Markup>, source: URL?, for bundle: DocumentationBundle, problems: inout [Problem]) -> [MarkupLayout] {
         return markup.reduce(into: []) { (accumulation, nextBlock) in
             if let directive = nextBlock as? BlockDirective {
                 if directive.name == Stack.directiveName,
