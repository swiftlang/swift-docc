/*
 This source file is part of the Swift.org open source project

 Copyright (c) 2021-2025 Apple Inc. and the Swift project authors
 Licensed under Apache License v2.0 with Runtime Library Exception

 See https://swift.org/LICENSE.txt for license information
 See https://swift.org/CONTRIBUTORS.txt for Swift project authors
*/

public import Foundation
public import Markdown

extension Semantic.Analyses {
    /**
      Checks for any direct heading children that do not meet the minimum heading level (`startingFromLevel`) or that exceed the level of a previous _valid_ heading by more than one.
         
      For example, when `startingFromLevel` is `2`:
      
      ```markdown
      # H1 <- invalid, too low
      ## H2 <- valid, meets minimum
      ## H2 <- valid, equal to previous valid
      ### H3 <- valid, one more than previous
      #### H4 <- valid, one more than previous
      ## H2 <- valid, exceeds minimum heading level
      #### H4 <- invalid, skips H3 heading level
      ```
     */
    public struct HasOnlySequentialHeadings<Parent: Semantic & DirectiveConvertible> {
        let severityIfFound: DiagnosticSeverity?
        let startingFromLevel: Int
        public init(severityIfFound: DiagnosticSeverity?, startingFromLevel: Int) {
            self.severityIfFound = severityIfFound
            self.startingFromLevel = startingFromLevel
        }
        
<<<<<<< HEAD
        @available(*, deprecated, renamed: "analyze(_:children:source:for:problems:)", message: "Use 'analyze(_:children:source:for:problems:)' instead. This deprecated API will be removed after 6.2 is released") 
        @discardableResult public func analyze(_ directive: BlockDirective, children: some Sequence<Markup>, source: URL?, for bundle: DocumentationBundle, in _: DocumentationContext, problems: inout [Problem]) -> [Heading] {
            analyze(directive, children: children, source: source, for: bundle, problems: &problems)
        }
        
        /// Returns all valid headings.
        @discardableResult public func analyze(_ directive: BlockDirective, children: some Sequence<Markup>, source: URL?, for _: DocumentationBundle, problems: inout [Problem]) -> [Heading] {
=======
        /**
         - returns: All valid headings.
         */
        @discardableResult public func analyze(_ directive: BlockDirective, children: some Sequence<any Markup>, source: URL?, for _: DocumentationBundle, in _: DocumentationContext, problems: inout [Problem]) -> [Heading] {
>>>>>>> 75fa7d69
            var currentHeadingLevel = startingFromLevel
            var headings: [Heading] = []
            for case let child as Heading in children {
                // A heading level can never be higher than one greater than the previous heading level.
                // For example, H1 -> H2 and H4 -> H1 are ok but H1 -> H3 is not.
                let maximumAllowedHeadingLevel = currentHeadingLevel + 1
                if startingFromLevel...maximumAllowedHeadingLevel ~= child.level {
                    currentHeadingLevel = child.level
                    headings.append(child)
                } else if let severity = severityIfFound {
                    let diagnosticMessageDetail: String
                    if child.level < startingFromLevel {
                        diagnosticMessageDetail = "meet or exceed the minimum allowed heading level (\(startingFromLevel))"
                    } else {
                        diagnosticMessageDetail = "sequentially follow the previous heading"
                    }
                    let diagnostic = Diagnostic(source: source, severity: severity, range: child.range, identifier: "org.swift.docc.HasOnlySequentialHeadings<\(Parent.self)>", summary: "This heading doesn't \(diagnosticMessageDetail)", explanation: "Make the heading level greater than or equal to \(startingFromLevel) and less than or equal to \(maximumAllowedHeadingLevel)")
                    problems.append(Problem(diagnostic: diagnostic, possibleSolutions: []))
                }
            }
            
            return headings
        }
    }
}
<|MERGE_RESOLUTION|>--- conflicted
+++ resolved
@@ -35,20 +35,13 @@
             self.startingFromLevel = startingFromLevel
         }
         
-<<<<<<< HEAD
         @available(*, deprecated, renamed: "analyze(_:children:source:for:problems:)", message: "Use 'analyze(_:children:source:for:problems:)' instead. This deprecated API will be removed after 6.2 is released") 
-        @discardableResult public func analyze(_ directive: BlockDirective, children: some Sequence<Markup>, source: URL?, for bundle: DocumentationBundle, in _: DocumentationContext, problems: inout [Problem]) -> [Heading] {
+        @discardableResult public func analyze(_ directive: BlockDirective, children: some Sequence<any Markup>, source: URL?, for bundle: DocumentationBundle, in _: DocumentationContext, problems: inout [Problem]) -> [Heading] {
             analyze(directive, children: children, source: source, for: bundle, problems: &problems)
         }
         
         /// Returns all valid headings.
-        @discardableResult public func analyze(_ directive: BlockDirective, children: some Sequence<Markup>, source: URL?, for _: DocumentationBundle, problems: inout [Problem]) -> [Heading] {
-=======
-        /**
-         - returns: All valid headings.
-         */
-        @discardableResult public func analyze(_ directive: BlockDirective, children: some Sequence<any Markup>, source: URL?, for _: DocumentationBundle, in _: DocumentationContext, problems: inout [Problem]) -> [Heading] {
->>>>>>> 75fa7d69
+        @discardableResult public func analyze(_ directive: BlockDirective, children: some Sequence<any Markup>, source: URL?, for _: DocumentationBundle, problems: inout [Problem]) -> [Heading] {
             var currentHeadingLevel = startingFromLevel
             var headings: [Heading] = []
             for case let child as Heading in children {
