--- conflicted
+++ resolved
@@ -18,16 +18,12 @@
     public struct ExtractAll<Child: Semantic & DirectiveConvertible> {
         public init() {}
         
-<<<<<<< HEAD
         @available(*, deprecated, renamed: "analyze(_:children:source:for:problems:)", message: "Use 'analyze(_:children:source:for:problems:)' instead. This deprecated API will be removed after 6.2 is released")
-        public func analyze(_ directive: BlockDirective, children: some Sequence<Markup>, source: URL?, for bundle: DocumentationBundle, in _: DocumentationContext, problems: inout [Problem]) -> ([Child], remainder: MarkupContainer) {
+        public func analyze(_ directive: BlockDirective, children: some Sequence<any Markup>, source: URL?, for bundle: DocumentationBundle, in _: DocumentationContext, problems: inout [Problem]) -> ([Child], remainder: MarkupContainer) {
             analyze(directive, children: children, source: source, for: bundle, problems: &problems)
         }
         
-        public func analyze(_ directive: BlockDirective, children: some Sequence<Markup>, source: URL?, for bundle: DocumentationBundle, problems: inout [Problem]) -> ([Child], remainder: MarkupContainer) {
-=======
-        public func analyze(_ directive: BlockDirective, children: some Sequence<any Markup>, source: URL?, for bundle: DocumentationBundle, in context: DocumentationContext, problems: inout [Problem]) -> ([Child], remainder: MarkupContainer) {
->>>>>>> 75fa7d69
+        public func analyze(_ directive: BlockDirective, children: some Sequence<any Markup>, source: URL?, for bundle: DocumentationBundle, problems: inout [Problem]) -> ([Child], remainder: MarkupContainer) {
             return Semantic.Analyses.extractAll(
                 childType: Child.self,
                 children: children,
