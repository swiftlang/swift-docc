/*
 This source file is part of the Swift.org open source project

 Copyright (c) 2021-2025 Apple Inc. and the Swift project authors
 Licensed under Apache License v2.0 with Runtime Library Exception

 See https://swift.org/LICENSE.txt for license information
 See https://swift.org/CONTRIBUTORS.txt for Swift project authors
*/

public import Foundation
public import Markdown

extension Semantic.Analyses {
    /**
     Checks to see if a directive has child markup content.
     */
    public struct HasContent<Parent: Semantic & DirectiveConvertible> {
        let additionalContext: String
        public init(additionalContext: String? = nil) {
            if let additionalContext,
                !additionalContext.isEmpty {
                self.additionalContext = "; \(additionalContext)"
            } else {
                self.additionalContext = ""
            }
        }
        
        public func analyze(_ directive: BlockDirective, children: some Sequence<any Markup>, source: URL?, problems: inout [Problem]) -> MarkupContainer {
            let children = Array(children)
            guard children.isEmpty else {
                return MarkupContainer(children)
            }
            let diagnostic = Diagnostic(source: source, severity: .warning, range: directive.range, identifier: "org.swift.docc.\(Parent.self).HasContent"
                , summary: "\(Parent.directiveName.singleQuoted) directive has no content\(additionalContext)")
            problems.append(Problem(diagnostic: diagnostic, possibleSolutions: []))
            return MarkupContainer()
        }
        
        @available(*, deprecated, renamed: "analyze(_:children:source:problems:)", message: "Use 'analyze(_:children:source:problems:)' instead. This deprecated API will be removed after 6.2 is released")
<<<<<<< HEAD
        public func analyze(_ directive: BlockDirective, children: some Sequence<Markup>, source: URL?, for _: DocumentationBundle, in _: DocumentationContext, problems: inout [Problem]) -> MarkupContainer {
=======
        public func analyze(_ directive: BlockDirective, children: some Sequence<any Markup>, source: URL?, for bundle: DocumentationBundle, in context: DocumentationContext, problems: inout [Problem]) -> MarkupContainer {
>>>>>>> 75fa7d69
            analyze(directive, children: children, source: source, problems: &problems)
        }
    }
}<|MERGE_RESOLUTION|>--- conflicted
+++ resolved
@@ -38,11 +38,7 @@
         }
         
         @available(*, deprecated, renamed: "analyze(_:children:source:problems:)", message: "Use 'analyze(_:children:source:problems:)' instead. This deprecated API will be removed after 6.2 is released")
-<<<<<<< HEAD
-        public func analyze(_ directive: BlockDirective, children: some Sequence<Markup>, source: URL?, for _: DocumentationBundle, in _: DocumentationContext, problems: inout [Problem]) -> MarkupContainer {
-=======
-        public func analyze(_ directive: BlockDirective, children: some Sequence<any Markup>, source: URL?, for bundle: DocumentationBundle, in context: DocumentationContext, problems: inout [Problem]) -> MarkupContainer {
->>>>>>> 75fa7d69
+        public func analyze(_ directive: BlockDirective, children: some Sequence<any Markup>, source: URL?, for _: DocumentationBundle, in _: DocumentationContext, problems: inout [Problem]) -> MarkupContainer {
             analyze(directive, children: children, source: source, problems: &problems)
         }
     }
