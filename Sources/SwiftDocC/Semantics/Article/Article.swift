/*
 This source file is part of the Swift.org open source project

 Copyright (c) 2021-2025 Apple Inc. and the Swift project authors
 Licensed under Apache License v2.0 with Runtime Library Exception

 See https://swift.org/LICENSE.txt for license information
 See https://swift.org/CONTRIBUTORS.txt for Swift project authors
*/

public import Foundation
public import Markdown

/// The in-memory representation of an article.
///
/// An article is written using markdown headers and paragraphs. There is an implicit meaning to the structure of an article that's parsed from its markup
/// when the article is instantiated. For example, the leading level 1 heading is considered the article's title, the first paragraph of text is considered the
/// article's abstract, and following paragraphs up to the next heading is considered the article's discussion.
public final class Article: Semantic, MarkupConvertible, Abstracted, Redirected, AutomaticTaskGroupsProviding {
    /// The markup that makes up this article's content.
    let markup: (any Markup)?
    /// An optional container for metadata that's unrelated to the article's content.
    private(set) var metadata: Metadata?
    /// An optional container for options that are unrelated to the article's content.
    private(set) var options: [Options.Scope : Options]
    /// An optional list of previously known locations for this article.
    private(set) public var redirects: [Redirect]?
    
    /// Initializes a new article from a given markup, metadata, and list of redirects.
    ///
    /// - Parameters:
    ///   - markup: The markup that makes up this article's content.
    ///   - metadata: An optional container for metadata that's unrelated to the article's content.
    ///   - redirects: An optional list of previously known locations for this article.
    init(markup: (any Markup)?, metadata: Metadata?, redirects: [Redirect]?, options: [Options.Scope : Options]) {
        let markupModel = markup.map { DocumentationMarkup(markup: $0) }

        self.markup = markup
        self.options = options
        self.metadata = metadata
        self.redirects = redirects
        self.discussion = markupModel?.discussionSection
        self.abstractSection = markupModel?.abstractSection
        self.topics = markupModel?.topicsSection
        self.seeAlso = markupModel?.seeAlsoSection
        self.title = markupModel?.titleHeading
        self.deprecationSummary = markupModel?.deprecation
        self.automaticTaskGroups = []
    }

    convenience init(title: Heading?, abstractSection: AbstractSection?, discussion: DiscussionSection?, topics: TopicsSection?, seeAlso: SeeAlsoSection?, deprecationSummary: MarkupContainer?, metadata: Metadata?, redirects: [Redirect]?, automaticTaskGroups: [AutomaticTaskGroupSection]? = nil) {
        self.init(markup: nil, metadata: metadata, redirects: redirects, options: [:])
        self.title = title
        self.abstractSection = abstractSection
        self.discussion = discussion
        self.topics = topics
        self.seeAlso = seeAlso
        self.deprecationSummary = deprecationSummary
        self.automaticTaskGroups = automaticTaskGroups ?? []
    }

    /// The conceptual abstract for this article.
    ///
    /// This content is parsed from the markup that the article was initialized with.
    public var abstract: Paragraph? {
        return abstractSection?.paragraph
    }

    /// An optional custom deprecation summary for a deprecated symbol.
    private(set) public var deprecationSummary: MarkupContainer?
    
    /// The conceptual discussion section for this article.
    ///
    /// The discussion section is parsed from the markup content between the ``abstract``  and the "Topics" section.
    private(set) public var discussion: DiscussionSection?
    
    /// The abstract section of the article.
    private(set) public var abstractSection: AbstractSection?
    
    /// The Topic curation section of the article.
    internal(set) public var topics: TopicsSection?
    
    /// The See Also section of the article.
    private(set) public var seeAlso: SeeAlsoSection?
    
    /// The title of the article.
    internal(set) public var title: Heading?
    
    /// Any automatically created task groups.
    var automaticTaskGroups: [AutomaticTaskGroupSection]

    /// Initializes a new article with a given markup and source for a given documentation bundle and documentation context.
    ///
    /// - Parameters:
    ///   - markup: The markup that makes up this article's content.
    ///   - source: The location of the file that this article's content comes from.
    ///   - bundle: The documentation bundle that the source file belongs to.
    ///   - problems: A mutable collection of problems to update with any problem encountered while initializing the article.
<<<<<<< HEAD
    public convenience init?(from markup: Markup, source: URL?, for bundle: DocumentationBundle, problems: inout [Problem]) {
=======
    public convenience init?(from markup: any Markup, source: URL?, for bundle: DocumentationBundle, in context: DocumentationContext, problems: inout [Problem]) {
>>>>>>> 75fa7d69
        guard let title = markup.child(at: 0) as? Heading, title.level == 1 else {
            let range = markup.child(at: 0)?.range ?? SourceLocation(line: 1, column: 1, source: nil)..<SourceLocation(line: 1, column: 1, source: nil)
            let diagnostic = Diagnostic(source: source, severity: .warning, range: range, identifier: "org.swift.docc.Article.Title.NotFound", summary: "An article is expected to start with a top-level heading title")

            let replacementText: String
            if let firstChild = markup.child(at: 0) as? Paragraph {
                replacementText = """
                     # \(firstChild.plainText)
                     """
            } else {
                replacementText = """
                     # <#Title#>
                     """
            }

            let replacement = Replacement(range: range, replacement: replacementText)
            let solution = Solution(summary: "Add a title", replacements: [replacement])
            problems.append(Problem(diagnostic: diagnostic, possibleSolutions: [solution]))

            return nil
        }
        
        var remainder: [any Markup]
        var redirects: [Redirect]
        (redirects, remainder) = markup.children.categorize { child -> Redirect? in
            guard let childDirective = child as? BlockDirective, childDirective.name == Redirect.directiveName else {
                return nil
            }
            return Redirect(from: childDirective, source: source, for: bundle, problems: &problems)
        }
        
        var optionalMetadata = DirectiveParser()
            .parseSingleDirective(
                Metadata.self,
                from: &remainder,
                parentType: Article.self,
                source: source,
                bundle: bundle,
                problems: &problems
            )

        // Append any redirects found in the metadata to the redirects
        // found in the main content.
        if let redirectsFromMetadata = optionalMetadata?.redirects {
            redirects.append(contentsOf: redirectsFromMetadata)
        }

        let options: [Options]
        (options, remainder) = remainder.categorize { child -> Options? in
            guard let childDirective = child as? BlockDirective, childDirective.name == Options.directiveName else {
                return nil
            }
            return Options(
                from: childDirective,
                source: source,
                for: bundle,
                problems: &problems
            )
        }
        
        let allCategorizedOptions = Dictionary(grouping: options, by: \.scope)
        
        for (scope, options) in allCategorizedOptions {
            let extraOptions = options.dropFirst()
            guard !extraOptions.isEmpty else {
                continue
            }
            
            let extraOptionsProblems = extraOptions.map { extraOptionsDirective -> Problem in
                let diagnostic = Diagnostic(
                    source: source,
                    severity: .warning,
                    range: extraOptionsDirective.originalMarkup.range,
                    identifier: "org.swift.docc.HasAtMostOne<\(Article.self), \(Options.self), \(scope)>.DuplicateChildren",
                    summary: "Duplicate \(scope) \(Options.directiveName.singleQuoted) directive",
                    explanation: """
                    An article can only contain a single \(Options.directiveName.singleQuoted) \
                    directive with the \(scope.rawValue.singleQuoted) scope.
                    """
                )
                
                guard let range = extraOptionsDirective.originalMarkup.range else {
                    return Problem(diagnostic: diagnostic)
                }
                
                let solution = Solution(
                    summary: "Remove extraneous \(scope) \(Options.directiveName.singleQuoted) directive",
                    replacements: [
                        Replacement(range: range, replacement: "")
                    ]
                )
                
                return Problem(diagnostic: diagnostic, possibleSolutions: [solution])
            }
            
            problems.append(contentsOf: extraOptionsProblems)
        }
        
        let relevantCategorizedOptions = allCategorizedOptions.compactMapValues(\.first)
        
        let isDocumentationExtension = title.child(at: 0) is (any AnyLink)
        if !isDocumentationExtension, let metadata = optionalMetadata, let displayName = metadata.displayName {
            let diagnosticSummary = """
            A \(DisplayName.directiveName.singleQuoted) directive is only supported in documentation extension files. To customize the display name of an article, change the content of the level-1 heading.
            """

            let diagnostic = Diagnostic(source: source, severity: .warning, range: metadata.originalMarkup.range, identifier: "org.swift.docc.Article.DisplayName.NotSupported", summary: diagnosticSummary, explanation: nil, notes: [])
            
            let solutions: [Solution]
            if let displayNameRange = displayName.originalMarkup.range, let titleRange = title.range {
                let removeDisplayNameReplacement = Replacement(range: displayNameRange, replacement: "")
                let changeTitleReplacement = Replacement(range: titleRange, replacement: "# \(displayName.name)")
                
                solutions = [Solution(summary: "Change the title", replacements: [removeDisplayNameReplacement, changeTitleReplacement])]
            } else {
                solutions = []
            }
            
            problems.append(Problem(diagnostic: diagnostic, possibleSolutions: solutions))
            
            metadata.displayName = nil
            optionalMetadata = metadata
        }
        
        self.init(
            markup: markup,
            metadata: optionalMetadata,
            redirects: redirects.isEmpty ? nil : redirects,
            options: relevantCategorizedOptions
        )
    }
    
    /// Visit the article using a semantic visitor and return the result of visiting the article.
    ///
    /// - Parameter visitor: The semantic visitor to visit this article.
    /// - Returns: The result of visiting the article.
    public override func accept<V: SemanticVisitor>(_ visitor: inout V) -> V.Result {
        return visitor.visitArticle(self)
    }
}
<|MERGE_RESOLUTION|>--- conflicted
+++ resolved
@@ -96,11 +96,7 @@
     ///   - source: The location of the file that this article's content comes from.
     ///   - bundle: The documentation bundle that the source file belongs to.
     ///   - problems: A mutable collection of problems to update with any problem encountered while initializing the article.
-<<<<<<< HEAD
-    public convenience init?(from markup: Markup, source: URL?, for bundle: DocumentationBundle, problems: inout [Problem]) {
-=======
-    public convenience init?(from markup: any Markup, source: URL?, for bundle: DocumentationBundle, in context: DocumentationContext, problems: inout [Problem]) {
->>>>>>> 75fa7d69
+    public convenience init?(from markup: any Markup, source: URL?, for bundle: DocumentationBundle, problems: inout [Problem]) {
         guard let title = markup.child(at: 0) as? Heading, title.level == 1 else {
             let range = markup.child(at: 0)?.range ?? SourceLocation(line: 1, column: 1, source: nil)..<SourceLocation(line: 1, column: 1, source: nil)
             let diagnostic = Diagnostic(source: source, severity: .warning, range: range, identifier: "org.swift.docc.Article.Title.NotFound", summary: "An article is expected to start with a top-level heading title")
