/*
 This source file is part of the Swift.org open source project

 Copyright (c) 2021-2024 Apple Inc. and the Swift project authors
 Licensed under Apache License v2.0 with Runtime Library Exception

 See https://swift.org/LICENSE.txt for license information
 See https://swift.org/CONTRIBUTORS.txt for Swift project authors
*/

import Foundation
import Markdown

fileprivate extension Optional {
    /// If self is not `nil`, run the given block.
    func unwrap(_ block: (Wrapped) -> Void) {
        if let self = self {
            block(self)
        }
    }
}

/**
 Walks a `Semantic` tree and collects any and all links external to the given bundle.
 
 Visits semantic nodes and descends into all their children that do have (indirectly or directly) content.
 When visiting a node that directly contains markup content visits the markup with an instance of ``ExternalMarkupReferenceWalker``
 which in turn walks the markup tree and collects external links.
 
 Once the visitor has finished visiting the semantic node and the relevant children all
 encountered external links are collected in ``collectedExternalReferences``.
 
 > Warning: This type needs to keep up to date with the semantic objects it walks. When changing the API design
   for types like ``Symbol`` or ``Article``, if the changes include new pieces of content that might contain external links,
   this type needs to be updated to walk those new pieces of content as well.
 */
struct ExternalReferenceWalker: SemanticVisitor {
    typealias Result = Void

    /// A markup walker to use for collecting links from markup elements.
    private var markupResolver: ExternalMarkupReferenceWalker
    
    /// Collected unresolved external references, grouped by the bundle ID.
    var collectedExternalReferences: [BundleIdentifier: [UnresolvedTopicReference]] {
        return markupResolver.collectedExternalLinks.mapValues { links in
            links.map(UnresolvedTopicReference.init(topicURL:))
        }
    }
    
    /// Creates a new semantic walker that collects links to other documentation sources.
    /// - Parameter localBundleID: The local bundle ID, used to identify and skip absolute fully qualified local links.
    init(localBundleID: BundleIdentifier) {
        self.markupResolver = ExternalMarkupReferenceWalker(localBundleID: localBundleID)
    }
    
    mutating func visitCode(_ code: Code) { }
    
    mutating func visitSteps(_ steps: Steps) {
        steps.content.forEach { visit($0) }
    }
    
    mutating func visitStep(_ step: Step) {
        visit(step.content)
        visit(step.caption)
    }
        
    mutating func visitTutorialSection(_ tutorialSection: TutorialSection) {
        visitMarkupLayouts(tutorialSection.introduction)
        tutorialSection.stepsContent.unwrap { visitSteps($0) }
    }
    
    mutating func visitTutorial(_ tutorial: Tutorial) {
        visit(tutorial.intro)
        tutorial.sections.forEach { visit($0) }
        if let assessments = tutorial.assessments {
            visit(assessments)
        }
    }
    
    mutating func visitIntro(_ intro: Intro) {
        visit(intro.content)
    }
    
    mutating func visitXcodeRequirement(_ xcodeRequirement: XcodeRequirement) { }
    
    mutating func visitAssessments(_ assessments: Assessments) {
        assessments.questions.forEach { visit($0) }
    }
    
    mutating func visitMultipleChoice(_ multipleChoice: MultipleChoice) {
        visit(multipleChoice.questionPhrasing)
        visit(multipleChoice.content)
        multipleChoice.choices.forEach { visit($0) }
    }
    
    mutating func visitJustification(_ justification: Justification) {
        visit(justification.content)
    }
    
    mutating func visitChoice(_ choice: Choice) {
        visit(choice.content)
        visit(choice.justification)
    }
    
    mutating func visitMarkupContainer(_ markupContainer: MarkupContainer) {
        markupContainer.elements.forEach { markupResolver.visit($0) }
    }
    
    mutating func visitMarkup(_ markup: Markup) {
        visitMarkupContainer(MarkupContainer(markup))
    }
    
    mutating func visitTechnology(_ technology: Technology) {
        visit(technology.intro)
        technology.volumes.forEach { visit($0) }
        technology.resources.unwrap { visit($0) }
    }
    
    mutating func visitImageMedia(_ imageMedia: ImageMedia) { }
    
    mutating func visitVideoMedia(_ videoMedia: VideoMedia) { }
    
    mutating func visitContentAndMedia(_ contentAndMedia: ContentAndMedia) {
        visit(contentAndMedia.content)
    }
    
    mutating func visitVolume(_ volume: Volume) {
        volume.content.unwrap { visit($0) }
        volume.chapters.forEach { visit($0) }
    }
    
    mutating func visitChapter(_ chapter: Chapter) {
        visit(chapter.content)
        chapter.topicReferences.forEach { visit($0) }
    }
    
    mutating func visitTutorialReference(_ tutorialReference: TutorialReference) { }

    mutating func visitResources(_ resources: Resources) {
        visitMarkupContainer(resources.content)
        resources.tiles.forEach { visitTile($0) }
    }
    
    mutating func visitTile(_ tile: Tile) {
        visitMarkupContainer(tile.content)
    }
    
    mutating func visitTutorialArticle(_ article: TutorialArticle) {
        article.intro.unwrap { visitIntro($0) }
        visitMarkupLayouts(article.content)
        article.assessments.unwrap { visit($0) }
    }
    
    mutating func visitArticle(_ article: Article) {
        article.abstractSection.unwrap { visitMarkup($0.paragraph) }
        article.discussion.unwrap { $0.content.forEach { visitMarkup($0) }}
        article.topics.unwrap { $0.content.forEach { visitMarkup($0) }}
        article.seeAlso.unwrap { $0.content.forEach { visitMarkup($0) }}
        article.deprecationSummary.unwrap { visitMarkupContainer($0) }
    }

    private mutating func visitMarkupLayouts<MarkupLayouts: Sequence>(_ markupLayouts: MarkupLayouts) where MarkupLayouts.Element == MarkupLayout {
        markupLayouts.forEach { content in
            switch content {
            case .markup(let markup): visitMarkupContainer(markup)
            case .contentAndMedia(let contentAndMedia): visitContentAndMedia(contentAndMedia)
            case .stack(let stack): visitStack(stack)
            }
        }
    }
    
    mutating func visitStack(_ stack: Stack) {
        stack.contentAndMedia.forEach { visitContentAndMedia($0) }
    }

    mutating func visitComment(_ comment: Comment) { }

    mutating func visitSection(_ section: Section) {
        for markup in section.content { visitMarkup(markup) }
    }

    mutating func visitSectionVariants(_ variants: DocumentationDataVariants<some Section>) {
        for variant in variants.allValues.map(\.variant) {
            visitSection(variant)
        }
    }

    mutating func visitSymbol(_ symbol: Symbol) {
<<<<<<< HEAD
        visitSectionVariants(symbol.abstractSectionVariants)
        visitSectionVariants(symbol.discussionVariants)
        visitSectionVariants(symbol.topicsVariants)
        visitSectionVariants(symbol.seeAlsoVariants)
        visitSectionVariants(symbol.returnsSectionVariants)
        visitSectionVariants(symbol.deprecatedSummaryVariants)

        if let parametersSection = symbol.parametersSection {
            for parameter in parametersSection.parameters {
                for markup in parameter.contents { visitMarkup(markup) }
            }
        }

        for dictionaryKeysSection in symbol.dictionaryKeysSectionVariants.allValues.map(\.variant) {
            for dictionaryKeys in dictionaryKeysSection.dictionaryKeys {
                for markup in dictionaryKeys.contents { visitMarkup(markup) }
            }
        }

        for httpParametersSection in symbol.httpParametersSectionVariants.allValues.map(\.variant) {
            for param in httpParametersSection.parameters {
                for markup in param.contents { visitMarkup(markup) }
            }
        }

        for httpResponsesSection in symbol.httpResponsesSectionVariants.allValues.map(\.variant) {
            for param in httpResponsesSection.responses {
                for markup in param.contents { visitMarkup(markup) }
            }
        }

        for httpBodySection in symbol.httpBodySectionVariants.allValues.map(\.variant) {
            for markup in httpBodySection.body.contents { visitMarkup(markup) }
            for parameter in httpBodySection.body.parameters {
                for markup in parameter.contents { visitMarkup(markup) }
=======
        symbol.abstractSection.unwrap { visitMarkup($0.paragraph) }
        symbol.discussion.unwrap { $0.content.forEach { visitMarkup($0) }}
        symbol.topics.unwrap { $0.content.forEach { visitMarkup($0) }}
        symbol.seeAlso.unwrap { $0.content.forEach { visitMarkup($0) }}
        symbol.returnsSection.unwrap { $0.content.forEach { visitMarkup($0) }}
        symbol.deprecatedSummary.unwrap { $0.content.forEach { visitMarkup($0) }}
        
        symbol.parametersSection.unwrap {
            $0.parameters.forEach {
                $0.contents.forEach { visitMarkup($0) }
>>>>>>> 3e0c8e2d
            }
        }
    }

    mutating func visitDeprecationSummary(_ summary: DeprecationSummary) {
        visit(summary.content)
    }
}<|MERGE_RESOLUTION|>--- conflicted
+++ resolved
@@ -186,7 +186,7 @@
     }
 
     mutating func visitSymbol(_ symbol: Symbol) {
-<<<<<<< HEAD
+
         visitSectionVariants(symbol.abstractSectionVariants)
         visitSectionVariants(symbol.discussionVariants)
         visitSectionVariants(symbol.topicsVariants)
@@ -222,18 +222,6 @@
             for markup in httpBodySection.body.contents { visitMarkup(markup) }
             for parameter in httpBodySection.body.parameters {
                 for markup in parameter.contents { visitMarkup(markup) }
-=======
-        symbol.abstractSection.unwrap { visitMarkup($0.paragraph) }
-        symbol.discussion.unwrap { $0.content.forEach { visitMarkup($0) }}
-        symbol.topics.unwrap { $0.content.forEach { visitMarkup($0) }}
-        symbol.seeAlso.unwrap { $0.content.forEach { visitMarkup($0) }}
-        symbol.returnsSection.unwrap { $0.content.forEach { visitMarkup($0) }}
-        symbol.deprecatedSummary.unwrap { $0.content.forEach { visitMarkup($0) }}
-        
-        symbol.parametersSection.unwrap {
-            $0.parameters.forEach {
-                $0.contents.forEach { visitMarkup($0) }
->>>>>>> 3e0c8e2d
             }
         }
     }
