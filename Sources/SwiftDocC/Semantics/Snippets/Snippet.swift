--- conflicted
+++ resolved
@@ -49,13 +49,8 @@
 }
 
 extension Snippet: RenderableDirectiveConvertible {
-<<<<<<< HEAD
-    func render(with contentCompiler: inout RenderContentCompiler) -> [RenderContent] {
+    func render(with contentCompiler: inout RenderContentCompiler) -> [any RenderContent] {
         guard let snippet = Snippet(from: originalMarkup, for: contentCompiler.bundle) else {
-=======
-    func render(with contentCompiler: inout RenderContentCompiler) -> [any RenderContent] {
-        guard let snippet = Snippet(from: originalMarkup, for: contentCompiler.bundle, in: contentCompiler.context) else {
->>>>>>> 75fa7d69
                 return []
             }
             
