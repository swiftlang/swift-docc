/*
 This source file is part of the Swift.org open source project

 Copyright (c) 2021-2025 Apple Inc. and the Swift project authors
 Licensed under Apache License v2.0 with Runtime Library Exception

 See https://swift.org/LICENSE.txt for license information
 See https://swift.org/CONTRIBUTORS.txt for Swift project authors
*/

<<<<<<< HEAD
#if os(macOS) || os(Linux) || os(Android) || os(Windows) || os(FreeBSD)
import DocCCommandLine
=======
#if os(macOS) || os(Linux) || os(Android) || os(Windows) || os(FreeBSD) || os(OpenBSD)
import SwiftDocCUtilities
>>>>>>> d842fdd7

await Task {
    await Docc.main()
}.value
#else
fatalError("Command line interface supported only on macOS, Linux and Windows platforms.")
#endif<|MERGE_RESOLUTION|>--- conflicted
+++ resolved
@@ -8,13 +8,8 @@
  See https://swift.org/CONTRIBUTORS.txt for Swift project authors
 */
 
-<<<<<<< HEAD
-#if os(macOS) || os(Linux) || os(Android) || os(Windows) || os(FreeBSD)
+#if os(macOS) || os(Linux) || os(Android) || os(Windows) || os(FreeBSD) || os(OpenBSD)
 import DocCCommandLine
-=======
-#if os(macOS) || os(Linux) || os(Android) || os(Windows) || os(FreeBSD) || os(OpenBSD)
-import SwiftDocCUtilities
->>>>>>> d842fdd7
 
 await Task {
     await Docc.main()
