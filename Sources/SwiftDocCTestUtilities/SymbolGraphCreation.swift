/*
 This source file is part of the Swift.org open source project

 Copyright (c) 2021-2024 Apple Inc. and the Swift project authors
 Licensed under Apache License v2.0 with Runtime Library Exception

 See https://swift.org/LICENSE.txt for license information
 See https://swift.org/CONTRIBUTORS.txt for Swift project authors
*/


import Foundation
import XCTest
import SymbolKit
import SwiftDocC

// MARK: - Symbol Graph objects

extension XCTestCase {
    
    package func makeSymbolGraph(
        moduleName: String,
        platform: SymbolGraph.Platform = .init(),
        symbols: [SymbolGraph.Symbol] = [],
        relationships: [SymbolGraph.Relationship] = []
    ) -> SymbolGraph {
        return SymbolGraph(
            metadata: makeMetadata(),
            module: makeModule(moduleName: moduleName, platform: platform),
            symbols: symbols,
            relationships: relationships
        )
    }
    
    package func makeMetadata(major: Int = 0, minor: Int = 6, patch: Int = 0) -> SymbolGraph.Metadata {
        SymbolGraph.Metadata(
            formatVersion: SymbolGraph.SemanticVersion(major: major, minor: minor, patch: patch),
            generator: "unit-test"
        )
    }
    
    package func makeModule(moduleName: String, platform: SymbolGraph.Platform = .init()) -> SymbolGraph.Module {
        SymbolGraph.Module(name: moduleName, platform: platform)
    }
    
    // MARK: Line List
    
    package func makeLineList(
        docComment: String,
        startOffset: SymbolGraph.LineList.SourceRange.Position = defaultSymbolPosition,
        url: URL = defaultSymbolURL
    ) -> SymbolGraph.LineList {
        SymbolGraph.LineList(
            // Create a `LineList/Line` for each line of the doc comment and calculate a realistic range for each line.
            docComment.components(separatedBy: .newlines)
                .enumerated()
                .map { lineOffset, line in
                    SymbolGraph.LineList.Line(
                        text: line,
                        range: SymbolGraph.LineList.SourceRange(
                            start: .init(line: startOffset.line + lineOffset, character: startOffset.character),
                            end:   .init(line: startOffset.line + lineOffset, character: startOffset.character + line.count)
                        )
                    )
                },
            // We want to include the file:// scheme here
            uri: url.absoluteString
        )
    }
    
    package func makeMixins(_ mixins: [any Mixin]) -> [String: any Mixin] {
        [String: any Mixin](
            mixins.map { (type(of: $0).mixinKey, $0) },
            uniquingKeysWith: { old, _ in old /* Keep the first encountered value */ }
        )
    }
    
    // MARK: Symbol
    
    package func makeSymbol(
        id: String,
        language: SourceLanguage = .swift,
        kind kindID: SymbolGraph.Symbol.KindIdentifier,
        pathComponents: [String],
        docComment: String? = nil,
        accessLevel: SymbolGraph.Symbol.AccessControl = .init(rawValue: "public"), // Defined internally in SwiftDocC
        location: (position: SymbolGraph.LineList.SourceRange.Position, url: URL)? = (defaultSymbolPosition, defaultSymbolURL),
        signature: SymbolGraph.Symbol.FunctionSignature? = nil,
        availability: [SymbolGraph.Symbol.Availability.AvailabilityItem]? = nil,
        otherMixins: [any Mixin] = []
    ) -> SymbolGraph.Symbol {
        precondition(!pathComponents.isEmpty, "Need at least one path component to name the symbol")
        
        var mixins = otherMixins // Earlier mixins are prioritized if there are duplicates
        if let location {
            mixins.append(SymbolGraph.Symbol.Location(uri: location.url.absoluteString /* we want to include the file:// scheme */, position: location.position))
        }
        if let signature {
            mixins.append(signature)
        }
        if let availability {
            mixins.append(SymbolGraph.Symbol.Availability(availability: availability))
        }
        
        return SymbolGraph.Symbol(
            identifier: SymbolGraph.Symbol.Identifier(precise: id, interfaceLanguage: language.id),
            names: makeSymbolNames(name: pathComponents.first!),
            pathComponents: pathComponents,
            docComment: docComment.map {
                makeLineList(
                    docComment: $0,
                    startOffset: location?.position ?? defaultSymbolPosition,
                    url: location?.url ?? defaultSymbolURL
                )
            },
            accessLevel: accessLevel,
            kind: makeSymbolKind(kindID),
            mixins: makeMixins(mixins)
        )
    }
    
    package func makeAvailabilityItem(
        domainName: String,
<<<<<<< HEAD
        introduced: SymbolGraph.SemanticVersion?,
        deprecated: SymbolGraph.SemanticVersion? = nil
    ) -> SymbolGraph.Symbol.Availability.AvailabilityItem {
        return SymbolGraph.Symbol.Availability.AvailabilityItem(domain: .init(rawValue: domainName), introducedVersion: introduced, deprecatedVersion: deprecated, obsoletedVersion: nil, message: nil, renamed: nil, isUnconditionallyDeprecated: false, isUnconditionallyUnavailable: false, willEventuallyBeDeprecated: false)
=======
        introduced: SymbolGraph.SemanticVersion? = nil,
        deprecated: SymbolGraph.SemanticVersion? = nil,
        obsoleted: SymbolGraph.SemanticVersion? = nil,
        unconditionallyUnavailable: Bool = false
    ) -> SymbolGraph.Symbol.Availability.AvailabilityItem {
        return SymbolGraph.Symbol.Availability.AvailabilityItem(domain: .init(rawValue: domainName), introducedVersion: introduced, deprecatedVersion: deprecated, obsoletedVersion: obsoleted, message: nil, renamed: nil, isUnconditionallyDeprecated: false, isUnconditionallyUnavailable: unconditionallyUnavailable, willEventuallyBeDeprecated: false)
>>>>>>> 93a39a69
    }
    
    package func makeSymbolNames(name: String) -> SymbolGraph.Symbol.Names {
        SymbolGraph.Symbol.Names(
            title: name,
            navigator: [.init(kind: .identifier, spelling: name, preciseIdentifier: nil)],
            subHeading: [.init(kind: .identifier, spelling: name, preciseIdentifier: nil)],
            prose: nil
        )
    }
    
    package func makeSymbolKind(_ kindID: SymbolGraph.Symbol.KindIdentifier) -> SymbolGraph.Symbol.Kind {
        var documentationNodeKind: DocumentationNode.Kind {
            switch kindID {
            case .associatedtype: .associatedType
            case .class:          .class
            case .deinit:         .deinitializer
            case .enum:           .enumeration
            case .case:           .enumerationCase
            case .func:           .function
            case .operator:       .operator
            case .`init`:         .initializer
            case .ivar:           .instanceVariable
            case .macro:          .macro
            case .method:         .instanceMethod
            case .namespace:      .namespace
            case .property:       .instanceProperty
            case .protocol:       .protocol
            case .snippet:        .snippet
            case .struct:         .structure
            case .subscript:      .instanceSubscript
            case .typeMethod:     .typeMethod
            case .typeProperty:   .typeProperty
            case .typeSubscript:  .typeSubscript
            case .typealias:      .typeAlias
            case .union:          .union
            case .var:            .globalVariable
            case .module:         .module
            case .extension:      .extension
            case .dictionary:     .dictionary
            case .dictionaryKey:  .dictionaryKey
            case .httpRequest:    .httpRequest
            case .httpParameter:  .httpParameter
            case .httpResponse:   .httpResponse
            case .httpBody:       .httpBody
            default:              .unknown
            }
        }
        return SymbolGraph.Symbol.Kind(parsedIdentifier: kindID, displayName: documentationNodeKind.name)
    }
}
    
// MARK: Constants

private let defaultSymbolPosition = SymbolGraph.LineList.SourceRange.Position(line: 11, character: 17) // an arbitrary non-zero start position
private let defaultSymbolURL = URL(fileURLWithPath: "/Users/username/path/to/SomeFile.swift")

// MARK: - JSON strings

extension XCTestCase {
    public func makeSymbolGraphString(moduleName: String, symbols: String = "", relationships: String = "", platform: String = "") -> String {
        return """
        {
          "metadata": {
              "formatVersion": {
                  "major": 0,
                  "minor": 6,
                  "patch": 0
              },
              "generator": "unit-test"
          },
          "module": {
              "name": "\(moduleName)",
              "platform": { \(platform) }
          },
          "relationships" : [
            \(relationships)
          ],
          "symbols" : [
            \(symbols)
          ]
        }
        """
    }
}<|MERGE_RESOLUTION|>--- conflicted
+++ resolved
@@ -121,19 +121,12 @@
     
     package func makeAvailabilityItem(
         domainName: String,
-<<<<<<< HEAD
-        introduced: SymbolGraph.SemanticVersion?,
-        deprecated: SymbolGraph.SemanticVersion? = nil
-    ) -> SymbolGraph.Symbol.Availability.AvailabilityItem {
-        return SymbolGraph.Symbol.Availability.AvailabilityItem(domain: .init(rawValue: domainName), introducedVersion: introduced, deprecatedVersion: deprecated, obsoletedVersion: nil, message: nil, renamed: nil, isUnconditionallyDeprecated: false, isUnconditionallyUnavailable: false, willEventuallyBeDeprecated: false)
-=======
         introduced: SymbolGraph.SemanticVersion? = nil,
         deprecated: SymbolGraph.SemanticVersion? = nil,
         obsoleted: SymbolGraph.SemanticVersion? = nil,
         unconditionallyUnavailable: Bool = false
     ) -> SymbolGraph.Symbol.Availability.AvailabilityItem {
         return SymbolGraph.Symbol.Availability.AvailabilityItem(domain: .init(rawValue: domainName), introducedVersion: introduced, deprecatedVersion: deprecated, obsoletedVersion: obsoleted, message: nil, renamed: nil, isUnconditionallyDeprecated: false, isUnconditionallyUnavailable: unconditionallyUnavailable, willEventuallyBeDeprecated: false)
->>>>>>> 93a39a69
     }
     
     package func makeSymbolNames(name: String) -> SymbolGraph.Symbol.Names {
