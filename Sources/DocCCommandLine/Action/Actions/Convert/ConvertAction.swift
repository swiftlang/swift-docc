--- conflicted
+++ resolved
@@ -337,30 +337,16 @@
         }
         
         do {
-<<<<<<< HEAD
             let processInterval = signposter.beginInterval("Process", id: signposter.makeSignpostID())
             try await ConvertActionConverter.convert(
                 context: context,
                 outputConsumer: outputConsumer,
-                htmlContentConsumer: nil,
+                htmlContentConsumer: htmlConsumer,
                 sourceRepository: sourceRepository,
                 emitDigest: emitDigest,
                 documentationCoverageOptions: documentationCoverageOptions
             )
             signposter.endInterval("Process", processInterval)
-=======
-            conversionProblems = try signposter.withIntervalSignpost("Process") {
-                try ConvertActionConverter.convert(
-                    context: context,
-                    outputConsumer: outputConsumer,
-                    htmlContentConsumer: htmlConsumer,
-                    sourceRepository: sourceRepository,
-                    emitDigest: emitDigest,
-                    documentationCoverageOptions: documentationCoverageOptions
-                )
-            }
-            analysisProblems = context.problems
->>>>>>> b21d94f8
         } catch {
             if emitDigest {
                 let problem = Problem(description: (error as? (any DescribedError))?.errorDescription ?? error.localizedDescription, source: nil)
